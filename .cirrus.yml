--- conflicted
+++ resolved
@@ -7,17 +7,13 @@
   matrix:
     - name: FreeBSD 14.0
       freebsd_instance:
-<<<<<<< HEAD
         image_family: freebsd-14-0-snap
-    - name: FreeBSD 13.2
+    - name: FreeBSD 13.1
       freebsd_instance:
-        image_family: freebsd-13-2
-=======
         image_family: freebsd-13-1
     - name: FreeBSD 12.4
       freebsd_instance:
         image_family: freebsd-12-4
->>>>>>> ff226d49
   timeout_in: 20m
   install_script:
     - pkg update -f
