--- conflicted
+++ resolved
@@ -10,12 +10,7 @@
         image_family: freebsd-14-0-snap
     - name: FreeBSD 13.2
       freebsd_instance:
-<<<<<<< HEAD
         image_family: freebsd-13-2
-  only_if: $CIRRUS_TAG == ''
-=======
-        image_family: freebsd-12-3
->>>>>>> 9c50eeb4
   timeout_in: 20m
   install_script:
     - pkg update -f
