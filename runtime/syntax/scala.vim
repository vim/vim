--- conflicted
+++ resolved
@@ -3,12 +3,7 @@
 " Maintainer:           Derek Wyatt
 " URL:                  https://github.com/derekwyatt/vim-scala
 " License:              Same as Vim
-<<<<<<< HEAD
-" Last Change:          11 August 2021
-=======
-" Last Change:          2021 Aug 11
-"                       by Jesse Atkinson, PR #8746
->>>>>>> 73170917
+" Last Change:          23 August 2021
 " ----------------------------------------------------------------------------
 
 if !exists('main_syntax')
