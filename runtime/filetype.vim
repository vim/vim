--- conflicted
+++ resolved
@@ -1894,17 +1894,10 @@
 au BufNewFile,BufRead *.y			call dist#ft#FTy()
 
 " Yaml
-<<<<<<< HEAD
-au BufNewFile,BufRead *.yaml,*.yml	setf yaml
-
-" Raml
-au BufNewFile,BufRead *.raml	setf raml
-=======
 au BufNewFile,BufRead *.yaml,*.yml		setf yaml
 
 " Raml
 au BufNewFile,BufRead *.raml			setf raml
->>>>>>> 0b38f547
 
 " yum conf (close enough to dosini)
 au BufNewFile,BufRead */etc/yum.conf		setf dosini
