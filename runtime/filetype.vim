" Vim support file to detect file types
"
" Maintainer:	Bram Moolenaar <Bram@vim.org>
<<<<<<< HEAD
" Last Change:	08. Apr 2022
=======
" Last Change:	2022 Apr 07
>>>>>>> 5e179227

" Listen very carefully, I will say this only once
if exists("did_load_filetypes")
  finish
endif
let did_load_filetypes = 1

" Line continuation is used here, remove 'C' from 'cpoptions'
let s:cpo_save = &cpo
set cpo&vim

augroup filetypedetect

" Ignored extensions
if exists("*fnameescape")
au BufNewFile,BufRead ?\+.orig,?\+.bak,?\+.old,?\+.new,?\+.dpkg-dist,?\+.dpkg-old,?\+.dpkg-new,?\+.dpkg-bak,?\+.rpmsave,?\+.rpmnew,?\+.pacsave,?\+.pacnew
	\ exe "doau filetypedetect BufRead " . fnameescape(expand("<afile>:r"))
au BufNewFile,BufRead *~
	\ let s:name = expand("<afile>") |
	\ let s:short = substitute(s:name, '\~$', '', '') |
	\ if s:name != s:short && s:short != "" |
	\   exe "doau filetypedetect BufRead " . fnameescape(s:short) |
	\ endif |
	\ unlet! s:name s:short
au BufNewFile,BufRead ?\+.in
	\ if expand("<afile>:t") != "configure.in" |
	\   exe "doau filetypedetect BufRead " . fnameescape(expand("<afile>:r")) |
	\ endif
elseif &verbose > 0
  echomsg "Warning: some filetypes will not be recognized because this version of Vim does not have fnameescape()"
endif

" Pattern used to match file names which should not be inspected.
" Currently finds compressed files.
if !exists("g:ft_ignore_pat")
  let g:ft_ignore_pat = '\.\(Z\|gz\|bz2\|zip\|tgz\)$'
endif

" Function used for patterns that end in a star: don't set the filetype if the
" file name matches ft_ignore_pat.
" When using this, the entry should probably be further down below with the
" other StarSetf() calls.
func s:StarSetf(ft)
  if expand("<amatch>") !~ g:ft_ignore_pat
    exe 'setf ' . a:ft
  endif
endfunc

" Vim help file
au BufNewFile,BufRead $VIMRUNTIME/doc/*.txt	setf help

" Abaqus or Trasys
au BufNewFile,BufRead *.inp			call dist#ft#Check_inp()

" 8th (Firth-derivative)
au BufNewFile,BufRead *.8th			setf 8th

" A-A-P recipe
au BufNewFile,BufRead *.aap			setf aap

" A2ps printing utility
au BufNewFile,BufRead */etc/a2ps.cfg,*/etc/a2ps/*.cfg,a2psrc,.a2psrc setf a2ps

" ABAB/4
au BufNewFile,BufRead *.abap			setf abap

" ABC music notation
au BufNewFile,BufRead *.abc			setf abc

" ABEL
au BufNewFile,BufRead *.abl			setf abel

" AceDB
au BufNewFile,BufRead *.wrm			setf acedb

" Ada (83, 9X, 95)
au BufNewFile,BufRead *.adb,*.ads,*.ada		setf ada
if has("vms")
  au BufNewFile,BufRead *.gpr,*.ada_m,*.adc	setf ada
else
  au BufNewFile,BufRead *.gpr			setf ada
endif

" AHDL
au BufNewFile,BufRead *.tdf			setf ahdl

" AIDL
au BufNewFile,BufRead *.aidl			setf aidl

" AMPL
au BufNewFile,BufRead *.run			setf ampl

" Ant
au BufNewFile,BufRead build.xml			setf ant

" Arduino
au BufNewFile,BufRead *.ino,*.pde		setf arduino

" Apache config file
au BufNewFile,BufRead .htaccess,*/etc/httpd/*.conf		setf apache
au BufNewFile,BufRead */etc/apache2/sites-*/*.com		setf apache

" XA65 MOS6510 cross assembler
au BufNewFile,BufRead *.a65			setf a65

" Applescript
au BufNewFile,BufRead *.scpt			setf applescript

" Applix ELF
au BufNewFile,BufRead *.am
	\ if expand("<afile>") !~? 'Makefile.am\>' | setf elf | endif

" ALSA configuration
au BufNewFile,BufRead .asoundrc,*/usr/share/alsa/alsa.conf,*/etc/asound.conf setf alsaconf

" Arc Macro Language
au BufNewFile,BufRead *.aml			setf aml

" APT config file
au BufNewFile,BufRead apt.conf		       setf aptconf
au BufNewFile,BufRead */.aptitude/config       setf aptconf
" more generic pattern far down

" Arch Inventory file
au BufNewFile,BufRead .arch-inventory,=tagging-method	setf arch

" ART*Enterprise (formerly ART-IM)
au BufNewFile,BufRead *.art			setf art

" AsciiDoc
au BufNewFile,BufRead *.asciidoc,*.adoc		setf asciidoc

" ASN.1
au BufNewFile,BufRead *.asn,*.asn1		setf asn

" Active Server Pages (with Visual Basic Script)
au BufNewFile,BufRead *.asa
	\ if exists("g:filetype_asa") |
	\   exe "setf " . g:filetype_asa |
	\ else |
	\   setf aspvbs |
	\ endif

" Active Server Pages (with Perl or Visual Basic Script)
au BufNewFile,BufRead *.asp
	\ if exists("g:filetype_asp") |
	\   exe "setf " . g:filetype_asp |
	\ elseif getline(1) . getline(2) . getline(3) =~? "perlscript" |
	\   setf aspperl |
	\ else |
	\   setf aspvbs |
	\ endif

" Grub (must be before catch *.lst)
au BufNewFile,BufRead */boot/grub/menu.lst,*/boot/grub/grub.conf,*/etc/grub.conf setf grub

" Assembly (all kinds)
" *.lst is not pure assembly, it has two extra columns (address, byte codes)
au BufNewFile,BufRead *.asm,*.[sS],*.[aA],*.mac,*.lst	call dist#ft#FTasm()

" Macro (VAX)
au BufNewFile,BufRead *.mar			setf vmasm

" Atlas
au BufNewFile,BufRead *.atl,*.as		setf atlas

" Atom is based on XML
au BufNewFile,BufRead *.atom			setf xml

" Autoit v3
au BufNewFile,BufRead *.au3			setf autoit

" Autohotkey
au BufNewFile,BufRead *.ahk			setf autohotkey

" Automake
au BufNewFile,BufRead [mM]akefile.am,GNUmakefile.am	setf automake

" Autotest .at files are actually m4
au BufNewFile,BufRead *.at			setf m4

" Avenue
au BufNewFile,BufRead *.ave			setf ave

" Awk
au BufNewFile,BufRead *.awk,*.gawk		setf awk

" B
au BufNewFile,BufRead *.mch,*.ref,*.imp		setf b

" BASIC or Visual Basic
au BufNewFile,BufRead *.bas			call dist#ft#FTbas()
au BufNewFile,BufRead *.bi,*.bm			call dist#ft#FTbas()

" Visual Basic Script (close to Visual Basic) or Visual Basic .NET
au BufNewFile,BufRead *.vb,*.vbs,*.dsm,*.ctl	setf vb

" IBasic file (similar to QBasic)
au BufNewFile,BufRead *.iba,*.ibi		setf ibasic

" FreeBasic file (similar to QBasic)
au BufNewFile,BufRead *.fb			setf freebasic

" Batch file for MSDOS. See dist#ft#FTsys for *.sys
au BufNewFile,BufRead *.bat 			setf dosbatch
" *.cmd is close to a Batch file, but on OS/2 Rexx files also use *.cmd.
au BufNewFile,BufRead *.cmd
	\ if getline(1) =~ '^/\*' | setf rexx | else | setf dosbatch | endif
" ABB RAPID or Batch file for MSDOS.
au BufNewFile,BufRead *.sys 			call dist#ft#FTsys()

" Batch file for 4DOS
au BufNewFile,BufRead *.btm			call dist#ft#FTbtm()

" BC calculator
au BufNewFile,BufRead *.bc			setf bc

" BDF font
au BufNewFile,BufRead *.bdf			setf bdf

" Beancount
au BufNewFile,BufRead *.beancount		setf beancount

" BibTeX bibliography database file
au BufNewFile,BufRead *.bib			setf bib

" BibTeX Bibliography Style
au BufNewFile,BufRead *.bst			setf bst

" Bicep
au BufNewFile,BufRead *.bicep			setf bicep

" BIND configuration
" sudoedit uses namedXXXX.conf
au BufNewFile,BufRead named*.conf,rndc*.conf,rndc*.key	setf named

" BIND zone
au BufNewFile,BufRead named.root		setf bindzone
au BufNewFile,BufRead *.db			call dist#ft#BindzoneCheck('')

" Blank
au BufNewFile,BufRead *.bl			setf blank

" Blkid cache file
au BufNewFile,BufRead */etc/blkid.tab,*/etc/blkid.tab.old   setf xml

" BSDL
au BufNewFile,BufRead *bsd,*.bsdl		setf bsdl

" Bazel (http://bazel.io)
autocmd BufRead,BufNewFile *.bzl,*.bazel,WORKSPACE	setf bzl
if has("fname_case")
  " There is another check for BUILD further below.
  autocmd BufRead,BufNewFile *.BUILD,BUILD		setf bzl
endif

" C or lpc
au BufNewFile,BufRead *.c			call dist#ft#FTlpc()
au BufNewFile,BufRead *.lpc,*.ulpc		setf lpc

" Calendar
au BufNewFile,BufRead calendar			setf calendar

" C#
au BufNewFile,BufRead *.cs,*.csx		setf cs

" CSDL
au BufNewFile,BufRead *.csdl			setf csdl

" Cabal
au BufNewFile,BufRead *.cabal			setf cabal

" Cdrdao TOC
au BufNewFile,BufRead *.toc			setf cdrtoc

" Cdrdao config
au BufNewFile,BufRead */etc/cdrdao.conf,*/etc/defaults/cdrdao,*/etc/default/cdrdao,.cdrdao	setf cdrdaoconf

" Cfengine
au BufNewFile,BufRead cfengine.conf		setf cfengine

" ChaiScript
au BufRead,BufNewFile *.chai			setf chaiscript

" Comshare Dimension Definition Language
au BufNewFile,BufRead *.cdl			setf cdl

" Conary Recipe
au BufNewFile,BufRead *.recipe			setf conaryrecipe

" Controllable Regex Mutilator
au BufNewFile,BufRead *.crm			setf crm

" Cyn++
au BufNewFile,BufRead *.cyn			setf cynpp

" Cynlib
" .cc and .cpp files can be C++ or Cynlib.
au BufNewFile,BufRead *.cc
	\ if exists("cynlib_syntax_for_cc")|setf cynlib|else|setf cpp|endif
au BufNewFile,BufRead *.cpp
	\ if exists("cynlib_syntax_for_cpp")|setf cynlib|else|setf cpp|endif

" C++
au BufNewFile,BufRead *.cxx,*.c++,*.hh,*.hxx,*.hpp,*.ipp,*.moc,*.tcc,*.inl setf cpp
if has("fname_case")
  au BufNewFile,BufRead *.C,*.H setf cpp
endif

" .h files can be C, Ch C++, ObjC or ObjC++.
" Set c_syntax_for_h if you want C, ch_syntax_for_h if you want Ch. ObjC is
" detected automatically.
au BufNewFile,BufRead *.h			call dist#ft#FTheader()

" Ch (CHscript)
au BufNewFile,BufRead *.chf			setf ch

" TLH files are C++ headers generated by Visual C++'s #import from typelibs
au BufNewFile,BufRead *.tlh			setf cpp

" Cascading Style Sheets
au BufNewFile,BufRead *.css			setf css

" Century Term Command Scripts (*.cmd too)
au BufNewFile,BufRead *.con			setf cterm

" Changelog
au BufNewFile,BufRead changelog.Debian,changelog.dch,NEWS.Debian,NEWS.dch,*/debian/changelog
					\	setf debchangelog

au BufNewFile,BufRead [cC]hange[lL]og
	\  if getline(1) =~ '; urgency='
	\|   setf debchangelog
	\| else
	\|   setf changelog
	\| endif

au BufNewFile,BufRead NEWS
	\  if getline(1) =~ '; urgency='
	\|   setf debchangelog
	\| endif

" CHILL
au BufNewFile,BufRead *..ch			setf chill

" Changes for WEB and CWEB or CHILL
au BufNewFile,BufRead *.ch			call dist#ft#FTchange()

" ChordPro
au BufNewFile,BufRead *.chopro,*.crd,*.cho,*.crdpro,*.chordpro	setf chordpro

" Clean
au BufNewFile,BufRead *.dcl,*.icl		setf clean

" Clever
au BufNewFile,BufRead *.eni			setf cl

" Clever or dtd
au BufNewFile,BufRead *.ent			call dist#ft#FTent()

" Clipper, FoxPro, ABB RAPID or eviews
au BufNewFile,BufRead *.prg\c			call dist#ft#FTprg()

" Clojure
au BufNewFile,BufRead *.clj,*.cljs,*.cljx,*.cljc		setf clojure

" Cmake
au BufNewFile,BufRead CMakeLists.txt,*.cmake,*.cmake.in		setf cmake

" Cmusrc
au BufNewFile,BufRead */.cmus/{autosave,rc,command-history,*.theme} setf cmusrc
au BufNewFile,BufRead */cmus/{rc,*.theme}			setf cmusrc

" Cobol
au BufNewFile,BufRead *.cbl,*.cob,*.lib	setf cobol
"   cobol or zope form controller python script? (heuristic)
au BufNewFile,BufRead *.cpy
	\ if getline(1) =~ '^##' |
	\   setf python |
	\ else |
	\   setf cobol |
	\ endif

" Coco/R
au BufNewFile,BufRead *.atg			setf coco

" Cold Fusion
au BufNewFile,BufRead *.cfm,*.cfi,*.cfc		setf cf

" Configure scripts
au BufNewFile,BufRead configure.in,configure.ac setf config

" CUDA Compute Unified Device Architecture
au BufNewFile,BufRead *.cu,*.cuh		setf cuda

" Dockerfile; Podman uses the same syntax with name Containerfile
" Also see Dockerfile.* below.
au BufNewFile,BufRead Containerfile,Dockerfile,*.Dockerfile	setf dockerfile

" WildPackets EtherPeek Decoder
au BufNewFile,BufRead *.dcd			setf dcd

" Enlightenment configuration files
au BufNewFile,BufRead *enlightenment/*.cfg	setf c

" Eterm
au BufNewFile,BufRead *Eterm/*.cfg		setf eterm

" Elixir or Euphoria
au BufNewFile,BufRead *.ex call dist#ft#ExCheck()

" Elixir
au BufRead,BufNewFile mix.lock,*.exs setf elixir
au BufRead,BufNewFile *.eex,*.leex setf eelixir

" Elvish
au BufRead,BufNewFile *.elv setf elvish

" Euphoria 3 or 4
au BufNewFile,BufRead *.eu,*.ew,*.exu,*.exw  call dist#ft#EuphoriaCheck()
if has("fname_case")
   au BufNewFile,BufRead *.EU,*.EW,*.EX,*.EXU,*.EXW  call dist#ft#EuphoriaCheck()
endif

" Lynx config files
au BufNewFile,BufRead lynx.cfg			setf lynx

" Modula-3 configuration language (must be before *.cfg and *makefile)
au BufNewFile,BufRead *.quake,cm3.cfg		setf m3quake
au BufNewFile,BufRead m3makefile,m3overrides	setf m3build

" Quake
au BufNewFile,BufRead *baseq[2-3]/*.cfg,*id1/*.cfg	setf quake
au BufNewFile,BufRead *quake[1-3]/*.cfg			setf quake

" Quake C
au BufNewFile,BufRead *.qc			setf c

" Configure files
au BufNewFile,BufRead *.cfg\c			call dist#ft#FTcfg()

" Cucumber
au BufNewFile,BufRead *.feature			setf cucumber

" Communicating Sequential Processes
au BufNewFile,BufRead *.csp,*.fdr		setf csp

" CUPL logic description and simulation
au BufNewFile,BufRead *.pld			setf cupl
au BufNewFile,BufRead *.si			setf cuplsim

" Dart
au BufRead,BufNewfile *.dart,*.drt		setf dart

" Debian Control
au BufNewFile,BufRead */debian/control		setf debcontrol
au BufNewFile,BufRead control
	\  if getline(1) =~ '^Source:'
	\|   setf debcontrol
	\| endif

" Debian Copyright
au BufNewFile,BufRead */debian/copyright	setf debcopyright
au BufNewFile,BufRead copyright
	\  if getline(1) =~ '^Format:'
	\|   setf debcopyright
	\| endif

" Debian Sources.list
au BufNewFile,BufRead */etc/apt/sources.list		setf debsources
au BufNewFile,BufRead */etc/apt/sources.list.d/*.list	setf debsources

" Deny hosts
au BufNewFile,BufRead denyhosts.conf		setf denyhosts

" dnsmasq(8) configuration files
au BufNewFile,BufRead */etc/dnsmasq.conf	setf dnsmasq

" ROCKLinux package description
au BufNewFile,BufRead *.desc			setf desc

" the D language or dtrace
au BufNewFile,BufRead */dtrace/*.d		setf dtrace
au BufNewFile,BufRead *.d			call dist#ft#DtraceCheck()

" Desktop files
au BufNewFile,BufRead *.desktop,*.directory	setf desktop

" Dict config
au BufNewFile,BufRead dict.conf,.dictrc		setf dictconf

" Dictd config
au BufNewFile,BufRead dictd*.conf		setf dictdconf

" DEP3 formatted patch files
au BufNewFile,BufRead */debian/patches/*	call dist#ft#Dep3patch()

" Diff files
au BufNewFile,BufRead *.diff,*.rej		setf diff
au BufNewFile,BufRead *.patch
	\ if getline(1) =~# '^From [0-9a-f]\{40,\} Mon Sep 17 00:00:00 2001$' |
	\   setf gitsendemail |
	\ else |
	\   setf diff |
	\ endif

" Dircolors
au BufNewFile,BufRead .dir_colors,.dircolors,*/etc/DIR_COLORS	setf dircolors

" Diva (with Skill) or InstallShield
au BufNewFile,BufRead *.rul
	\ if getline(1).getline(2).getline(3).getline(4).getline(5).getline(6) =~? 'InstallShield' |
	\   setf ishd |
	\ else |
	\   setf diva |
	\ endif

" DCL (Digital Command Language - vms) or DNS zone file
au BufNewFile,BufRead *.com			call dist#ft#BindzoneCheck('dcl')

" DOT
au BufNewFile,BufRead *.dot,*.gv		setf dot

" Dune
au BufNewFile,BufRead jbuild,dune,dune-project,dune-workspace setf dune

" Dylan - lid files
au BufNewFile,BufRead *.lid			setf dylanlid

" Dylan - intr files (melange)
au BufNewFile,BufRead *.intr			setf dylanintr

" Dylan
au BufNewFile,BufRead *.dylan			setf dylan

" Microsoft Module Definition
au BufNewFile,BufRead *.def			setf def

" Dracula
au BufNewFile,BufRead *.drac,*.drc,*lvs,*lpe	setf dracula

" Datascript
au BufNewFile,BufRead *.ds			setf datascript

" dsl: DSSSL or Structurizr
au BufNewFile,BufRead *.dsl
	\ if getline(1) =~ '^\s*<\!' |
	\   setf dsl |
	\ else |
	\   setf structurizr |
	\ endif

" DTD (Document Type Definition for XML)
au BufNewFile,BufRead *.dtd			setf dtd

" DTS/DSTI (device tree files)
au BufNewFile,BufRead *.dts,*.dtsi		setf dts

" EDIF (*.edf,*.edif,*.edn,*.edo) or edn
au BufNewFile,BufRead *.ed\(f\|if\|o\)		setf edif
au BufNewFile,BufRead *.edn
	\ if getline(1) =~ '^\s*(\s*edif\>' |
	\   setf edif |
	\ else |
	\   setf clojure |
	\ endif

" EditorConfig (close enough to dosini)
au BufNewFile,BufRead .editorconfig		setf dosini

" Embedix Component Description
au BufNewFile,BufRead *.ecd			setf ecd

" Eiffel or Specman or Euphoria
au BufNewFile,BufRead *.e,*.E			call dist#ft#FTe()

" Elinks configuration
au BufNewFile,BufRead elinks.conf		setf elinks

" ERicsson LANGuage; Yaws is erlang too
au BufNewFile,BufRead *.erl,*.hrl,*.yaws	setf erlang

" Elm
au BufNewFile,BufRead *.elm			setf elm

" Elm Filter Rules file
au BufNewFile,BufRead filter-rules		setf elmfilt

" ESMTP rc file
au BufNewFile,BufRead *esmtprc			setf esmtprc

" ESQL-C
au BufNewFile,BufRead *.ec,*.EC			setf esqlc

" Esterel
au BufNewFile,BufRead *.strl			setf esterel

" Essbase script
au BufNewFile,BufRead *.csc			setf csc

" Exim
au BufNewFile,BufRead exim.conf			setf exim

" Expect
au BufNewFile,BufRead *.exp			setf expect

" Exports
au BufNewFile,BufRead exports			setf exports

" Falcon
au BufNewFile,BufRead *.fal			setf falcon

" Fantom
au BufNewFile,BufRead *.fan,*.fwt		setf fan

" Factor
au BufNewFile,BufRead *.factor			setf factor

" Fennel
autocmd BufRead,BufNewFile *.fnl		setf fennel

" Fetchmail RC file
au BufNewFile,BufRead .fetchmailrc		setf fetchmail

" Fish shell
au BufNewFile,BufRead *.fish			setf fish

" FlexWiki - disabled, because it has side effects when a .wiki file
" is not actually FlexWiki
"au BufNewFile,BufRead *.wiki			setf flexwiki

" Focus Executable
au BufNewFile,BufRead *.fex,*.focexec		setf focexec

" Focus Master file (but not for auto.master)
au BufNewFile,BufRead auto.master		setf conf
au BufNewFile,BufRead *.mas,*.master		setf master

" Forth
au BufNewFile,BufRead *.ft,*.fth		setf forth

" Reva Forth
au BufNewFile,BufRead *.frt			setf reva

" Fortran
if has("fname_case")
  au BufNewFile,BufRead *.F,*.FOR,*.FPP,*.FTN,*.F77,*.F90,*.F95,*.F03,*.F08	 setf fortran
endif
au BufNewFile,BufRead   *.f,*.for,*.fortran,*.fpp,*.ftn,*.f77,*.f90,*.f95,*.f03,*.f08  setf fortran

" Framescript
au BufNewFile,BufRead *.fsl			setf framescript

" FStab
au BufNewFile,BufRead fstab,mtab		setf fstab

" Fusion
au BufRead,BufNewFile *.fusion			setf fusion

" F# or Forth
au BufNewFile,BufRead *.fs			call dist#ft#FTfs()

" F#
au BufNewFile,BufRead *.fsi,*.fsx		setf fsharp

" GDB command files
au BufNewFile,BufRead .gdbinit,gdbinit,.gdbearlyinit,gdbearlyinit,*.gdb		setf gdb

" GDMO
au BufNewFile,BufRead *.mo,*.gdmo		setf gdmo

" GDscript
au BufNewFile,BufRead *.gd			setf gdscript

" Godot resource
au BufRead,BufNewFile *.tscn,*.tres			setf gdresource

" Gedcom
au BufNewFile,BufRead *.ged,lltxxxxx.txt	setf gedcom

" Gemtext
au BufNewFile,BufRead *.gmi,*.gemini		setf gemtext

" Gift (Moodle)
autocmd BufRead,BufNewFile *.gift		setf gift

" Git
au BufNewFile,BufRead COMMIT_EDITMSG,MERGE_MSG,TAG_EDITMSG	setf gitcommit
au BufNewFile,BufRead NOTES_EDITMSG,EDIT_DESCRIPTION		setf gitcommit
au BufNewFile,BufRead *.git/config,.gitconfig,*/etc/gitconfig	setf gitconfig
au BufNewFile,BufRead */.config/git/config			setf gitconfig
au BufNewFile,BufRead *.git/config.worktree			setf gitconfig
au BufNewFile,BufRead *.git/worktrees/*/config.worktree		setf gitconfig
au BufNewFile,BufRead .gitmodules,*.git/modules/*/config	setf gitconfig
if !empty($XDG_CONFIG_HOME)
  au BufNewFile,BufRead $XDG_CONFIG_HOME/git/config		setf gitconfig
endif
au BufNewFile,BufRead git-rebase-todo		setf gitrebase
au BufRead,BufNewFile .gitsendemail.msg.??????	setf gitsendemail
au BufNewFile,BufRead *.git/*
      \ if getline(1) =~# '^\x\{40,\}\>\|^ref: ' |
      \   setf git |
      \ endif

" Gkrellmrc
au BufNewFile,BufRead gkrellmrc,gkrellmrc_?	setf gkrellmrc

" GLSL
au BufNewFile,BufRead *.glsl			setf glsl

" GP scripts (2.0 and onward)
au BufNewFile,BufRead *.gp,.gprc		setf gp

" GPG
au BufNewFile,BufRead */.gnupg/options		setf gpg
au BufNewFile,BufRead */.gnupg/gpg.conf		setf gpg
au BufNewFile,BufRead */usr/*/gnupg/options.skel setf gpg
if !empty($GNUPGHOME)
  au BufNewFile,BufRead $GNUPGHOME/options	setf gpg
  au BufNewFile,BufRead $GNUPGHOME/gpg.conf	setf gpg
endif

" gnash(1) configuration files
au BufNewFile,BufRead gnashrc,.gnashrc,gnashpluginrc,.gnashpluginrc setf gnash

" Gitolite
au BufNewFile,BufRead gitolite.conf		setf gitolite
au BufNewFile,BufRead {,.}gitolite.rc,example.gitolite.rc	setf perl

" Glimmer-flavored TypeScript and JavaScript
au BufNewFile,BufRead *.gts	setf typescript.glimmer
au BufNewFile,BufRead *.gjs	setf javascript.glimmer

" Gnuplot scripts
au BufNewFile,BufRead *.gpi,.gnuplot		setf gnuplot

" Go (Google)
au BufNewFile,BufRead *.go			setf go
au BufNewFile,BufRead Gopkg.lock		setf toml
au BufRead,BufNewFile go.work			setf gowork

" GrADS scripts
au BufNewFile,BufRead *.gs			setf grads

" GraphQL
au BufNewFile,BufRead *.graphql,*.graphqls,*.gql			setf graphql

" Gretl
au BufNewFile,BufRead *.gretl			setf gretl

" Groovy
au BufNewFile,BufRead *.gradle,*.groovy		setf groovy

" GNU Server Pages
au BufNewFile,BufRead *.gsp			setf gsp

" Group file
au BufNewFile,BufRead */etc/group,*/etc/group-,*/etc/group.edit,*/etc/gshadow,*/etc/gshadow-,*/etc/gshadow.edit,*/var/backups/group.bak,*/var/backups/gshadow.bak  setf group

" GTK RC
au BufNewFile,BufRead .gtkrc,gtkrc		setf gtkrc

" Hack
au BufRead,BufNewFile *.hack,*.hackpartial			setf hack

" Haml
au BufNewFile,BufRead *.haml			setf haml

" Hamster Classic | Playground files
au BufNewFile,BufRead *.hsm			setf hamster

" Handlebars
au BufNewFile,BufRead *.hbs			setf handlebars

" Haskell
au BufNewFile,BufRead *.hs,*.hsc,*.hs-boot,*.hsig setf haskell
au BufNewFile,BufRead *.lhs			setf lhaskell
au BufNewFile,BufRead *.chs			setf chaskell
au BufNewFile,BufRead cabal.project		setf cabalproject
au BufNewFile,BufRead $HOME/.cabal/config	setf cabalconfig
au BufNewFile,BufRead cabal.config		setf cabalconfig

" Haste
au BufNewFile,BufRead *.ht			setf haste
au BufNewFile,BufRead *.htpp			setf hastepreproc

" HCL
au BufRead,BufNewFile *.hcl			setf hcl

" Hercules
au BufNewFile,BufRead *.vc,*.ev,*.sum,*.errsum	setf hercules

" HEEx
au BufRead,BufNewFile *.heex			setf heex

" HEX (Intel)
au BufNewFile,BufRead *.hex,*.h32		setf hex

" Hjson
au BufNewFile,BufRead *.hjson			setf hjson

" Hollywood
au BufRead,BufNewFile *.hws			setf hollywood

" Tilde (must be before HTML)
au BufNewFile,BufRead *.t.html			setf tilde

" HTML (.shtml and .stm for server side)
au BufNewFile,BufRead *.html,*.htm,*.shtml,*.stm  call dist#ft#FThtml()

" HTML with Ruby - eRuby
au BufNewFile,BufRead *.erb,*.rhtml		setf eruby

" HTML with M4
au BufNewFile,BufRead *.html.m4			setf htmlm4

" Some template.  Used to be HTML Cheetah.
au BufNewFile,BufRead *.tmpl			setf template

" Host config
au BufNewFile,BufRead */etc/host.conf		setf hostconf

" Hosts access
au BufNewFile,BufRead */etc/hosts.allow,*/etc/hosts.deny  setf hostsaccess

" Hyper Builder
au BufNewFile,BufRead *.hb			setf hb

" Httest
au BufNewFile,BufRead *.htt,*.htb		setf httest

" i3 (and sway)
au BufNewFile,BufRead */i3/config,*/sway/config		setf i3config
au BufNewFile,BufRead */.i3/config,*/.sway/config	setf i3config

" Icon
au BufNewFile,BufRead *.icn			setf icon

" IDL (Interface Description Language)
au BufNewFile,BufRead *.idl			call dist#ft#FTidl()

" Microsoft IDL (Interface Description Language)  Also *.idl
" MOF = WMI (Windows Management Instrumentation) Managed Object Format
au BufNewFile,BufRead *.odl,*.mof		setf msidl

" Icewm menu
au BufNewFile,BufRead */.icewm/menu		setf icemenu

" Indent profile (must come before IDL *.pro!)
au BufNewFile,BufRead .indent.pro		setf indent
au BufNewFile,BufRead indent.pro		call dist#ft#ProtoCheck('indent')

" IDL (Interactive Data Language)
au BufNewFile,BufRead *.pro			call dist#ft#ProtoCheck('idlang')

" Indent RC
au BufNewFile,BufRead indentrc			setf indent

" Inform
au BufNewFile,BufRead *.inf,*.INF		setf inform

" Initng
au BufNewFile,BufRead */etc/initng/*/*.i,*.ii	setf initng

" Innovation Data Processing
au BufRead,BufNewFile upstream.dat\c,upstream.*.dat\c,*.upstream.dat\c	setf upstreamdat
au BufRead,BufNewFile fdrupstream.log,upstream.log\c,upstream.*.log\c,*.upstream.log\c,UPSTREAM-*.log\c	setf upstreamlog
au BufRead,BufNewFile upstreaminstall.log\c,upstreaminstall.*.log\c,*.upstreaminstall.log\c setf upstreaminstalllog
au BufRead,BufNewFile usserver.log\c,usserver.*.log\c,*.usserver.log\c	setf usserverlog
au BufRead,BufNewFile usw2kagt.log\c,usw2kagt.*.log\c,*.usw2kagt.log\c	setf usw2kagtlog

" Ipfilter
au BufNewFile,BufRead ipf.conf,ipf6.conf,ipf.rules	setf ipfilter

" Informix 4GL (source - canonical, include file, I4GL+M4 preproc.)
au BufNewFile,BufRead *.4gl,*.4gh,*.m4gl	setf fgl

" .INI file for MSDOS
au BufNewFile,BufRead *.ini			setf dosini

" SysV Inittab
au BufNewFile,BufRead inittab			setf inittab

" Inno Setup
au BufNewFile,BufRead *.iss			setf iss

" J
au BufNewFile,BufRead *.ijs			setf j

" JAL
au BufNewFile,BufRead *.jal,*.JAL		setf jal

" Jam
au BufNewFile,BufRead *.jpl,*.jpr		setf jam

" Java
au BufNewFile,BufRead *.java,*.jav		setf java

" JavaCC
au BufNewFile,BufRead *.jj,*.jjt		setf javacc

" JavaScript, ECMAScript, ES module script, CommonJS script
au BufNewFile,BufRead *.js,*.javascript,*.es,*.mjs,*.cjs   setf javascript

" JavaScript with React
au BufNewFile,BufRead *.jsx			setf javascriptreact

" Java Server Pages
au BufNewFile,BufRead *.jsp			setf jsp

" Java Properties resource file (note: doesn't catch font.properties.pl)
au BufNewFile,BufRead *.properties,*.properties_??,*.properties_??_??	setf jproperties

" Jess
au BufNewFile,BufRead *.clp			setf jess

" Jgraph
au BufNewFile,BufRead *.jgr			setf jgraph

" Jovial
au BufNewFile,BufRead *.jov,*.j73,*.jovial	setf jovial

" JSON
au BufNewFile,BufRead *.json,*.jsonp,*.webmanifest	setf json

" JSON5
au BufNewFile,BufRead *.json5			setf json5

" JSON Patch (RFC 6902)
au BufNewFile,BufRead *.json-patch			setf json

" Jupyter Notebook is also json
au BufNewFile,BufRead *.ipynb				setf json

" Other files that look like json
au BufNewFile,BufRead .babelrc,.eslintrc,.prettierrc,.firebaserc  setf json

" JSONC
au BufNewFile,BufRead *.jsonc			setf jsonc

" Julia
au BufNewFile,BufRead *.jl			setf julia

" Kixtart
au BufNewFile,BufRead *.kix			setf kix

" Kuka Robot Language
au BufNewFile,BufRead *.src\c			call dist#ft#FTsrc()
au BufNewFile,BufRead *.dat\c			call dist#ft#FTdat()
au BufNewFile,BufRead *.sub\c			setf krl

" Kimwitu[++]
au BufNewFile,BufRead *.k			setf kwt

" Kivy
au BufNewFile,BufRead *.kv			setf kivy

" Kotlin
au BufNewFile,BufRead *.kt,*.ktm,*.kts		setf kotlin

" KDE script
au BufNewFile,BufRead *.ks			setf kscript

" Kconfig
au BufNewFile,BufRead Kconfig,Kconfig.debug	setf kconfig

" Lace (ISE)
au BufNewFile,BufRead *.ace,*.ACE		setf lace

" Latte
au BufNewFile,BufRead *.latte,*.lte		setf latte

" Limits
au BufNewFile,BufRead */etc/limits,*/etc/*limits.conf,*/etc/*limits.d/*.conf	setf limits

" LambdaProlog (see dist#ft#FTmod for *.mod)
au BufNewFile,BufRead *.sig			setf lprolog

" LDAP LDIF
au BufNewFile,BufRead *.ldif			setf ldif

" Ld loader
au BufNewFile,BufRead *.ld			setf ld

" Ledger
au BufRead,BufNewFile *.ldg,*.ledger,*.journal			setf ledger

" Less
au BufNewFile,BufRead *.less			setf less

" Lex
au BufNewFile,BufRead *.lex,*.l,*.lxx,*.l++	setf lex

" Libao
au BufNewFile,BufRead */etc/libao.conf,*/.libao	setf libao

" Libsensors
au BufNewFile,BufRead */etc/sensors.conf,*/etc/sensors3.conf	setf sensors

" LFTP
au BufNewFile,BufRead lftp.conf,.lftprc,*lftp/rc	setf lftp

" Lifelines (or Lex for C++!)
au BufNewFile,BufRead *.ll			setf lifelines

" Lilo: Linux loader
au BufNewFile,BufRead lilo.conf			setf lilo

" Lisp (*.el = ELisp, *.cl = Common Lisp)
" *.jl was removed, it's also used for Julia, better skip than guess wrong.
if has("fname_case")
  au BufNewFile,BufRead *.lsp,*.lisp,*.asd,*.el,*.cl,*.L,.emacs,.sawfishrc setf lisp
else
  au BufNewFile,BufRead *.lsp,*.lisp,*.asd,*.el,*.cl,.emacs,.sawfishrc setf lisp
endif

" SBCL implementation of Common Lisp
au BufNewFile,BufRead sbclrc,.sbclrc		setf lisp

" Liquid
au BufNewFile,BufRead *.liquid			setf liquid

" Lite
au BufNewFile,BufRead *.lite,*.lt		setf lite

" LiteStep RC files
au BufNewFile,BufRead */LiteStep/*/*.rc		setf litestep

" Login access
au BufNewFile,BufRead */etc/login.access	setf loginaccess

" Login defs
au BufNewFile,BufRead */etc/login.defs		setf logindefs

" Logtalk
au BufNewFile,BufRead *.lgt			setf logtalk

" LOTOS
au BufNewFile,BufRead *.lot,*.lotos		setf lotos

" Lout (also: *.lt)
au BufNewFile,BufRead *.lou,*.lout		setf lout

" Lua
au BufNewFile,BufRead *.lua			setf lua

" Luarocks
au BufNewFile,BufRead *.rockspec		setf lua

" Linden Scripting Language (Second Life)
au BufNewFile,BufRead *.lsl			setf lsl

" Lynx style file (or LotusScript!)
au BufNewFile,BufRead *.lss			setf lss

" M4
au BufNewFile,BufRead *.m4
	\ if expand("<afile>") !~? 'html.m4$\|fvwm2rc' | setf m4 | endif

" MaGic Point
au BufNewFile,BufRead *.mgp			setf mgp

" Mail (for Elm, trn, mutt, muttng, rn, slrn, neomutt)
au BufNewFile,BufRead snd.\d\+,.letter,.letter.\d\+,.followup,.article,.article.\d\+,pico.\d\+,mutt{ng,}-*-\w\+,mutt[[:alnum:]_-]\\\{6\},neomutt-*-\w\+,neomutt[[:alnum:]_-]\\\{6\},ae\d\+.txt,/tmp/SLRN[0-9A-Z.]\+,*.eml setf mail

" Mail aliases
au BufNewFile,BufRead */etc/mail/aliases,*/etc/aliases	setf mailaliases

" Mailcap configuration file
au BufNewFile,BufRead .mailcap,mailcap		setf mailcap

" Makefile
au BufNewFile,BufRead *[mM]akefile,*.mk,*.mak,*.dsp setf make

" MakeIndex
au BufNewFile,BufRead *.ist,*.mst		setf ist

" Mallard
au BufNewFile,BufRead *.page			setf mallard

" Manpage
au BufNewFile,BufRead *.man			setf man

" Man config
au BufNewFile,BufRead */etc/man.conf,man.config	setf manconf

" Maple V
au BufNewFile,BufRead *.mv,*.mpl,*.mws		setf maple

" Map (UMN mapserver config file)
au BufNewFile,BufRead *.map			setf map

" Markdown
au BufNewFile,BufRead *.markdown,*.mdown,*.mkd,*.mkdn,*.mdwn,*.md  setf markdown

" Mason
au BufNewFile,BufRead *.mason,*.mhtml,*.comp	setf mason

" Mathematica, Matlab, Murphi, Objective C or Octave
au BufNewFile,BufRead *.m			call dist#ft#FTm()

" Mathematica notebook
au BufNewFile,BufRead *.nb			setf mma

" Maya Extension Language
au BufNewFile,BufRead *.mel			setf mel

" Mercurial (hg) commit file
au BufNewFile,BufRead hg-editor-*.txt		setf hgcommit

" Mercurial config (looks like generic config file)
au BufNewFile,BufRead *.hgrc,*hgrc		setf cfg

" Meson Build system config
au BufNewFile,BufRead meson.build,meson_options.txt setf meson
au BufNewFile,BufRead *.wrap			setf dosini

" Messages (logs mostly)
au BufNewFile,BufRead */log/{auth,cron,daemon,debug,kern,lpr,mail,messages,news/news,syslog,user}{,.log,.err,.info,.warn,.crit,.notice}{,.[0-9]*,-[0-9]*} setf messages

" Metafont
au BufNewFile,BufRead *.mf			setf mf

" MetaPost
au BufNewFile,BufRead *.mp			setf mp

" MGL
au BufNewFile,BufRead *.mgl			setf mgl

" MIX - Knuth assembly
au BufNewFile,BufRead *.mix,*.mixal		setf mix

" MMIX or VMS makefile
au BufNewFile,BufRead *.mms			call dist#ft#FTmms()

" Symbian meta-makefile definition (MMP)
au BufNewFile,BufRead *.mmp			setf mmp

" ABB Rapid, Modula-2, Modsim III or LambdaProlog
au BufNewFile,BufRead *.mod\c 			call dist#ft#FTmod()

" Modula-2  (.md removed in favor of Markdown, see dist#ft#FTmod for *.MOD)
au BufNewFile,BufRead *.m2,*.DEF,*.mi		setf modula2

" Modula-3 (.m3, .i3, .mg, .ig)
au BufNewFile,BufRead *.[mi][3g]		setf modula3

" Monk
au BufNewFile,BufRead *.isc,*.monk,*.ssc,*.tsc	setf monk

" MOO
au BufNewFile,BufRead *.moo			setf moo

" Modconf
au BufNewFile,BufRead */etc/modules.conf,*/etc/modules,*/etc/conf.modules setf modconf

" MPD is based on XML
au BufNewFile,BufRead *.mpd			setf xml

" Mplayer config
au BufNewFile,BufRead mplayer.conf,*/.mplayer/config	setf mplayerconf

" Motorola S record
au BufNewFile,BufRead *.s19,*.s28,*.s37,*.mot,*.srec	setf srec

" Mrxvtrc
au BufNewFile,BufRead mrxvtrc,.mrxvtrc		setf mrxvtrc

" Msql
au BufNewFile,BufRead *.msql			setf msql

" Mysql
au BufNewFile,BufRead *.mysql			setf mysql

" Tcl Shell RC file
au BufNewFile,BufRead tclsh.rc			setf tcl

" M$ Resource files
" /etc/Muttrc.d/file.rc is muttrc
au BufNewFile,BufRead *.rc,*.rch
	\ if expand("<afile>") !~ "/etc/Muttrc.d/" |
	\   setf rc |
	\ endif

" MuPAD source
au BufRead,BufNewFile *.mu			setf mupad

" Mush
au BufNewFile,BufRead *.mush			setf mush

" Mutt setup file (also for Muttng)
au BufNewFile,BufRead Mutt{ng,}rc		setf muttrc

" N1QL
au BufRead,BufNewfile *.n1ql,*.nql		setf n1ql

" Nano
au BufNewFile,BufRead */etc/nanorc,*.nanorc	setf nanorc

" Nastran input/DMAP
"au BufNewFile,BufRead *.dat			setf nastran

" Natural
au BufNewFile,BufRead *.NS[ACGLMNPS]		setf natural

" Noemutt setup file
au BufNewFile,BufRead Neomuttrc			setf neomuttrc

" Netrc
au BufNewFile,BufRead .netrc			setf netrc

" Nginx
au BufNewFile,BufRead *.nginx,nginx*.conf,*nginx.conf,*/etc/nginx/*,*/usr/local/nginx/conf/*,*/nginx/*.conf			setf nginx

" Ninja file
au BufNewFile,BufRead *.ninja			setf ninja

" Nix
au BufRead,BufNewFile *.nix			setf nix

" NPM RC file
au BufNewFile,BufRead npmrc,.npmrc		setf dosini

" Novell netware batch files
au BufNewFile,BufRead *.ncf			setf ncf

" Nroff/Troff (*.ms and *.t are checked below)
au BufNewFile,BufRead *.me
	\ if expand("<afile>") != "read.me" && expand("<afile>") != "click.me" |
	\   setf nroff |
	\ endif
au BufNewFile,BufRead *.tr,*.nr,*.roff,*.tmac,*.mom	setf nroff
au BufNewFile,BufRead *.[1-9]			call dist#ft#FTnroff()

" Nroff or Objective C++
au BufNewFile,BufRead *.mm			call dist#ft#FTmm()

" Not Quite C
au BufNewFile,BufRead *.nqc			setf nqc

" NSE - Nmap Script Engine - uses Lua syntax
au BufNewFile,BufRead *.nse			setf lua

" NSIS
au BufNewFile,BufRead *.nsi,*.nsh		setf nsis

" OCaml
au BufNewFile,BufRead *.ml,*.mli,*.mll,*.mly,.ocamlinit,*.mlt,*.mlp,*.mlip,*.mli.cppo,*.ml.cppo setf ocaml

" Occam
au BufNewFile,BufRead *.occ			setf occam

" Octave
au BufNewFile,BufRead octave.conf,.octaverc,octaverc	setf octave

" Omnimark
au BufNewFile,BufRead *.xom,*.xin		setf omnimark

" OPAM
au BufNewFile,BufRead opam,*.opam,*.opam.template setf opam

" OpenFOAM
au BufNewFile,BufRead [a-zA-Z0-9]*Dict\(.*\)\=,[a-zA-Z]*Properties\(.*\)\=,*Transport\(.*\),fvSchemes,fvSolution,fvConstrains,fvModels,*/constant/g,*/0\(\.orig\)\=/* call dist#ft#FTfoam()

" OpenROAD
au BufNewFile,BufRead *.or			setf openroad

" OPL
au BufNewFile,BufRead *.[Oo][Pp][Ll]		setf opl

" Oracle config file
au BufNewFile,BufRead *.ora			setf ora

" Org
au BufNewFile,BufRead *.org,*.org_archive	setf org

" Packet filter conf
au BufNewFile,BufRead pf.conf			setf pf

" Pacman Config (close enough to dosini)
au BufNewFile,BufRead */etc/pacman.conf		setf dosini

" Pacman hooks
au BufNewFile,BufRead *.hook
	\ if getline(1) == '[Trigger]' |
	\   setf dosini |
	\ endif

" Pam conf
au BufNewFile,BufRead */etc/pam.conf			setf pamconf

" Pam environment
au BufNewFile,BufRead pam_env.conf,.pam_environment	setf pamenv

" PApp
au BufNewFile,BufRead *.papp,*.pxml,*.pxsl	setf papp

" Password file
au BufNewFile,BufRead */etc/passwd,*/etc/passwd-,*/etc/passwd.edit,*/etc/shadow,*/etc/shadow-,*/etc/shadow.edit,*/var/backups/passwd.bak,*/var/backups/shadow.bak setf passwd

" Pascal (also *.p, *.pp, *.inc)
au BufNewFile,BufRead *.pas			setf pascal

" Pascal or Puppet manifest
au BufNewFile,BufRead *.pp			call dist#ft#FTpp()

" Delphi or Lazarus program file
au BufNewFile,BufRead *.dpr,*.lpr		setf pascal

" Free Pascal makefile definition file
au BufNewFile,BufRead *.fpc			setf fpcmake

" PDF
au BufNewFile,BufRead *.pdf			setf pdf

" PCMK - HAE - crm configure edit
au BufNewFile,BufRead *.pcmk			setf pcmk

" Perl
if has("fname_case")
  au BufNewFile,BufRead *.pl,*.PL		call dist#ft#FTpl()
else
  au BufNewFile,BufRead *.pl			call dist#ft#FTpl()
endif
au BufNewFile,BufRead *.plx,*.al,*.psgi		setf perl

" Perl, XPM or XPM2
au BufNewFile,BufRead *.pm
	\ if getline(1) =~ "XPM2" |
	\   setf xpm2 |
	\ elseif getline(1) =~ "XPM" |
	\   setf xpm |
	\ else |
	\   setf perl |
	\ endif

" Perl POD
au BufNewFile,BufRead *.pod			setf pod

" Php, php3, php4, etc.
" Also Phtml (was used for PHP 2 in the past).
" Also .ctp for Cake template file.
" Also .phpt for php tests.
au BufNewFile,BufRead *.php,*.php\d,*.phtml,*.ctp,*.phpt	setf php

" PHP config
au BufNewFile,BufRead php.ini-*			setf dosini

" Pike and Cmod
au BufNewFile,BufRead *.pike,*.pmod		setf pike
au BufNewFile,BufRead *.cmod			setf cmod

" Pinfo config
au BufNewFile,BufRead */etc/pinforc,*/.pinforc	setf pinfo

" Palm Resource compiler
au BufNewFile,BufRead *.rcp			setf pilrc

" Pine config
au BufNewFile,BufRead .pinerc,pinerc,.pinercex,pinercex		setf pine

" Pipenv Pipfiles
au BufNewFile,BufRead Pipfile			setf toml
au BufNewFile,BufRead Pipfile.lock		setf json

" PL/1, PL/I
au BufNewFile,BufRead *.pli,*.pl1		setf pli

" PL/M (also: *.inp)
au BufNewFile,BufRead *.plm,*.p36,*.pac		setf plm

" PL/SQL
au BufNewFile,BufRead *.pls,*.plsql		setf plsql

" PLP
au BufNewFile,BufRead *.plp			setf plp

" PO and PO template (GNU gettext)
au BufNewFile,BufRead *.po,*.pot		setf po

" Postfix main config
au BufNewFile,BufRead main.cf			setf pfmain

" PostScript (+ font files, encapsulated PostScript, Adobe Illustrator)
au BufNewFile,BufRead *.ps,*.pfa,*.afm,*.eps,*.epsf,*.epsi,*.ai	  setf postscr

" PostScript Printer Description
au BufNewFile,BufRead *.ppd			setf ppd

" Povray
au BufNewFile,BufRead *.pov			setf pov

" Povray configuration
au BufNewFile,BufRead .povrayrc			setf povini

" Povray, Pascal, PHP or assembly
au BufNewFile,BufRead *.inc			call dist#ft#FTinc()

" PowerShell
au BufNewFile,BufRead	*.ps1,*.psd1,*.psm1,*.pssc	setf ps1
au BufNewFile,BufRead	*.ps1xml			setf ps1xml
au BufNewFile,BufRead	*.cdxml,*.psc1			setf xml

" Printcap and Termcap
au BufNewFile,BufRead *printcap
	\ let b:ptcap_type = "print" | setf ptcap
au BufNewFile,BufRead *termcap
	\ let b:ptcap_type = "term" | setf ptcap

" Prisma
au BufRead,BufNewFile *.prisma			setf prisma

" PCCTS / ANTLR
"au BufNewFile,BufRead *.g			setf antlr
au BufNewFile,BufRead *.g			setf pccts

" PPWizard
au BufNewFile,BufRead *.it,*.ih			setf ppwiz

" Pug
au BufRead,BufNewFile *.pug			setf pug

" Puppet
au BufNewFile,BufRead Puppetfile		setf ruby

" Embedded Puppet
au BufNewFile,BufRead *.epp			setf epuppet

" Obj 3D file format
" TODO: is there a way to avoid MS-Windows Object files?
au BufNewFile,BufRead *.obj			setf obj

" Oracle Pro*C/C++
au BufNewFile,BufRead *.pc			setf proc

" Privoxy actions file
au BufNewFile,BufRead *.action			setf privoxy

" Procmail
au BufNewFile,BufRead .procmail,.procmailrc	setf procmail

" Progress or CWEB
au BufNewFile,BufRead *.w			call dist#ft#FTprogress_cweb()

" Progress or assembly
au BufNewFile,BufRead *.i			call dist#ft#FTprogress_asm()

" Progress or Pascal
au BufNewFile,BufRead *.p			call dist#ft#FTprogress_pascal()

" Software Distributor Product Specification File (POSIX 1387.2-1995)
au BufNewFile,BufRead *.psf			setf psf
au BufNewFile,BufRead INDEX,INFO
	\ if getline(1) =~ '^\s*\(distribution\|installed_software\|root\|bundle\|product\)\s*$' |
	\   setf psf |
	\ endif

" Prolog
au BufNewFile,BufRead *.pdb			setf prolog

" Promela
au BufNewFile,BufRead *.pml			setf promela

" Property Specification Language (PSL)
au BufNewFile,BufRead *.psl			setf psl

" Google protocol buffers
au BufNewFile,BufRead *.proto			setf proto
au BufNewFile,BufRead *.pbtxt			setf pbtxt

" Poke
au BufNewFile,BufRead *.pk			setf poke

" Protocols
au BufNewFile,BufRead */etc/protocols		setf protocols

" Pyret
au BufNewFile,BufRead *.arr			setf pyret

" Pyrex
au BufNewFile,BufRead *.pyx,*.pxd		setf pyrex

" Python, Python Shell Startup and Python Stub Files
" Quixote (Python-based web framework)
au BufNewFile,BufRead *.py,*.pyw,.pythonstartup,.pythonrc  setf python
au BufNewFile,BufRead *.ptl,*.pyi,SConstruct		   setf python

" QL
au BufRead,BufNewFile *.ql,*.qll		setf ql

" Radiance
au BufNewFile,BufRead *.rad,*.mat		setf radiance

" Raku (formerly Perl6)
au BufNewFile,BufRead *.pm6,*.p6,*.t6,*.pod6,*.raku,*.rakumod,*.rakudoc,*.rakutest  setf raku

" Ratpoison config/command files
au BufNewFile,BufRead .ratpoisonrc,ratpoisonrc	setf ratpoison

" RCS file
au BufNewFile,BufRead *\,v			setf rcs

" Readline
au BufNewFile,BufRead .inputrc,inputrc		setf readline

" Registry for MS-Windows
au BufNewFile,BufRead *.reg
	\ if getline(1) =~? '^REGEDIT[0-9]*\s*$\|^Windows Registry Editor Version \d*\.\d*\s*$' | setf registry | endif

" Renderman Interface Bytestream
au BufNewFile,BufRead *.rib			setf rib

" Rego Policy Language
au BufNewFile,BufRead *.rego			setf rego

" Rexx
au BufNewFile,BufRead *.rex,*.orx,*.rxo,*.rxj,*.jrexx,*.rexxj,*.rexx,*.testGroup,*.testUnit	setf rexx

" R Help file
if has("fname_case")
  au BufNewFile,BufRead *.rd,*.Rd		setf rhelp
else
  au BufNewFile,BufRead *.rd			setf rhelp
endif

" R noweb file
if has("fname_case")
  au BufNewFile,BufRead *.Rnw,*.rnw,*.Snw,*.snw		setf rnoweb
else
  au BufNewFile,BufRead *.rnw,*.snw			setf rnoweb
endif

" R Markdown file
if has("fname_case")
  au BufNewFile,BufRead *.Rmd,*.rmd,*.Smd,*.smd		setf rmd
else
  au BufNewFile,BufRead *.rmd,*.smd			setf rmd
endif

" RSS looks like XML
au BufNewFile,BufRead *.rss				setf xml

" R reStructuredText file
if has("fname_case")
  au BufNewFile,BufRead *.Rrst,*.rrst,*.Srst,*.srst	setf rrst
else
  au BufNewFile,BufRead *.rrst,*.srst			setf rrst
endif

" Rexx, Rebol or R
au BufNewFile,BufRead *.r,*.R				call dist#ft#FTr()

" Remind
au BufNewFile,BufRead .reminders,*.remind,*.rem		setf remind

" ReScript
au BufNewFile,BufRead *.res,*.resi			setf rescript

" Resolv.conf
au BufNewFile,BufRead resolv.conf		setf resolv

" Relax NG Compact
au BufNewFile,BufRead *.rnc			setf rnc

" Relax NG XML
au BufNewFile,BufRead *.rng			setf rng

" RPL/2
au BufNewFile,BufRead *.rpl			setf rpl

" Robots.txt
au BufNewFile,BufRead robots.txt		setf robots

" Rpcgen
au BufNewFile,BufRead *.x			setf rpcgen

" MikroTik RouterOS script
au BufRead,BufNewFile *.rsc			setf routeros

" reStructuredText Documentation Format
au BufNewFile,BufRead *.rst			setf rst

" RTF
au BufNewFile,BufRead *.rtf			setf rtf

" Interactive Ruby shell
au BufNewFile,BufRead .irbrc,irbrc		setf ruby

" Ruby
au BufNewFile,BufRead *.rb,*.rbw		setf ruby

" RubyGems
au BufNewFile,BufRead *.gemspec			setf ruby

" RBS (Ruby Signature)
au BufNewFile,BufRead *.rbs			setf rbs

" Rackup
au BufNewFile,BufRead *.ru			setf ruby

" Bundler
au BufNewFile,BufRead Gemfile			setf ruby

" Ruby on Rails
au BufNewFile,BufRead *.builder,*.rxml,*.rjs	setf ruby

" Rantfile and Rakefile is like Ruby
au BufNewFile,BufRead [rR]antfile,*.rant,[rR]akefile,*.rake	setf ruby

" Rust
au BufNewFile,BufRead *.rs			setf rust
au BufNewFile,BufRead Cargo.lock,*/.cargo/config,*/.cargo/credentials	setf toml

" S-lang (or shader language, or SmallLisp)
au BufNewFile,BufRead *.sl			setf slang

" Samba config
au BufNewFile,BufRead smb.conf			setf samba

" SAS script
au BufNewFile,BufRead *.sas			setf sas

" Sass
au BufNewFile,BufRead *.sass			setf sass

" Sather
au BufNewFile,BufRead *.sa			setf sather

" Scala
au BufNewFile,BufRead *.scala,*.sc		setf scala

" SBT - Scala Build Tool
au BufNewFile,BufRead *.sbt			setf sbt

" Scilab
au BufNewFile,BufRead *.sci,*.sce		setf scilab

" scdoc
au BufNewFile,BufRead *.scd			setf scdoc

" SCSS
au BufNewFile,BufRead *.scss			setf scss

" SD: Streaming Descriptors
au BufNewFile,BufRead *.sd			setf sd

" SDL
au BufNewFile,BufRead *.sdl,*.pr		setf sdl

" sed
au BufNewFile,BufRead *.sed			setf sed

" svelte
au BufNewFile,BufRead *.svelte			setf svelte

" Sieve (RFC 3028, 5228)
au BufNewFile,BufRead *.siv,*.sieve		setf sieve

" Sendmail
au BufNewFile,BufRead sendmail.cf		setf sm

" Sendmail .mc files are actually m4.  Could also be MS Message text file.
au BufNewFile,BufRead *.mc			call dist#ft#McSetf()

" Services
au BufNewFile,BufRead */etc/services		setf services

" Service Location config
au BufNewFile,BufRead */etc/slp.conf		setf slpconf

" Service Location registration
au BufNewFile,BufRead */etc/slp.reg		setf slpreg

" Service Location SPI
au BufNewFile,BufRead */etc/slp.spi		setf slpspi

" Setserial config
au BufNewFile,BufRead */etc/serial.conf		setf setserial

" SGML
au BufNewFile,BufRead *.sgm,*.sgml
	\ if getline(1).getline(2).getline(3).getline(4).getline(5) =~? 'linuxdoc' |
	\   setf sgmllnx |
	\ elseif getline(1) =~ '<!DOCTYPE.*DocBook' || getline(2) =~ '<!DOCTYPE.*DocBook' |
	\   let b:docbk_type = "sgml" |
	\   let b:docbk_ver = 4 |
	\   setf docbk |
	\ else |
	\   setf sgml |
	\ endif

" SGMLDECL
au BufNewFile,BufRead *.decl,*.dcl,*.dec
	\ if getline(1).getline(2).getline(3) =~? '^<!SGML' |
	\    setf sgmldecl |
	\ endif

" SGML catalog file
au BufNewFile,BufRead catalog			setf catalog

" Shell scripts (sh, ksh, bash, bash2, csh); Allow .profile_foo etc.
" Gentoo ebuilds, Arch Linux PKGBUILDs and Alpine Linux APKBUILDs are actually
" bash scripts.
" NOTE: Patterns ending in a star are further down, these have lower priority.
au BufNewFile,BufRead .bashrc,bashrc,bash.bashrc,.bash[_-]profile,.bash[_-]logout,.bash[_-]aliases,bash-fc[-.],*.ebuild,*.bash,*.eclass,PKGBUILD,APKBUILD call dist#ft#SetFileTypeSH("bash")
au BufNewFile,BufRead .kshrc,*.ksh call dist#ft#SetFileTypeSH("ksh")
au BufNewFile,BufRead */etc/profile,.profile,*.sh,*.env call dist#ft#SetFileTypeSH(getline(1))

" Shell script (Arch Linux) or PHP file (Drupal)
au BufNewFile,BufRead *.install
	\ if getline(1) =~ '<?php' |
	\   setf php |
	\ else |
	\   call dist#ft#SetFileTypeSH("bash") |
	\ endif

" tcsh scripts (patterns ending in a star further below)
au BufNewFile,BufRead .tcshrc,*.tcsh,tcsh.tcshrc,tcsh.login	call dist#ft#SetFileTypeShell("tcsh")

" csh scripts, but might also be tcsh scripts (on some systems csh is tcsh)
" (patterns ending in a start further below)
au BufNewFile,BufRead .login,.cshrc,csh.cshrc,csh.login,csh.logout,*.csh,.alias  call dist#ft#CSH()

" Zig
au BufNewFile,BufRead *.zig			setf zig

" Z-Shell script (patterns ending in a star further below)
au BufNewFile,BufRead .zprofile,*/etc/zprofile,.zfbfmarks  setf zsh
au BufNewFile,BufRead .zshrc,.zshenv,.zlogin,.zlogout,.zcompdump setf zsh
au BufNewFile,BufRead *.zsh			setf zsh

" Scheme
au BufNewFile,BufRead *.scm,*.ss,*.sld,*.rkt,*.rktd,*.rktl	setf scheme

" Screen RC
au BufNewFile,BufRead .screenrc,screenrc	setf screen

" Sexplib
au BufNewFile,BufRead *.sexp setf sexplib

" Simula
au BufNewFile,BufRead *.sim			setf simula

" SINDA
au BufNewFile,BufRead *.sin,*.s85		setf sinda

" SiSU
au BufNewFile,BufRead *.sst,*.ssm,*.ssi,*.-sst,*._sst setf sisu
au BufNewFile,BufRead *.sst.meta,*.-sst.meta,*._sst.meta setf sisu

" SKILL
au BufNewFile,BufRead *.il,*.ils,*.cdf		setf skill

" SLRN
au BufNewFile,BufRead .slrnrc			setf slrnrc
au BufNewFile,BufRead *.score			setf slrnsc

" Smalltalk (and TeX)
au BufNewFile,BufRead *.st			setf st
au BufNewFile,BufRead *.cls
	\ if getline(1) =~ '^%' |
	\  setf tex |
	\ elseif getline(1)[0] == '#' && getline(1) =~ 'rexx' |
	\  setf rexx |
	\ else |
	\  setf st |
	\ endif

" Smarty templates
au BufNewFile,BufRead *.tpl			setf smarty

" SMIL or XML
au BufNewFile,BufRead *.smil
	\ if getline(1) =~ '<?\s*xml.*?>' |
	\   setf xml |
	\ else |
	\   setf smil |
	\ endif

" SMIL or SNMP MIB file
au BufNewFile,BufRead *.smi
	\ if getline(1) =~ '\<smil\>' |
	\   setf smil |
	\ else |
	\   setf mib |
	\ endif

" SMITH
au BufNewFile,BufRead *.smt,*.smith		setf smith

" Snobol4 and spitbol
au BufNewFile,BufRead *.sno,*.spt		setf snobol4

" SNMP MIB files
au BufNewFile,BufRead *.mib,*.my		setf mib

" Snort Configuration
au BufNewFile,BufRead *.hog,snort.conf,vision.conf	setf hog
au BufNewFile,BufRead *.rules			call dist#ft#FTRules()

" Solidity
au BufRead,BufNewFile *.sol			setf solidity

" SPARQL queries
au BufNewFile,BufRead *.rq,*.sparql		setf sparql

" Spec (Linux RPM)
au BufNewFile,BufRead *.spec			setf spec

" Speedup (AspenTech plant simulator)
au BufNewFile,BufRead *.speedup,*.spdata,*.spd	setf spup

" Slice
au BufNewFile,BufRead *.ice			setf slice

" Microsoft Visual Studio Solution
au BufNewFile,BufRead *.sln			setf solution
au BufNewFile,BufRead *.slnf			setf json

" Spice
au BufNewFile,BufRead *.sp,*.spice		setf spice

" Spyce
au BufNewFile,BufRead *.spy,*.spi		setf spyce

" Squid
au BufNewFile,BufRead squid.conf		setf squid

" SQL for Oracle Designer
au BufNewFile,BufRead *.tyb,*.typ,*.tyc,*.pkb,*.pks	setf sql

" SQL
au BufNewFile,BufRead *.sql			call dist#ft#SQL()

" SQLJ
au BufNewFile,BufRead *.sqlj			setf sqlj

" SQR
au BufNewFile,BufRead *.sqr,*.sqi		setf sqr

" Squirrel
au BufNewFile,BufRead *.nut			setf squirrel

" OpenSSH configuration
au BufNewFile,BufRead ssh_config,*/.ssh/config,*/.ssh/*.conf	setf sshconfig
au BufNewFile,BufRead */etc/ssh/ssh_config.d/*.conf		setf sshconfig

" OpenSSH server configuration
au BufNewFile,BufRead sshd_config			setf sshdconfig
au BufNewFile,BufRead */etc/ssh/sshd_config.d/*.conf	setf sshdconfig

" Stata
au BufNewFile,BufRead *.ado,*.do,*.imata,*.mata	setf stata
" Also *.class, but not when it's a Java bytecode file
au BufNewFile,BufRead *.class
	\ if getline(1) !~ "^\xca\xfe\xba\xbe" | setf stata | endif

" SMCL
au BufNewFile,BufRead *.hlp,*.ihlp,*.smcl	setf smcl

" Stored Procedures
au BufNewFile,BufRead *.stp			setf stp

" Standard ML
au BufNewFile,BufRead *.sml			setf sml

" Sratus VOS command macro
au BufNewFile,BufRead *.cm			setf voscm

" Swift
au BufNewFile,BufRead *.swift			setf swift
au BufNewFile,BufRead *.swift.gyb		setf swiftgyb

" Swift Intermediate Language
au BufNewFile,BufRead *.sil			setf sil

" Sysctl
au BufNewFile,BufRead */etc/sysctl.conf,*/etc/sysctl.d/*.conf	setf sysctl

" Systemd unit files
au BufNewFile,BufRead */systemd/*.{automount,dnssd,link,mount,netdev,network,nspawn,path,service,slice,socket,swap,target,timer}	setf systemd
" Systemd overrides
au BufNewFile,BufRead */etc/systemd/*.conf.d/*.conf	setf systemd
au BufNewFile,BufRead */etc/systemd/system/*.d/*.conf	setf systemd
au BufNewFile,BufRead */.config/systemd/user/*.d/*.conf	setf systemd
" Systemd temp files
au BufNewFile,BufRead */etc/systemd/system/*.d/.#*	setf systemd
au BufNewFile,BufRead */etc/systemd/system/.#*		setf systemd
au BufNewFile,BufRead */.config/systemd/user/*.d/.#*	setf systemd
au BufNewFile,BufRead */.config/systemd/user/.#*	setf systemd

" Synopsys Design Constraints
au BufNewFile,BufRead *.sdc			setf sdc

" Sudoers
au BufNewFile,BufRead */etc/sudoers,sudoers.tmp	setf sudoers

" SVG (Scalable Vector Graphics)
au BufNewFile,BufRead *.svg			setf svg

" Surface
au BufRead,BufNewFile *.sface			setf surface

" Tads (or Nroff or Perl test file)
au BufNewFile,BufRead *.t
	\ if !dist#ft#FTnroff() && !dist#ft#FTperl() | setf tads | endif

" Tags
au BufNewFile,BufRead tags			setf tags

" TAK
au BufNewFile,BufRead *.tak			setf tak

" Task
au BufRead,BufNewFile {pending,completed,undo}.data  setf taskdata
au BufRead,BufNewFile *.task			setf taskedit

" Tcl (JACL too)
au BufNewFile,BufRead *.tcl,*.tm,*.tk,*.itcl,*.itk,*.jacl,.tclshrc,.wishrc	setf tcl

" Teal
au BufRead,BufNewFile *.tl			setf teal

" TealInfo
au BufNewFile,BufRead *.tli			setf tli

" Telix Salt
au BufNewFile,BufRead *.slt			setf tsalt

" Tera Term Language or Turtle
au BufRead,BufNewFile *.ttl
	\ if getline(1) =~ '^@\?\(prefix\|base\)' |
	\   setf turtle |
	\ else |
	\   setf teraterm |
	\ endif

" Terminfo
au BufNewFile,BufRead *.ti			setf terminfo

" Terraform
au BufRead,BufNewFile *.tfvars			setf terraform

" TeX
au BufNewFile,BufRead *.latex,*.sty,*.dtx,*.ltx,*.bbl	setf tex
au BufNewFile,BufRead *.tex			call dist#ft#FTtex()

" ConTeXt
au BufNewFile,BufRead *.mkii,*.mkiv,*.mkvi,*.mkxl,*.mklx   setf context

" Texinfo
au BufNewFile,BufRead *.texinfo,*.texi,*.txi	setf texinfo

" TeX configuration
au BufNewFile,BufRead texmf.cnf			setf texmf

" Tidy config
au BufNewFile,BufRead .tidyrc,tidyrc,tidy.conf	setf tidy

" TF mud client
au BufNewFile,BufRead .tfrc,tfrc		setf tf

" TF mud client or terraform
au BufNewFile,BufRead *.tf			call dist#ft#FTtf()

" TLA+
au BufNewFile,BufRead *.tla			setf tla

" tmux configuration
au BufNewFile,BufRead {.,}tmux*.conf		setf tmux

" TOML
au BufNewFile,BufRead *.toml			setf toml

" TPP - Text Presentation Program
au BufNewFile,BufRead *.tpp			setf tpp

" Treetop
au BufRead,BufNewFile *.treetop			setf treetop

" Trustees
au BufNewFile,BufRead trustees.conf		setf trustees

" TSS - Geometry
au BufNewFile,BufReadPost *.tssgm		setf tssgm

" TSS - Optics
au BufNewFile,BufReadPost *.tssop		setf tssop

" TSS - Command Line (temporary)
au BufNewFile,BufReadPost *.tsscl		setf tsscl

" TWIG files
au BufNewFile,BufReadPost *.twig		setf twig

" Typescript or Qt translation file (which is XML)
au BufNewFile,BufReadPost *.ts
	\ if getline(1) =~ '<?xml' |
	\   setf xml |
	\ else |
	\   setf typescript |
	\ endif

" TypeScript with React
au BufNewFile,BufRead *.tsx			setf typescriptreact

" Motif UIT/UIL files
au BufNewFile,BufRead *.uit,*.uil		setf uil

" Udev conf
au BufNewFile,BufRead */etc/udev/udev.conf	setf udevconf

" Udev permissions
au BufNewFile,BufRead */etc/udev/permissions.d/*.permissions setf udevperm
"
" Udev symlinks config
au BufNewFile,BufRead */etc/udev/cdsymlinks.conf	setf sh

" UnrealScript
au BufNewFile,BufRead *.uc			setf uc

" Updatedb
au BufNewFile,BufRead */etc/updatedb.conf	setf updatedb

" Upstart (init(8)) config files
au BufNewFile,BufRead */usr/share/upstart/*.conf	       setf upstart
au BufNewFile,BufRead */usr/share/upstart/*.override	       setf upstart
au BufNewFile,BufRead */etc/init/*.conf,*/etc/init/*.override  setf upstart
au BufNewFile,BufRead */.init/*.conf,*/.init/*.override	       setf upstart
au BufNewFile,BufRead */.config/upstart/*.conf		       setf upstart
au BufNewFile,BufRead */.config/upstart/*.override	       setf upstart

" Vala
au BufNewFile,BufRead *.vala			setf vala

" Vera
au BufNewFile,BufRead *.vr,*.vri,*.vrh		setf vera

" Vagrant (uses Ruby syntax)
au BufNewFile,BufRead Vagrantfile		setf ruby

" Verilog HDL
au BufNewFile,BufRead *.v			setf verilog

" Verilog-AMS HDL
au BufNewFile,BufRead *.va,*.vams		setf verilogams

" SystemVerilog
au BufNewFile,BufRead *.sv,*.svh		setf systemverilog

" VHDL
au BufNewFile,BufRead *.hdl,*.vhd,*.vhdl,*.vbe,*.vst,*.vho  setf vhdl

" Vim script
au BufNewFile,BufRead *.vim,*.vba,.exrc,_exrc	setf vim

" Viminfo file
au BufNewFile,BufRead .viminfo,_viminfo		setf viminfo

" Virata Config Script File or Drupal module
au BufRead,BufNewFile *.hw,*.module,*.pkg
	\ if getline(1) =~ '<?php' |
	\   setf php |
	\ else |
	\   setf virata |
	\ endif

" Visual Basic (also uses *.bas) or FORM
au BufNewFile,BufRead *.frm			call dist#ft#FTfrm()

" SaxBasic is close to Visual Basic
au BufNewFile,BufRead *.sba			setf vb

" Vgrindefs file
au BufNewFile,BufRead vgrindefs			setf vgrindefs

" VRML V1.0c
au BufNewFile,BufRead *.wrl			setf vrml

" Vroom (vim testing and executable documentation)
au BufNewFile,BufRead *.vroom			setf vroom

" Vue.js Single File Component
au BufNewFile,BufRead *.vue			setf vue

" WebAssembly
au BufNewFile,BufRead *.wast,*.wat		setf wast

" Webmacro
au BufNewFile,BufRead *.wm			setf webmacro

" Wget config
au BufNewFile,BufRead .wgetrc,wgetrc		setf wget

" Website MetaLanguage
au BufNewFile,BufRead *.wml			setf wml

" Winbatch
au BufNewFile,BufRead *.wbt			setf winbatch

" WSML
au BufNewFile,BufRead *.wsml			setf wsml

" WPL
au BufNewFile,BufRead *.wpl			setf xml

" WvDial
au BufNewFile,BufRead wvdial.conf,.wvdialrc	setf wvdial

" CVS RC file
au BufNewFile,BufRead .cvsrc			setf cvsrc

" CVS commit file
au BufNewFile,BufRead cvs\d\+			setf cvs

" WEB (*.web is also used for Winbatch: Guess, based on expecting "%" comment
" lines in a WEB file).
au BufNewFile,BufRead *.web
	\ if getline(1)[0].getline(2)[0].getline(3)[0].getline(4)[0].getline(5)[0] =~ "%" |
	\   setf web |
	\ else |
	\   setf winbatch |
	\ endif

" Windows Scripting Host and Windows Script Component
au BufNewFile,BufRead *.ws[fc]			setf wsh

" XHTML
au BufNewFile,BufRead *.xhtml,*.xht		setf xhtml

" X Pixmap (dynamically sets colors, this used to trigger on BufEnter to make
" it work better, but that breaks setting 'filetype' manually)
au BufNewFile,BufRead *.xpm
	\ if getline(1) =~ "XPM2" |
	\   setf xpm2 |
	\ else |
	\   setf xpm |
	\ endif
au BufNewFile,BufRead *.xpm2			setf xpm2

" XFree86 config
au BufNewFile,BufRead XF86Config
	\ if getline(1) =~ '\<XConfigurator\>' |
	\   let b:xf86conf_xfree86_version = 3 |
	\ endif |
	\ setf xf86conf
au BufNewFile,BufRead */xorg.conf.d/*.conf
	\ let b:xf86conf_xfree86_version = 4 |
	\ setf xf86conf

" Xorg config
au BufNewFile,BufRead xorg.conf,xorg.conf-4	let b:xf86conf_xfree86_version = 4 | setf xf86conf

" Xinetd conf
au BufNewFile,BufRead */etc/xinetd.conf		setf xinetd

" XS Perl extension interface language
au BufNewFile,BufRead *.xs			setf xs

" X resources file
au BufNewFile,BufRead .Xdefaults,.Xpdefaults,.Xresources,xdm-config,*.ad setf xdefaults

" Xmath
au BufNewFile,BufRead *.msc,*.msf		setf xmath
au BufNewFile,BufRead *.ms
	\ if !dist#ft#FTnroff() | setf xmath | endif

" XML  specific variants: docbk and xbl
au BufNewFile,BufRead *.xml			call dist#ft#FTxml()

" XMI (holding UML models) is also XML
au BufNewFile,BufRead *.xmi			setf xml

" CSPROJ files are Visual Studio.NET's XML-based C# project config files
au BufNewFile,BufRead *.csproj,*.csproj.user	setf xml

" FSPROJ files are Visual Studio.NET's XML-based F# project config files
au BufNewFile,BufRead *.fsproj,*.fsproj.user	setf xml

" VBPROJ files are Visual Studio.NET's XML-based Visual Basic project config files
au BufNewFile,BufRead *.vbproj,*.vbproj.user	setf xml

" Qt Linguist translation source and Qt User Interface Files are XML
" However, for .ts Typescript is more common.
au BufNewFile,BufRead *.ui			setf xml

" TPM's are RDF-based descriptions of TeX packages (Nikolai Weibull)
au BufNewFile,BufRead *.tpm			setf xml

" Xdg menus
au BufNewFile,BufRead */etc/xdg/menus/*.menu	setf xml

" ATI graphics driver configuration
au BufNewFile,BufRead fglrxrc			setf xml

" Web Services Description Language (WSDL)
au BufNewFile,BufRead *.wsdl			setf xml

" XLIFF (XML Localisation Interchange File Format) is also XML
au BufNewFile,BufRead *.xlf			setf xml
au BufNewFile,BufRead *.xliff			setf xml

" XML User Interface Language
au BufNewFile,BufRead *.xul			setf xml

" X11 xmodmap (also see below)
au BufNewFile,BufRead *Xmodmap			setf xmodmap

" Xquery
au BufNewFile,BufRead *.xq,*.xql,*.xqm,*.xquery,*.xqy	setf xquery

" XSD
au BufNewFile,BufRead *.xsd			setf xsd

" Xslt
au BufNewFile,BufRead *.xsl,*.xslt		setf xslt

" Yacc
au BufNewFile,BufRead *.yy,*.yxx,*.y++		setf yacc

" Yacc or racc
au BufNewFile,BufRead *.y			call dist#ft#FTy()

" Yaml
au BufNewFile,BufRead *.yaml,*.yml		setf yaml

" Raml
au BufNewFile,BufRead *.raml			setf raml

" yum conf (close enough to dosini)
au BufNewFile,BufRead */etc/yum.conf		setf dosini

" YANG
au BufRead,BufNewFile *.yang			setf yang

" Zimbu
au BufNewFile,BufRead *.zu			setf zimbu
" Zimbu Templates
au BufNewFile,BufRead *.zut			setf zimbutempl

" Zope
"   dtml (zope dynamic template markup language), pt (zope page template),
"   cpt (zope form controller page template)
au BufNewFile,BufRead *.dtml,*.pt,*.cpt		call dist#ft#FThtml()
"   zsql (zope sql method)
au BufNewFile,BufRead *.zsql			call dist#ft#SQL()

" Z80 assembler asz80
au BufNewFile,BufRead *.z8a			setf z8a

augroup END


" Source the user-specified filetype file, for backwards compatibility with
" Vim 5.x.
if exists("myfiletypefile") && filereadable(expand(myfiletypefile))
  execute "source " . myfiletypefile
endif


" Check for "*" after loading myfiletypefile, so that scripts.vim is only used
" when there are no matching file name extensions.
" Don't do this for compressed files.
augroup filetypedetect
au BufNewFile,BufRead *
	\ if !did_filetype() && expand("<amatch>") !~ g:ft_ignore_pat
	\ | runtime! scripts.vim | endif
au StdinReadPost * if !did_filetype() | runtime! scripts.vim | endif


" Plain text files, needs to be far down to not override others.  This avoids
" the "conf" type being used if there is a line starting with '#'.
" But before patterns matching everything in a directory.
au BufNewFile,BufRead *.text,README,LICENSE,COPYING,AUTHORS	setf text


" Extra checks for when no filetype has been detected now.  Mostly used for
" patterns that end in "*".  E.g., "zsh*" matches "zsh.vim", but that's a Vim
" script file.
" Most of these should call s:StarSetf() to avoid names ending in .gz and the
" like are used.

" More Apache style config files
au BufNewFile,BufRead */etc/proftpd/*.conf*,*/etc/proftpd/conf.*/*	call s:StarSetf('apachestyle')
au BufNewFile,BufRead proftpd.conf*					call s:StarSetf('apachestyle')

" More Apache config files
au BufNewFile,BufRead access.conf*,apache.conf*,apache2.conf*,httpd.conf*,srm.conf*	call s:StarSetf('apache')
au BufNewFile,BufRead */etc/apache2/*.conf*,*/etc/apache2/conf.*/*,*/etc/apache2/mods-*/*,*/etc/apache2/sites-*/*,*/etc/httpd/conf.*/*,*/etc/httpd/mods-*/*,*/etc/httpd/sites-*/*,*/etc/httpd/conf.d/*.conf*		call s:StarSetf('apache')

" APT config file
au BufNewFile,BufRead */etc/apt/apt.conf.d/{[-_[:alnum:]]\+,[-_.[:alnum:]]\+.conf} call s:StarSetf('aptconf')

" Asterisk config file
au BufNewFile,BufRead *asterisk/*.conf*		call s:StarSetf('asterisk')
au BufNewFile,BufRead *asterisk*/*voicemail.conf* call s:StarSetf('asteriskvm')

" Bazaar version control
au BufNewFile,BufRead bzr_log.*			setf bzr

" Bazel build file
if !has("fname_case")
  au BufNewFile,BufRead *.BUILD,BUILD		setf bzl
endif

" BIND zone
au BufNewFile,BufRead */named/db.*,*/bind/db.*	call s:StarSetf('bindzone')

au BufNewFile,BufRead cabal.project.*		call s:StarSetf('cabalproject')

" Calendar
au BufNewFile,BufRead */.calendar/*,
	\*/share/calendar/*/calendar.*,*/share/calendar/calendar.*
	\					call s:StarSetf('calendar')

" Changelog
au BufNewFile,BufRead [cC]hange[lL]og*
	\ if getline(1) =~ '; urgency='
	\|  call s:StarSetf('debchangelog')
	\|else
	\|  call s:StarSetf('changelog')
	\|endif

" Crontab
au BufNewFile,BufRead crontab,crontab.*,*/etc/cron.d/*		call s:StarSetf('crontab')

" dnsmasq(8) configuration
au BufNewFile,BufRead */etc/dnsmasq.d/*		call s:StarSetf('dnsmasq')

" Dockerfile
au BufNewFile,BufRead Dockerfile.*,Containerfile.*	call s:StarSetf('dockerfile')

" Dracula
au BufNewFile,BufRead drac.*			call s:StarSetf('dracula')

" Fvwm
au BufNewFile,BufRead */.fvwm/*			call s:StarSetf('fvwm')
au BufNewFile,BufRead *fvwmrc*,*fvwm95*.hook
	\ let b:fvwm_version = 1 | call s:StarSetf('fvwm')
au BufNewFile,BufRead *fvwm2rc*
	\ if expand("<afile>:e") == "m4"
	\|  call s:StarSetf('fvwm2m4')
	\|else
	\|  let b:fvwm_version = 2 | call s:StarSetf('fvwm')
	\|endif

" Gedcom
au BufNewFile,BufRead */tmp/lltmp*		call s:StarSetf('gedcom')

" Git
au BufNewFile,BufRead */.gitconfig.d/*,/etc/gitconfig.d/*	call s:StarSetf('gitconfig')

" Gitolite
au BufNewFile,BufRead */gitolite-admin/conf/*	call s:StarSetf('gitolite')

" GTK RC
au BufNewFile,BufRead .gtkrc*,gtkrc*		call s:StarSetf('gtkrc')

" Jam
au BufNewFile,BufRead Prl*.*,JAM*.*		call s:StarSetf('jam')

" Jargon
au! BufNewFile,BufRead *jarg*
	\ if getline(1).getline(2).getline(3).getline(4).getline(5) =~? 'THIS IS THE JARGON FILE'
	\|  call s:StarSetf('jargon')
	\|endif

" Java Properties resource file (note: doesn't catch font.properties.pl)
au BufNewFile,BufRead *.properties_??_??_*	call s:StarSetf('jproperties')

" Kconfig
au BufNewFile,BufRead Kconfig.*			call s:StarSetf('kconfig')

" Lilo: Linux loader
au BufNewFile,BufRead lilo.conf*		call s:StarSetf('lilo')

" Libsensors
au BufNewFile,BufRead */etc/sensors.d/[^.]*	call s:StarSetf('sensors')

" Logcheck
au BufNewFile,BufRead */etc/logcheck/*.d*/*	call s:StarSetf('logcheck')

" Makefile
au BufNewFile,BufRead [mM]akefile*		call s:StarSetf('make')

" Ruby Makefile
au BufNewFile,BufRead [rR]akefile*		call s:StarSetf('ruby')

" Mail (also matches muttrc.vim, so this is below the other checks)
au BufNewFile,BufRead {neo,}mutt[[:alnum:]._-]\\\{6\}	setf mail

au BufNewFile,BufRead reportbug-*		call s:StarSetf('mail')

" Modconf
au BufNewFile,BufRead */etc/modutils/*
	\ if executable(expand("<afile>")) != 1
	\|  call s:StarSetf('modconf')
	\|endif
au BufNewFile,BufRead */etc/modprobe.*		call s:StarSetf('modconf')

" Mutt setup files (must be before catch *.rc)
au BufNewFile,BufRead */etc/Muttrc.d/*		call s:StarSetf('muttrc')

" Mutt setup file
au BufNewFile,BufRead .mutt{ng,}rc*,*/.mutt{ng,}/mutt{ng,}rc*	call s:StarSetf('muttrc')
au BufNewFile,BufRead mutt{ng,}rc*,Mutt{ng,}rc*		call s:StarSetf('muttrc')

" Neomutt setup file
au BufNewFile,BufRead .neomuttrc*,*/.neomutt/neomuttrc*	call s:StarSetf('neomuttrc')
au BufNewFile,BufRead neomuttrc*,Neomuttrc*		call s:StarSetf('neomuttrc')

" Nroff macros
au BufNewFile,BufRead tmac.*			call s:StarSetf('nroff')

" OpenBSD hostname.if
au BufNewFile,BufRead /etc/hostname.*		call s:StarSetf('config')

" Pam conf
au BufNewFile,BufRead */etc/pam.d/*		call s:StarSetf('pamconf')

" Printcap and Termcap
au BufNewFile,BufRead *printcap*
	\ if !did_filetype()
	\|  let b:ptcap_type = "print" | call s:StarSetf('ptcap')
	\|endif
au BufNewFile,BufRead *termcap*
	\ if !did_filetype()
	\|  let b:ptcap_type = "term" | call s:StarSetf('ptcap')
	\|endif

" ReDIF
" Only used when the .rdf file was not detected to be XML.
au BufRead,BufNewFile *.rdf			call dist#ft#Redif()

" Remind
au BufNewFile,BufRead .reminders*		call s:StarSetf('remind')

" SGML catalog file
au BufNewFile,BufRead sgml.catalog*		call s:StarSetf('catalog')

" avoid doc files being recognized a shell files
au BufNewFile,BufRead */doc/{,.}bash[_-]completion{,.d,.sh}{,/*} setf text

" Shell scripts ending in a star
au BufNewFile,BufRead .bashrc*,.bash[_-]profile*,.bash[_-]logout*,.bash[_-]aliases*,bash-fc[-.]*,PKGBUILD*,APKBUILD*,*/{,.}bash[_-]completion{,.d,.sh}{,/*} call dist#ft#SetFileTypeSH("bash")
au BufNewFile,BufRead .kshrc* call dist#ft#SetFileTypeSH("ksh")
au BufNewFile,BufRead .profile* call dist#ft#SetFileTypeSH(getline(1))

" Sudoers
au BufNewFile,BufRead */etc/sudoers.d/*		call s:StarSetf('sudoers')

" tcsh scripts ending in a star
au BufNewFile,BufRead .tcshrc*	call dist#ft#SetFileTypeShell("tcsh")

" csh scripts ending in a star
au BufNewFile,BufRead .login*,.cshrc*  call dist#ft#CSH()

" tmux configuration with arbitrary extension
au BufNewFile,BufRead {.,}tmux*.conf*		setf tmux

" VHDL
au BufNewFile,BufRead *.vhdl_[0-9]*		call s:StarSetf('vhdl')

" Vim script
au BufNewFile,BufRead *vimrc*			call s:StarSetf('vim')

" Subversion commit file
au BufNewFile,BufRead svn-commit*.tmp		setf svn

" X resources file
au BufNewFile,BufRead Xresources*,*/app-defaults/*,*/Xresources/* call s:StarSetf('xdefaults')

" XFree86 config
au BufNewFile,BufRead XF86Config-4*
	\ let b:xf86conf_xfree86_version = 4 | call s:StarSetf('xf86conf')
au BufNewFile,BufRead XF86Config*
	\ if getline(1) =~ '\<XConfigurator\>'
	\|  let b:xf86conf_xfree86_version = 3
	\|endif
	\|call s:StarSetf('xf86conf')

" X11 xmodmap
au BufNewFile,BufRead *xmodmap*			call s:StarSetf('xmodmap')

" Xinetd conf
au BufNewFile,BufRead */etc/xinetd.d/*		call s:StarSetf('xinetd')

" yum conf (close enough to dosini)
au BufNewFile,BufRead */etc/yum.repos.d/*	call s:StarSetf('dosini')

" Z-Shell script ending in a star
au BufNewFile,BufRead .zsh*,.zlog*,.zcompdump*  call s:StarSetf('zsh')
au BufNewFile,BufRead zsh*,zlog*		call s:StarSetf('zsh')


" Help files match *.txt but should have a last line that is a modeline.
au BufNewFile,BufRead *.txt
	\  if getline('$') !~ 'vim:.*ft=help'
	\|   setf text
	\| endif


" Use the filetype detect plugins.  They may overrule any of the previously
" detected filetypes.
runtime! ftdetect/*.vim

" NOTE: The above command could have ended the filetypedetect autocmd group
" and started another one. Let's make sure it has ended to get to a consistent
" state.
augroup END

" Generic configuration file. Use FALLBACK, it's just guessing!
au filetypedetect BufNewFile,BufRead,StdinReadPost *
	\ if !did_filetype() && expand("<amatch>") !~ g:ft_ignore_pat
	\    && (getline(1) =~ '^#' || getline(2) =~ '^#' || getline(3) =~ '^#'
	\	|| getline(4) =~ '^#' || getline(5) =~ '^#') |
	\   setf FALLBACK conf |
	\ endif


" If the GUI is already running, may still need to install the Syntax menu.
" Don't do it when the 'M' flag is included in 'guioptions'.
if has("menu") && has("gui_running")
      \ && !exists("did_install_syntax_menu") && &guioptions !~# "M"
  source <sfile>:p:h/menu.vim
endif

" Function called for testing all functions defined here.  These are
" script-local, thus need to be executed here.
" Returns a string with error messages (hopefully empty).
func TestFiletypeFuncs(testlist)
  let output = ''
  for f in a:testlist
    try
      exe f
    catch
      let output = output . "\n" . f . ": " . v:exception
    endtry
  endfor
  return output
endfunc

" Restore 'cpoptions'
let &cpo = s:cpo_save
unlet s:cpo_save<|MERGE_RESOLUTION|>--- conflicted
+++ resolved
@@ -1,11 +1,7 @@
 " Vim support file to detect file types
 "
 " Maintainer:	Bram Moolenaar <Bram@vim.org>
-<<<<<<< HEAD
-" Last Change:	08. Apr 2022
-=======
 " Last Change:	2022 Apr 07
->>>>>>> 5e179227
 
 " Listen very carefully, I will say this only once
 if exists("did_load_filetypes")
