name: GitHub CI

on:
  push:
    branches: ['**']
  pull_request:

# Cancels all previous workflow runs for pull requests that have not completed.
concurrency:
  # The concurrency group contains the workflow name and the branch name for
  # pull requests or the commit hash for any other events.
  group: ${{ github.workflow }}-${{ github.event_name == 'pull_request' && github.head_ref || github.sha }}
  cancel-in-progress: true

permissions:
  contents: read # to fetch code (actions/checkout)

jobs:
  linux:
    runs-on: ubuntu-22.04

    env:
      CC: ${{ matrix.compiler }}
      GCC_VER: 12
      CLANG_VER: 16
      TEST: test
      SRCDIR: ./src
      LEAK_CFLAGS: -DEXITFREE
      CFLAGS: -Wno-deprecated-declarations
      LOG_DIR: ${{ github.workspace }}/logs
      TERM: xterm
      DISPLAY: ':99'
      DEBIAN_FRONTEND: noninteractive

    strategy:
      fail-fast: false
      matrix:
        features: [tiny, normal, huge]
        compiler: [clang, gcc]
        extra: [none]
        include:
          - features: tiny
            compiler: clang
            extra: nogui
          - features: tiny
            compiler: gcc
            extra: nogui
          - features: normal
            shadow: ./src/shadow
          - features: huge
            coverage: true
          - features: huge
            compiler: gcc
            coverage: true
            extra: testgui
            uchar: true
          - features: huge
            compiler: clang
            extra: asan
          - features: huge
            compiler: gcc
            coverage: true
            extra: unittests
          - features: normal
            compiler: gcc
            extra: vimtags

    steps:
      - name: Checkout repository from github
        uses: actions/checkout@v3

      - name: Install packages
        run: |
          PKGS=( \
            gettext \
            libgtk2.0-dev \
            desktop-file-utils \
            libtool-bin \
          )
          if ${{ matrix.features == 'huge' }}; then
            PKGS+=( \
              autoconf \
              lcov \
              libcanberra-dev \
              libperl-dev \
              python2-dev \
              python3-dev \
              liblua5.4-dev \
              lua5.4 \
              ruby-dev \
              tcl-dev \
              cscope \
              libsodium-dev \
            )
          fi
          sudo apt-get update && sudo apt-get install -y "${PKGS[@]}"

      - name: Install gcc-${{ env.GCC_VER }}
        if:  matrix.compiler == 'gcc'
        run: |
<<<<<<< HEAD
          sudo apt-get install -y gcc-${{ env.GCC_VER }}
          sudo update-alternatives --install /usr/bin/gcc gcc /usr/bin/gcc-${{ env.GCC_VER }} 100
          sudo update-alternatives --set gcc /usr/bin/gcc-${{ env.GCC_VER }}
=======
          sudo apt-get install -y gcc-11
          sudo update-alternatives --install /usr/bin/gcc gcc /usr/bin/gcc-11 100
          sudo update-alternatives --set gcc /usr/bin/gcc-11
>>>>>>> 01722707

      - name: Install clang-${{ env.CLANG_VER }}
        if: matrix.compiler == 'clang'
        run: |
          wget -O - https://apt.llvm.org/llvm-snapshot.gpg.key | sudo apt-key add -
          . /etc/lsb-release
<<<<<<< HEAD
          sudo add-apt-repository -y "deb http://apt.llvm.org/${DISTRIB_CODENAME}/ llvm-toolchain-${DISTRIB_CODENAME}-${{ env.CLANG_VER }} main"
          sudo apt-get install -y clang-${{ env.CLANG_VER }} llvm-${{ env.CLANG_VER }}
          sudo update-alternatives --install /usr/bin/clang clang /usr/bin/clang-${{ env.CLANG_VER }} 100
          sudo update-alternatives --set clang /usr/bin/clang-${{ env.CLANG_VER }}
          sudo update-alternatives --install /usr/bin/llvm-cov llvm-cov /usr/bin/llvm-cov-${{ env.CLANG_VER }} 100
          sudo update-alternatives --install /usr/bin/asan_symbolize asan_symbolize /usr/bin/asan_symbolize-${{ env.CLANG_VER }} 100
=======
          sudo add-apt-repository -y "deb http://apt.llvm.org/${DISTRIB_CODENAME}/ llvm-toolchain-${DISTRIB_CODENAME}-16 main"
          sudo apt-get install -y clang-16 llvm-16
          sudo update-alternatives --install /usr/bin/clang clang /usr/bin/clang-16 100
          sudo update-alternatives --set clang /usr/bin/clang-16
          sudo update-alternatives --install /usr/bin/llvm-cov llvm-cov /usr/bin/llvm-cov-16 100
          sudo update-alternatives --install /usr/bin/asan_symbolize asan_symbolize /usr/bin/asan_symbolize-16 100
>>>>>>> 01722707

      - name: Set up environment
        run: |
          mkdir -p "${LOG_DIR}"
          mkdir -p "${HOME}/bin"
          echo "${HOME}/bin" >> $GITHUB_PATH
          (
          echo "LINUX_VERSION=$(uname -r)"
          echo "NPROC=$(getconf _NPROCESSORS_ONLN)"
          echo "TMPDIR=${{ runner.temp }}"

          case "${{ matrix.features }}" in
          tiny)
            echo "TEST=testtiny"
            if ${{ contains(matrix.extra, 'nogui') }}; then
              echo "CONFOPT=--disable-gui"
            fi
            ;;
          normal)
            ;;
          huge)
            echo "TEST=scripttests test_libvterm"
            echo "CONFOPT=--enable-perlinterp --enable-pythoninterp --enable-python3interp --enable-rubyinterp --enable-luainterp --enable-tclinterp"
            ;;
          esac

          if ${{ matrix.coverage == true }}; then
            CFLAGS="$CFLAGS --coverage -DUSE_GCOV_FLUSH"
            echo "LDFLAGS=--coverage"
          fi
          if ${{ matrix.uchar == true }}; then
            CFLAGS="$CFLAGS -funsigned-char"
          fi
          if ${{ contains(matrix.extra, 'testgui') }}; then
            echo "TEST=-C src testgui"
          fi
          if ${{ contains(matrix.extra, 'unittests') }}; then
            echo "TEST=unittests"
          fi
          if ${{ contains(matrix.extra, 'asan') }}; then
            echo "SANITIZER_CFLAGS=-g -O1 -DABORT_ON_INTERNAL_ERROR -DEXITFREE -fsanitize-recover=all -fsanitize=address -fsanitize=undefined -fno-omit-frame-pointer"
            echo "ASAN_OPTIONS=print_stacktrace=1 log_path=${LOG_DIR}/asan"
            echo "UBSAN_OPTIONS=print_stacktrace=1 log_path=${LOG_DIR}/ubsan"
            echo "LSAN_OPTIONS=suppressions=${GITHUB_WORKSPACE}/src/testdir/lsan-suppress.txt"
          fi
          if ${{ contains(matrix.extra, 'vimtags') }}; then
            echo "TEST=-C runtime/doc vimtags VIMEXE=../../${SRCDIR}/vim"
          fi
          echo "CFLAGS=$CFLAGS"
          ) >> $GITHUB_ENV

      - name: Set up system
        run: |
          if [[ ${CC} = clang ]]; then
            # Use llvm-cov instead of gcov when compiler is clang.
            ln -fs /usr/bin/llvm-cov ${HOME}/bin/gcov
          fi
          sudo sysctl -w net.ipv6.conf.lo.disable_ipv6=0
          sudo usermod -a -G audio "${USER}"
          sudo bash ci/setup-xvfb.sh

      - name: Set up snd-dummy
        if: (!(contains(matrix.extra, 'unittests') || contains(matrix.extra, 'vimtags')))
        env:
          DEST_DIR: ${{ env.TMPDIR }}/linux-modules-extra-${{ env.LINUX_VERSION }}
        run: |
          cd /lib/modules/${{ env.LINUX_VERSION }}
          sudo apt-get install -d -y linux-modules-extra-${{ env.LINUX_VERSION }}
          sudo dpkg -x /var/cache/apt/archives/linux-modules-extra-${{ env.LINUX_VERSION }}*.deb "${DEST_DIR}"
          tar -cC "${DEST_DIR}"/lib/modules/${{ env.LINUX_VERSION }} kernel/sound | sudo tar -x
          sudo depmod
          sudo modprobe snd-dummy

      - name: Check autoconf
        if: contains(matrix.extra, 'unittests')
        run: |
          make -C src autoconf

      - name: Set up shadow dir
        if: matrix.shadow
        run: |
          make -C src shadow
          echo "SRCDIR=${{ matrix.shadow }}" >> $GITHUB_ENV
          echo "SHADOWOPT=-C ${{ matrix.shadow }}" >> $GITHUB_ENV

      - name: Configure
        run: |
          ./configure --with-features=${{ matrix.features }} ${CONFOPT} --enable-fail-if-missing
          # Append various warning flags to CFLAGS.
          sed -i -f ci/config.mk.sed ${SRCDIR}/auto/config.mk
          sed -i -f ci/config.mk.${CC}.sed ${SRCDIR}/auto/config.mk
          if [[ ${CC} = clang ]]; then
            # Suppress some warnings produced by clang 12 and later.
            sed -i -f ci/config.mk.clang-12.sed ${SRCDIR}/auto/config.mk
          fi

      - name: Build
        if: (!contains(matrix.extra, 'unittests'))
        run: |
          make ${SHADOWOPT} -j${NPROC}

      - name: Check version
        if: (!contains(matrix.extra, 'unittests'))
        run: |
          "${SRCDIR}"/vim --version
          "${SRCDIR}"/vim -u NONE -i NONE --not-a-term -esNX -V1 -S ci/if_ver-1.vim -c quit
          "${SRCDIR}"/vim -u NONE -i NONE --not-a-term -esNX -V1 -S ci/if_ver-2.vim -c quit

      - name: Test
        timeout-minutes: 20
        run: |
          do_test() { sg audio "sg $(id -gn) '$*'"; }
          do_test make ${SHADOWOPT} ${TEST}

      # - name: Coveralls
      #   if: matrix.coverage && github.event_name != 'pull_request'
      #   env:
      #     COVERALLS_REPO_TOKEN: ${{ secrets.COVERALLS_REPO_TOKEN }}
      #     COVERALLS_PARALLEL: true
      #     TRAVIS_JOB_ID: ${{ github.run_id }}
      #   run: |
      #     sudo apt-get install -y python3-setuptools python3-wheel
      #     sudo -H pip3 install pip -U
      #     # needed for https support for coveralls building cffi only works with gcc, not with clang
      #     CC=gcc pip3 install --user cpp-coveralls pyopenssl ndg-httpsclient pyasn1
      #     ~/.local/bin/coveralls -b "${SRCDIR}" -x .xs -e "${SRCDIR}"/if_perl.c -e "${SRCDIR}"/xxd -e "${SRCDIR}"/libvterm --encodings utf-8

      - name: Generate gcov files
        if: matrix.coverage
        run: |
          cd "${SRCDIR}"
          find . -type f -name '*.gcno' -exec gcov -pb {} + || true

      - name: Codecov
        if: matrix.coverage
        uses: codecov/codecov-action@v3
        with:
          flags: linux,${{ matrix.features }}-${{ matrix.compiler }}-${{ matrix.extra }}

      - name: ASan logs
        if: contains(matrix.extra, 'asan') && !cancelled()
        run: |
          for f in $(grep -lR '#[[:digit:]]* *0x[[:xdigit:]]*' "${LOG_DIR}"); do
            asan_symbolize -l "$f"
            false # in order to fail a job
          done

  # coveralls:
  #   runs-on: ubuntu-20.04
  #
  #   needs: linux
  #   if: always() && github.event_name != 'pull_request'
  #
  #   steps:
  #     - name: Parallel finished
  #       env:
  #         COVERALLS_REPO_TOKEN: ${{ secrets.COVERALLS_REPO_TOKEN }}
  #       run: |
  #         curl -k "https://coveralls.io/webhook?repo_token=${COVERALLS_REPO_TOKEN}" -d "payload[build_num]=${GITHUB_RUN_ID}&payload[status]=done"

  macos:
    runs-on: macos-latest

    env:
      CC: clang
      TEST: test
      SRCDIR: ./src
      LEAK_CFLAGS: -DEXITFREE
      TERM: xterm

    strategy:
      fail-fast: false
      matrix:
        features: [tiny, normal, huge]

    steps:
      - name: Checkout repository from github
        uses: actions/checkout@v3

      - name: Install packages
        if: matrix.features == 'huge'
        run: |
          brew install lua
          echo "LUA_PREFIX=/usr/local" >> $GITHUB_ENV
          brew uninstall perl

      - name: Set up environment
        run: |
          (
          echo "NPROC=$(getconf _NPROCESSORS_ONLN)"
          case "${{ matrix.features }}" in
          tiny)
            echo "TEST=testtiny"
            echo "CONFOPT=--disable-gui"
            ;;
          normal)
            ;;
          huge)
            echo "CONFOPT=--enable-perlinterp --enable-python3interp --enable-rubyinterp --enable-luainterp --enable-tclinterp"
            ;;
          esac
          ) >> $GITHUB_ENV

      - name: Configure
        run: |
          ./configure --with-features=${{ matrix.features }} ${CONFOPT} --enable-fail-if-missing
          # Append various warning flags to CFLAGS.
          # BSD sed needs backup extension specified.
          sed -i.bak -f ci/config.mk.sed ${SRCDIR}/auto/config.mk
          # On macOS, the entity of gcc is clang.
          sed -i.bak -f ci/config.mk.clang.sed ${SRCDIR}/auto/config.mk
          # Suppress some warnings produced by clang 12 and later.
          if clang --version | grep -qs 'Apple clang version \(1[3-9]\|[2-9]\)\.'; then
            sed -i.bak -f ci/config.mk.clang-12.sed ${SRCDIR}/auto/config.mk
          fi

      - name: Build
        env:
          LC_ALL: C
        run: |
          make -j${NPROC}

      - name: Check version
        run: |
          "${SRCDIR}"/vim --version
          "${SRCDIR}"/vim -u NONE -i NONE --not-a-term -esNX -V1 -S ci/if_ver-1.vim -c quit
          "${SRCDIR}"/vim -u NONE -i NONE --not-a-term -esNX -V1 -S ci/if_ver-2.vim -c quit

      - name: Test
        timeout-minutes: 20
        run: |
          make ${TEST}

  windows:
    runs-on: windows-2022

    env:
      # Interfaces
      # Lua
      LUA_VER: 54
      LUA_VER_DOT: '5.4'
      LUA_RELEASE: 5.4.2
      LUA32_URL: https://downloads.sourceforge.net/luabinaries/lua-%LUA_RELEASE%_Win32_dllw6_lib.zip
      LUA64_URL: https://downloads.sourceforge.net/luabinaries/lua-%LUA_RELEASE%_Win64_dllw6_lib.zip
      LUA_DIR: D:\Lua
      # do not want \L to end up in pathdef.c and compiler complaining about unknown escape sequences \l
      LUA_DIR_SLASH: D:/Lua
      # Python 2
      PYTHON_VER: 27
      PYTHON_VER_DOT: '2.7'
      PYTHON_DIR: 'C:\Python27'
      # Python 3
      PYTHON3_VER: 311
      PYTHON3_VER_DOT: '3.11'
      # Other dependencies
      # winpty
      WINPTY_URL: https://github.com/rprichard/winpty/releases/download/0.4.3/winpty-0.4.3-msvc2015.zip
      # Escape sequences
      COL_RED: "\x1b[31m"
      COL_GREEN: "\x1b[32m"
      COL_YELLOW: "\x1b[33m"
      COL_RESET: "\x1b[m"

    strategy:
      fail-fast: false
      matrix:
        include:
          - { features: HUGE,   toolchain: msvc,  VIMDLL: no,  GUI: no,  arch: x64 }
          - { features: HUGE,   toolchain: mingw, VIMDLL: yes, GUI: yes, arch: x86, coverage: yes }
          - { features: HUGE,   toolchain: msvc,  VIMDLL: no,  GUI: yes, arch: x86 }
          - { features: HUGE,   toolchain: mingw, VIMDLL: yes, GUI: no,  arch: x64, coverage: yes }
          - { features: NORMAL, toolchain: msvc,  VIMDLL: yes, GUI: no,  arch: x86 }
          - { features: NORMAL, toolchain: mingw, VIMDLL: no,  GUI: yes, arch: x64 }
          - { features: TINY,   toolchain: msvc,  VIMDLL: yes, GUI: yes, arch: x64 }
          - { features: TINY,   toolchain: mingw, VIMDLL: no,  GUI: no,  arch: x86 }

    steps:
      - name: Initialize
        id: init
        shell: bash
        run: |
          # Show Windows version
          cmd /c ver

          git config --global core.autocrlf input

          if [ "${{ matrix.arch }}" = "x64" ]; then
            cygreg=registry
            pyreg=
            echo "VCARCH=amd64" >> $GITHUB_ENV
            echo "WARCH=x64" >> $GITHUB_ENV
            echo "BITS=64" >> $GITHUB_ENV
            echo "MSYSTEM=MINGW64" >> $GITHUB_ENV
          else
            cygreg=registry32
            pyreg=-32
            echo "VCARCH=x86" >> $GITHUB_ENV
            echo "WARCH=ia32" >> $GITHUB_ENV
            echo "BITS=32" >> $GITHUB_ENV
            echo "MSYSTEM=MINGW32" >> $GITHUB_ENV
          fi

          echo "VCVARSALL=$(vswhere -products \* -latest -property installationPath)\\VC\\Auxiliary\\Build\\vcvarsall.bat" >> $GITHUB_ENV
          if [ "${{ matrix.features }}" != "TINY" ]; then
            if [ "${{ matrix.arch }}" = "x86" ]; then
              choco install python2 --no-progress --forcex86
            else
              choco install python2 --no-progress
            fi
          fi
          python3_dir=$(cat "/proc/$cygreg/HKEY_LOCAL_MACHINE/SOFTWARE/Python/PythonCore/${PYTHON3_VER_DOT}$pyreg/InstallPath/@")
          echo "PYTHON3_DIR=$python3_dir" >> $GITHUB_ENV

      - uses: msys2/setup-msys2@v2
        if: matrix.toolchain == 'mingw'
        with:
          update: true
          install: tar
          pacboy: >-
            make:p gcc:p
          msystem: ${{ env.MSYSTEM }}
          release: false

      - name: Checkout repository from github
        uses: actions/checkout@v3

      - name: Create a list of download URLs
        shell: cmd
        run: |
          type NUL > urls.txt
          echo %LUA_RELEASE%>> urls.txt
          echo %WINPTY_URL%>> urls.txt

      - name: Cache downloaded files
        uses: actions/cache@v3
        with:
          path: downloads
          key: ${{ runner.os }}-${{ matrix.arch }}-${{ hashFiles('urls.txt') }}

      - name: Download dependencies
        shell: cmd
        run: |
          path C:\Program Files\7-Zip;%path%
          if not exist downloads mkdir downloads

          echo %COL_GREEN%Download Lua%COL_RESET%
          call :downloadfile %LUA${{ env.BITS }}_URL% downloads\lua.zip
          7z x downloads\lua.zip -o%LUA_DIR% > nul || exit 1

          echo %COL_GREEN%Download winpty%COL_RESET%
          call :downloadfile %WINPTY_URL% downloads\winpty.zip
          7z x -y downloads\winpty.zip -oD:\winpty > nul || exit 1
          copy /Y D:\winpty\%WARCH%\bin\winpty.dll        src\winpty%BITS%.dll
          copy /Y D:\winpty\%WARCH%\bin\winpty-agent.exe  src\

          goto :eof

          :downloadfile
          :: call :downloadfile <URL> <localfile>
          if not exist %2 (
            curl -f -L %1 -o %2
          )
          if ERRORLEVEL 1 (
            rem Retry once.
            curl -f -L %1 -o %2 || exit 1
          )
          goto :eof

      - name: Build (MSVC)
        if: matrix.toolchain == 'msvc'
        shell: cmd
        run: |
          call "%VCVARSALL%" %VCARCH%
          cd src
          if "${{ matrix.VIMDLL }}"=="yes" (
            set GUI=yes
          ) else (
            set GUI=${{ matrix.GUI }}
          )
          if "${{ matrix.features }}"=="HUGE" (
            nmake -nologo -f Make_mvc.mak ^
              FEATURES=${{ matrix.features }} ^
              GUI=%GUI% IME=yes ICONV=yes VIMDLL=${{ matrix.VIMDLL }} ^
              DYNAMIC_LUA=yes LUA=%LUA_DIR% ^
              DYNAMIC_PYTHON=yes PYTHON=%PYTHON_DIR% ^
              DYNAMIC_PYTHON3=yes PYTHON3=%PYTHON3_DIR%
          ) else (
            nmake -nologo -f Make_mvc.mak ^
              FEATURES=${{ matrix.features }} ^
              GUI=%GUI% IME=yes ICONV=yes VIMDLL=${{ matrix.VIMDLL }}
          )

      - name: Build (MinGW)
        if: matrix.toolchain == 'mingw'
        shell: msys2 {0}
        run: |
          cd src
          if [ "${{ matrix.VIMDLL }}" = "yes" ]; then
            GUI=yes
          else
            GUI=${{ matrix.GUI }}
          fi
          if [ "${{ matrix.features }}" = "HUGE" ]; then
            mingw32-make -f Make_ming.mak -j2 \
              FEATURES=${{ matrix.features }} \
              GUI=$GUI IME=yes ICONV=yes VIMDLL=${{ matrix.VIMDLL }} \
              DYNAMIC_LUA=yes LUA=${LUA_DIR_SLASH} \
              DYNAMIC_PYTHON=yes PYTHON=${PYTHON_DIR} \
              DYNAMIC_PYTHON3=yes PYTHON3=${PYTHON3_DIR} \
              STATIC_STDCPLUS=yes COVERAGE=${{ matrix.coverage }}
          else
            mingw32-make -f Make_ming.mak -j2 \
              FEATURES=${{ matrix.features }} \
              GUI=$GUI IME=yes ICONV=yes VIMDLL=${{ matrix.VIMDLL }} \
              STATIC_STDCPLUS=yes
          fi

      - name: Check version
        shell: cmd
        run: |
          PATH %LUA_DIR%;C:\msys64\%MSYSTEM%\bin;%PATH%;%PYTHON3_DIR%
          if "${{ matrix.GUI }}"=="yes" (
            start /wait src\gvim -u NONE -i NONE -c "redir > version.txt | ver | q" || exit 1
            type version.txt
            echo.
            start /wait src\gvim -u NONE -i NONE -c "redir! > version.txt | so ci\if_ver-1.vim | q"
            start /wait src\gvim -u NONE -i NONE -c "redir >> version.txt | so ci\if_ver-2.vim | q"
            type version.txt
            del version.txt
          ) else (
            src\vim --version || exit 1
            src\vim -u NONE -i NONE --not-a-term -esNX -V1 -S ci/if_ver-1.vim -c quit
            src\vim -u NONE -i NONE --not-a-term -esNX -V1 -S ci/if_ver-2.vim -c quit
          )

      #- name: Prepare Artifact
      #  shell: cmd
      #  run: |
      #    mkdir artifacts
      #    copy src\*vim.exe artifacts
      #    copy src\vim*.dll artifacts
      #
      #- name: Upload Artifact
      #  uses: actions/upload-artifact@v1
      #  with:
      #    name: vim${{ matrix.bits }}-${{ matrix.toolchain }}
      #    path: ./artifacts

      - name: Test and show the result of testing gVim
        if: matrix.GUI == 'yes' || matrix.VIMDLL == 'yes'
        shell: cmd
        timeout-minutes: 15
        run: |
          PATH %LUA_DIR%;C:\msys64\%MSYSTEM%\bin;%PATH%;%PYTHON3_DIR%
          call "%VCVARSALL%" %VCARCH%

          echo %COL_GREEN%Test gVim:%COL_RESET%
          cd src\testdir
          if "${{ matrix.GUI }}"=="yes" (
            nmake -nologo -f Make_mvc.mak VIMPROG=..\gvim || exit 1
          ) else (
            @rem Run only tiny tests.
            nmake -nologo -f Make_mvc.mak tiny VIMPROG=..\gvim  || exit 1
          )

      - name: Test and show the result of testing Vim
        if: matrix.GUI == 'no' || matrix.VIMDLL == 'yes'
        shell: cmd
        timeout-minutes: 15
        run: |
          PATH %LUA_DIR%;C:\msys64\%MSYSTEM%\bin;%PATH%;%PYTHON3_DIR%
          call "%VCVARSALL%" %VCARCH%

          echo %COL_GREEN%Test Vim:%COL_RESET%
          cd src\testdir
          nmake -nologo -f Make_mvc.mak clean
          if "${{ matrix.GUI }}"=="no" (
            nmake -nologo -f Make_mvc.mak VIMPROG=..\vim || exit 1
          ) else (
            @rem Run only tiny tests.
            nmake -nologo -f Make_mvc.mak tiny VIMPROG=..\vim  || exit 1
          )

      - name: Generate gcov files
        if: matrix.coverage
        shell: msys2 {0}
        run: |
          cd src
          find . -type f -name '*.gcno' -exec gcov -pb {} + || true

      - name: Codecov
        if: matrix.coverage
        uses: codecov/codecov-action@v3
        with:
          directory: src
          flags: windows,${{ matrix.toolchain }}-${{ matrix.arch }}-${{ matrix.features }}<|MERGE_RESOLUTION|>--- conflicted
+++ resolved
@@ -98,36 +98,21 @@
       - name: Install gcc-${{ env.GCC_VER }}
         if:  matrix.compiler == 'gcc'
         run: |
-<<<<<<< HEAD
           sudo apt-get install -y gcc-${{ env.GCC_VER }}
           sudo update-alternatives --install /usr/bin/gcc gcc /usr/bin/gcc-${{ env.GCC_VER }} 100
           sudo update-alternatives --set gcc /usr/bin/gcc-${{ env.GCC_VER }}
-=======
-          sudo apt-get install -y gcc-11
-          sudo update-alternatives --install /usr/bin/gcc gcc /usr/bin/gcc-11 100
-          sudo update-alternatives --set gcc /usr/bin/gcc-11
->>>>>>> 01722707
 
       - name: Install clang-${{ env.CLANG_VER }}
         if: matrix.compiler == 'clang'
         run: |
           wget -O - https://apt.llvm.org/llvm-snapshot.gpg.key | sudo apt-key add -
           . /etc/lsb-release
-<<<<<<< HEAD
           sudo add-apt-repository -y "deb http://apt.llvm.org/${DISTRIB_CODENAME}/ llvm-toolchain-${DISTRIB_CODENAME}-${{ env.CLANG_VER }} main"
           sudo apt-get install -y clang-${{ env.CLANG_VER }} llvm-${{ env.CLANG_VER }}
           sudo update-alternatives --install /usr/bin/clang clang /usr/bin/clang-${{ env.CLANG_VER }} 100
           sudo update-alternatives --set clang /usr/bin/clang-${{ env.CLANG_VER }}
           sudo update-alternatives --install /usr/bin/llvm-cov llvm-cov /usr/bin/llvm-cov-${{ env.CLANG_VER }} 100
           sudo update-alternatives --install /usr/bin/asan_symbolize asan_symbolize /usr/bin/asan_symbolize-${{ env.CLANG_VER }} 100
-=======
-          sudo add-apt-repository -y "deb http://apt.llvm.org/${DISTRIB_CODENAME}/ llvm-toolchain-${DISTRIB_CODENAME}-16 main"
-          sudo apt-get install -y clang-16 llvm-16
-          sudo update-alternatives --install /usr/bin/clang clang /usr/bin/clang-16 100
-          sudo update-alternatives --set clang /usr/bin/clang-16
-          sudo update-alternatives --install /usr/bin/llvm-cov llvm-cov /usr/bin/llvm-cov-16 100
-          sudo update-alternatives --install /usr/bin/asan_symbolize asan_symbolize /usr/bin/asan_symbolize-16 100
->>>>>>> 01722707
 
       - name: Set up environment
         run: |
