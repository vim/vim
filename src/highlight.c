--- conflicted
+++ resolved
@@ -261,13 +261,9 @@
     "default link PmenuMatch Pmenu",
     "default link PmenuMatchSel PmenuSel",
     "default link PmenuExtra Pmenu",
-<<<<<<< HEAD
-=======
-    "default link PmenuExtraSel PmenuSel",
     "default link PopupSelected PmenuSel",
     "default link MessageWindow WarningMsg",
     "default link PopupNotification WarningMsg",
->>>>>>> 3cb41489
     CENT("Normal cterm=NONE", "Normal gui=NONE"),
     NULL
 };
