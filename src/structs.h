/* vi:set ts=8 sts=4 sw=4 noet:
 *
 * VIM - Vi IMproved	by Bram Moolenaar
 *
 * Do ":help uganda"  in Vim to read copying and usage conditions.
 * Do ":help credits" in Vim to see a list of people who contributed.
 */

/*
 * This file contains various definitions of structures that are used by Vim
 */

/*
 * There is something wrong in the SAS compiler that makes typedefs not
 * valid in include files.  Has been fixed in version 6.58.
 */
#if defined(SASC) && SASC < 658
typedef long		linenr_T;
typedef int		colnr_T;
typedef unsigned short	short_u;
#endif

/*
 * Position in file or buffer.
 */
typedef struct
{
    linenr_T	lnum;	// line number
    colnr_T	col;	// column number
    colnr_T	coladd; // extra virtual column
} pos_T;


/*
 * Same, but without coladd.
 */
typedef struct
{
    linenr_T	lnum;	// line number
    colnr_T	col;	// column number
} lpos_T;

/*
 * Structure used for growing arrays.
 * This is used to store information that only grows, is deleted all at
 * once, and needs to be accessed by index.  See ga_clear() and ga_grow().
 */
typedef struct growarray
{
    int	    ga_len;		    // current number of items used
    int	    ga_maxlen;		    // maximum number of items possible
    int	    ga_itemsize;	    // sizeof(item)
    int	    ga_growsize;	    // number of items to grow each time
    void    *ga_data;		    // pointer to the first item
} garray_T;

#define GA_EMPTY    {0, 0, 0, 0, NULL}

typedef struct window_S		win_T;
typedef struct wininfo_S	wininfo_T;
typedef struct frame_S		frame_T;
typedef int			scid_T;		// script ID
typedef struct file_buffer	buf_T;		// forward declaration
typedef struct terminal_S	term_T;

#ifdef FEAT_MENU
typedef struct VimMenu vimmenu_T;
#endif

/*
 * SCript ConteXt (SCTX): identifies a script line.
 * When sourcing a script "sc_lnum" is zero, "sourcing_lnum" is the current
 * line number. When executing a user function "sc_lnum" is the line where the
 * function was defined, "sourcing_lnum" is the line number inside the
 * function.  When stored with a function, mapping, option, etc. "sc_lnum" is
 * the line number in the script "sc_sid".
 */
typedef struct {
    scid_T	sc_sid;		// script ID
    int		sc_seq;		// sourcing sequence number
    linenr_T	sc_lnum;	// line number
    int		sc_version;	// :scriptversion
} sctx_T;

/*
 * Reference to a buffer that stores the value of buf_free_count.
 * bufref_valid() only needs to check "buf" when the count differs.
 */
typedef struct {
    buf_T   *br_buf;
    int	    br_fnum;
    int	    br_buf_free_count;
} bufref_T;

/*
 * This is here because regexp.h needs pos_T and below regprog_T is used.
 */
#include "regexp.h"

/*
 * This is here because gui.h needs the pos_T and win_T, and win_T needs gui.h
 * for scrollbar_T.
 */
#ifdef FEAT_GUI
# include "gui.h"
#else
# ifdef FEAT_XCLIPBOARD
#  include <X11/Intrinsic.h>
# endif
# define guicolor_T long
# define INVALCOLOR ((guicolor_T)0x1ffffff)
    // only used for cterm.bg_rgb and cterm.fg_rgb: use cterm color
# define CTERMCOLOR ((guicolor_T)0x1fffffe)
#endif
#define COLOR_INVALID(x) ((x) == INVALCOLOR || (x) == CTERMCOLOR)

/*
 * marks: positions in a file
 * (a normal mark is a lnum/col pair, the same as a file position)
 */

// (Note: for EBCDIC there are more than 26, because there are gaps in the
// alphabet coding.  To minimize changes to the code, I decided to just
// increase the number of possible marks.
#define NMARKS		('z' - 'a' + 1)	// max. # of named marks
#define EXTRA_MARKS	10		// marks 0-9
#define JUMPLISTSIZE	100		// max. # of marks in jump list
#define TAGSTACKSIZE	20		// max. # of tags in tag stack

typedef struct filemark
{
    pos_T	mark;		// cursor position
    int		fnum;		// file number
} fmark_T;

// Xtended file mark: also has a file name
typedef struct xfilemark
{
    fmark_T	fmark;
    char_u	*fname;		// file name, used when fnum == 0
#ifdef FEAT_VIMINFO
    time_T	time_set;
#endif
} xfmark_T;

/*
 * The taggy struct is used to store the information about a :tag command.
 */
typedef struct taggy
{
    char_u	*tagname;	// tag name
    fmark_T	fmark;		// cursor position BEFORE ":tag"
    int		cur_match;	// match number
    int		cur_fnum;	// buffer number used for cur_match
    char_u	*user_data;	// used with tagfunc
} taggy_T;

/*
 * Structure that contains all options that are local to a window.
 * Used twice in a window: for the current buffer and for all buffers.
 * Also used in wininfo_T.
 */
typedef struct
{
#ifdef FEAT_ARABIC
    int		wo_arab;
# define w_p_arab w_onebuf_opt.wo_arab	// 'arabic'
#endif
#ifdef FEAT_LINEBREAK
    int		wo_bri;
# define w_p_bri w_onebuf_opt.wo_bri	// 'breakindent'
    char_u	*wo_briopt;
# define w_p_briopt w_onebuf_opt.wo_briopt // 'breakindentopt'
#endif
    char_u	*wo_wcr;
# define w_p_wcr w_onebuf_opt.wo_wcr	// 'wincolor'
#ifdef FEAT_DIFF
    int		wo_diff;
# define w_p_diff w_onebuf_opt.wo_diff	// 'diff'
#endif
#ifdef FEAT_FOLDING
    long	wo_fdc;
# define w_p_fdc w_onebuf_opt.wo_fdc	// 'foldcolumn'
    int		wo_fdc_save;
# define w_p_fdc_save w_onebuf_opt.wo_fdc_save	// 'foldenable' saved for diff mode
    int		wo_fen;
# define w_p_fen w_onebuf_opt.wo_fen	// 'foldenable'
    int		wo_fen_save;
# define w_p_fen_save w_onebuf_opt.wo_fen_save	// 'foldenable' saved for diff mode
    char_u	*wo_fdi;
# define w_p_fdi w_onebuf_opt.wo_fdi	// 'foldignore'
    long	wo_fdl;
# define w_p_fdl w_onebuf_opt.wo_fdl	// 'foldlevel'
    int		wo_fdl_save;
# define w_p_fdl_save w_onebuf_opt.wo_fdl_save	// 'foldlevel' state saved for diff mode
    char_u	*wo_fdm;
# define w_p_fdm w_onebuf_opt.wo_fdm	// 'foldmethod'
    char_u	*wo_fdm_save;
# define w_p_fdm_save w_onebuf_opt.wo_fdm_save	// 'fdm' saved for diff mode
    long	wo_fml;
# define w_p_fml w_onebuf_opt.wo_fml	// 'foldminlines'
    long	wo_fdn;
# define w_p_fdn w_onebuf_opt.wo_fdn	// 'foldnestmax'
# ifdef FEAT_EVAL
    char_u	*wo_fde;
# define w_p_fde w_onebuf_opt.wo_fde	// 'foldexpr'
    char_u	*wo_fdt;
#  define w_p_fdt w_onebuf_opt.wo_fdt	// 'foldtext'
# endif
    char_u	*wo_fmr;
# define w_p_fmr w_onebuf_opt.wo_fmr	// 'foldmarker'
#endif
#ifdef FEAT_LINEBREAK
    int		wo_lbr;
# define w_p_lbr w_onebuf_opt.wo_lbr	// 'linebreak'
#endif
    int		wo_list;
#define w_p_list w_onebuf_opt.wo_list	// 'list'
    int		wo_nu;
#define w_p_nu w_onebuf_opt.wo_nu	// 'number'
    int		wo_rnu;
#define w_p_rnu w_onebuf_opt.wo_rnu	// 'relativenumber'
#ifdef FEAT_LINEBREAK
    long	wo_nuw;
# define w_p_nuw w_onebuf_opt.wo_nuw	// 'numberwidth'
#endif
    int		wo_wfh;
# define w_p_wfh w_onebuf_opt.wo_wfh	// 'winfixheight'
    int		wo_wfw;
# define w_p_wfw w_onebuf_opt.wo_wfw	// 'winfixwidth'
#if defined(FEAT_QUICKFIX)
    int		wo_pvw;
# define w_p_pvw w_onebuf_opt.wo_pvw	// 'previewwindow'
#endif
#ifdef FEAT_RIGHTLEFT
    int		wo_rl;
# define w_p_rl w_onebuf_opt.wo_rl	// 'rightleft'
    char_u	*wo_rlc;
# define w_p_rlc w_onebuf_opt.wo_rlc	// 'rightleftcmd'
#endif
    long	wo_scr;
#define w_p_scr w_onebuf_opt.wo_scr	// 'scroll'
#ifdef FEAT_SPELL
    int		wo_spell;
# define w_p_spell w_onebuf_opt.wo_spell // 'spell'
#endif
#ifdef FEAT_SYN_HL
    int		wo_cuc;
# define w_p_cuc w_onebuf_opt.wo_cuc	// 'cursorcolumn'
    int		wo_cul;
# define w_p_cul w_onebuf_opt.wo_cul	// 'cursorline'
    char_u	*wo_culopt;
# define w_p_culopt w_onebuf_opt.wo_culopt	// 'cursorlineopt'
    char_u	*wo_cc;
# define w_p_cc w_onebuf_opt.wo_cc	// 'colorcolumn'
#endif
#ifdef FEAT_LINEBREAK
    char_u	*wo_sbr;
#define w_p_sbr w_onebuf_opt.wo_sbr	// 'showbreak'
#endif
#ifdef FEAT_STL_OPT
    char_u	*wo_stl;
#define w_p_stl w_onebuf_opt.wo_stl	// 'statusline'
#endif
    int		wo_scb;
#define w_p_scb w_onebuf_opt.wo_scb	// 'scrollbind'
    int		wo_diff_saved; // options were saved for starting diff mode
#define w_p_diff_saved w_onebuf_opt.wo_diff_saved
    int		wo_scb_save;	// 'scrollbind' saved for diff mode
#define w_p_scb_save w_onebuf_opt.wo_scb_save
    int		wo_wrap;
#define w_p_wrap w_onebuf_opt.wo_wrap	// 'wrap'
#ifdef FEAT_DIFF
    int		wo_wrap_save;	// 'wrap' state saved for diff mode
# define w_p_wrap_save w_onebuf_opt.wo_wrap_save
#endif
#ifdef FEAT_CONCEAL
    char_u	*wo_cocu;		// 'concealcursor'
# define w_p_cocu w_onebuf_opt.wo_cocu
    long	wo_cole;		// 'conceallevel'
# define w_p_cole w_onebuf_opt.wo_cole
#endif
    int		wo_crb;
#define w_p_crb w_onebuf_opt.wo_crb	// 'cursorbind'
    int		wo_crb_save;	// 'cursorbind' state saved for diff mode
#define w_p_crb_save w_onebuf_opt.wo_crb_save
#ifdef FEAT_SIGNS
    char_u	*wo_scl;
# define w_p_scl w_onebuf_opt.wo_scl	// 'signcolumn'
#endif
#ifdef FEAT_TERMINAL
    char_u	*wo_twk;
# define w_p_twk w_onebuf_opt.wo_twk	// 'termwinkey'
    char_u	*wo_tws;
# define w_p_tws w_onebuf_opt.wo_tws	// 'termwinsize'
#endif

#ifdef FEAT_EVAL
    sctx_T	wo_script_ctx[WV_COUNT];	// SCTXs for window-local options
# define w_p_script_ctx w_onebuf_opt.wo_script_ctx
#endif
} winopt_T;

/*
 * Window info stored with a buffer.
 *
 * Two types of info are kept for a buffer which are associated with a
 * specific window:
 * 1. Each window can have a different line number associated with a buffer.
 * 2. The window-local options for a buffer work in a similar way.
 * The window-info is kept in a list at b_wininfo.  It is kept in
 * most-recently-used order.
 */
struct wininfo_S
{
    wininfo_T	*wi_next;	// next entry or NULL for last entry
    wininfo_T	*wi_prev;	// previous entry or NULL for first entry
    win_T	*wi_win;	// pointer to window that did set wi_fpos
    pos_T	wi_fpos;	// last cursor position in the file
    int		wi_optset;	// TRUE when wi_opt has useful values
    winopt_T	wi_opt;		// local window options
#ifdef FEAT_FOLDING
    int		wi_fold_manual;	// copy of w_fold_manual
    garray_T	wi_folds;	// clone of w_folds
#endif
};

/*
 * Info used to pass info about a fold from the fold-detection code to the
 * code that displays the foldcolumn.
 */
typedef struct foldinfo
{
    int		fi_level;	// level of the fold; when this is zero the
				// other fields are invalid
    int		fi_lnum;	// line number where fold starts
    int		fi_low_level;	// lowest fold level that starts in the same
				// line
} foldinfo_T;

/*
 * Structure to store info about the Visual area.
 */
typedef struct
{
    pos_T	vi_start;	// start pos of last VIsual
    pos_T	vi_end;		// end position of last VIsual
    int		vi_mode;	// VIsual_mode of last VIsual
    colnr_T	vi_curswant;	// MAXCOL from w_curswant
} visualinfo_T;

/*
 * structures used for undo
 */

// One line saved for undo.  After the NUL terminated text there might be text
// properties, thus ul_len can be larger than STRLEN(ul_line) + 1.
typedef struct {
    char_u	*ul_line;	// text of the line
    long	ul_len;		// length of the line including NUL, plus text
				// properties
} undoline_T;

typedef struct u_entry u_entry_T;
typedef struct u_header u_header_T;
struct u_entry
{
    u_entry_T	*ue_next;	// pointer to next entry in list
    linenr_T	ue_top;		// number of line above undo block
    linenr_T	ue_bot;		// number of line below undo block
    linenr_T	ue_lcount;	// linecount when u_save called
    undoline_T	*ue_array;	// array of lines in undo block
    long	ue_size;	// number of lines in ue_array
#ifdef U_DEBUG
    int		ue_magic;	// magic number to check allocation
#endif
};

struct u_header
{
    // The following have a pointer and a number. The number is used when
    // reading the undo file in u_read_undo()
    union {
	u_header_T *ptr;	// pointer to next undo header in list
	long	   seq;
    } uh_next;
    union {
	u_header_T *ptr;	// pointer to previous header in list
	long	   seq;
    } uh_prev;
    union {
	u_header_T *ptr;	// pointer to next header for alt. redo
	long	   seq;
    } uh_alt_next;
    union {
	u_header_T *ptr;	// pointer to previous header for alt. redo
	long	   seq;
    } uh_alt_prev;
    long	uh_seq;		// sequence number, higher == newer undo
    int		uh_walk;	// used by undo_time()
    u_entry_T	*uh_entry;	// pointer to first entry
    u_entry_T	*uh_getbot_entry; // pointer to where ue_bot must be set
    pos_T	uh_cursor;	// cursor position before saving
    long	uh_cursor_vcol;
    int		uh_flags;	// see below
    pos_T	uh_namedm[NMARKS];	// marks before undo/after redo
    visualinfo_T uh_visual;	// Visual areas before undo/after redo
    time_T	uh_time;	// timestamp when the change was made
    long	uh_save_nr;	// set when the file was saved after the
				// changes in this block
#ifdef U_DEBUG
    int		uh_magic;	// magic number to check allocation
#endif
};

// values for uh_flags
#define UH_CHANGED  0x01	// b_changed flag before undo/after redo
#define UH_EMPTYBUF 0x02	// buffer was empty

/*
 * structures used in undo.c
 */
#define ALIGN_LONG	// longword alignment and use filler byte
#define ALIGN_SIZE (sizeof(long))

#define ALIGN_MASK (ALIGN_SIZE - 1)

typedef struct m_info minfo_T;

/*
 * structure used to link chunks in one of the free chunk lists.
 */
struct m_info
{
#ifdef ALIGN_LONG
    long_u	m_size;		// size of the chunk (including m_info)
#else
    short_u	m_size;		// size of the chunk (including m_info)
#endif
    minfo_T	*m_next;	// pointer to next free chunk in the list
};

/*
 * things used in memfile.c
 */

typedef struct block_hdr    bhdr_T;
typedef struct memfile	    memfile_T;
typedef long		    blocknr_T;

/*
 * mf_hashtab_T is a chained hashtable with blocknr_T key and arbitrary
 * structures as items.  This is an intrusive data structure: we require
 * that items begin with mf_hashitem_T which contains the key and linked
 * list pointers.  List of items in each bucket is doubly-linked.
 */

typedef struct mf_hashitem_S mf_hashitem_T;

struct mf_hashitem_S
{
    mf_hashitem_T   *mhi_next;
    mf_hashitem_T   *mhi_prev;
    blocknr_T	    mhi_key;
};

#define MHT_INIT_SIZE   64

typedef struct mf_hashtab_S
{
    long_u	    mht_mask;	    // mask used for hash value (nr of items
				    // in array is "mht_mask" + 1)
    long_u	    mht_count;	    // nr of items inserted into hashtable
    mf_hashitem_T   **mht_buckets;  // points to mht_small_buckets or
				    //dynamically allocated array
    mf_hashitem_T   *mht_small_buckets[MHT_INIT_SIZE];   // initial buckets
    char	    mht_fixed;	    // non-zero value forbids growth
} mf_hashtab_T;

/*
 * for each (previously) used block in the memfile there is one block header.
 *
 * The block may be linked in the used list OR in the free list.
 * The used blocks are also kept in hash lists.
 *
 * The used list is a doubly linked list, most recently used block first.
 *	The blocks in the used list have a block of memory allocated.
 *	mf_used_count is the number of pages in the used list.
 * The hash lists are used to quickly find a block in the used list.
 * The free list is a single linked list, not sorted.
 *	The blocks in the free list have no block of memory allocated and
 *	the contents of the block in the file (if any) is irrelevant.
 */

struct block_hdr
{
    mf_hashitem_T bh_hashitem;      // header for hash table and key
#define bh_bnum bh_hashitem.mhi_key // block number, part of bh_hashitem

    bhdr_T	*bh_next;	    // next block_hdr in free or used list
    bhdr_T	*bh_prev;	    // previous block_hdr in used list
    char_u	*bh_data;	    // pointer to memory (for used block)
    int		bh_page_count;	    // number of pages in this block

#define BH_DIRTY    1
#define BH_LOCKED   2
    char	bh_flags;	    // BH_DIRTY or BH_LOCKED
};

/*
 * when a block with a negative number is flushed to the file, it gets
 * a positive number. Because the reference to the block is still the negative
 * number, we remember the translation to the new positive number in the
 * double linked trans lists. The structure is the same as the hash lists.
 */
typedef struct nr_trans NR_TRANS;

struct nr_trans
{
    mf_hashitem_T nt_hashitem;		// header for hash table and key
#define nt_old_bnum nt_hashitem.mhi_key	// old, negative, number

    blocknr_T	nt_new_bnum;		// new, positive, number
};


typedef struct buffblock buffblock_T;
typedef struct buffheader buffheader_T;

/*
 * structure used to store one block of the stuff/redo/recording buffers
 */
struct buffblock
{
    buffblock_T	*b_next;	// pointer to next buffblock
    char_u	b_str[1];	// contents (actually longer)
};

/*
 * header used for the stuff buffer and the redo buffer
 */
struct buffheader
{
    buffblock_T	bh_first;	// first (dummy) block of list
    buffblock_T	*bh_curr;	// buffblock for appending
    int		bh_index;	// index for reading
    int		bh_space;	// space in bh_curr for appending
};

typedef struct
{
    buffheader_T sr_redobuff;
    buffheader_T sr_old_redobuff;
} save_redo_T;

/*
 * used for completion on the command line
 */
typedef struct expand
{
    char_u	*xp_pattern;		// start of item to expand
    int		xp_context;		// type of expansion
    int		xp_pattern_len;		// bytes in xp_pattern before cursor
#if defined(FEAT_EVAL)
    char_u	*xp_arg;		// completion function
    sctx_T	xp_script_ctx;		// SCTX for completion function
#endif
    int		xp_backslash;		// one of the XP_BS_ values
#ifndef BACKSLASH_IN_FILENAME
    int		xp_shell;		// TRUE for a shell command, more
					// characters need to be escaped
#endif
    int		xp_numfiles;		// number of files found by
					// file name completion
    int		xp_col;			// cursor position in line
    char_u	**xp_files;		// list of files
    char_u	*xp_line;		// text being completed
} expand_T;

/*
 * values for xp_backslash
 */
#define XP_BS_NONE	0	// nothing special for backslashes
#define XP_BS_ONE	1	// uses one backslash before a space
#define XP_BS_THREE	2	// uses three backslashes before a space

/*
 * Variables shared between getcmdline(), redrawcmdline() and others.
 * These need to be saved when using CTRL-R |, that's why they are in a
 * structure.
 */
typedef struct
{
    char_u	*cmdbuff;	// pointer to command line buffer
    int		cmdbufflen;	// length of cmdbuff
    int		cmdlen;		// number of chars in command line
    int		cmdpos;		// current cursor position
    int		cmdspos;	// cursor column on screen
    int		cmdfirstc;	// ':', '/', '?', '=', '>' or NUL
    int		cmdindent;	// number of spaces before cmdline
    char_u	*cmdprompt;	// message in front of cmdline
    int		cmdattr;	// attributes for prompt
    int		overstrike;	// Typing mode on the command line.  Shared by
				// getcmdline() and put_on_cmdline().
    expand_T	*xpc;		// struct being used for expansion, xp_pattern
				// may point into cmdbuff
    int		xp_context;	// type of expansion
# ifdef FEAT_EVAL
    char_u	*xp_arg;	// user-defined expansion arg
    int		input_fn;	// when TRUE Invoked for input() function
# endif
} cmdline_info_T;

/*
 * Command modifiers ":vertical", ":browse", ":confirm" and ":hide" set a flag.
 * This needs to be saved for recursive commands, put them in a structure for
 * easy manipulation.
 */
typedef struct
{
    int		hide;			// TRUE when ":hide" was used
# ifdef FEAT_BROWSE_CMD
    int		browse;			// TRUE to invoke file dialog
# endif
    int		split;			// flags for win_split()
    int		tab;			// > 0 when ":tab" was used
# if defined(FEAT_GUI_DIALOG) || defined(FEAT_CON_DIALOG)
    int		confirm;		// TRUE to invoke yes/no dialog
# endif
    int		keepalt;		// TRUE when ":keepalt" was used
    int		keepmarks;		// TRUE when ":keepmarks" was used
    int		keepjumps;		// TRUE when ":keepjumps" was used
    int		lockmarks;		// TRUE when ":lockmarks" was used
    int		keeppatterns;		// TRUE when ":keeppatterns" was used
    int		noswapfile;		// TRUE when ":noswapfile" was used
    char_u	*save_ei;		// saved value of 'eventignore'
    regmatch_T	filter_regmatch;	// set by :filter /pat/
    int		filter_force;		// set for :filter!
} cmdmod_T;

#define MF_SEED_LEN	8

struct memfile
{
    char_u	*mf_fname;		// name of the file
    char_u	*mf_ffname;		// idem, full path
    int		mf_fd;			// file descriptor
    int		mf_flags;		// flags used when opening this memfile
    int		mf_reopen;		// mf_fd was closed, retry opening
    bhdr_T	*mf_free_first;		// first block_hdr in free list
    bhdr_T	*mf_used_first;		// mru block_hdr in used list
    bhdr_T	*mf_used_last;		// lru block_hdr in used list
    unsigned	mf_used_count;		// number of pages in used list
    unsigned	mf_used_count_max;	// maximum number of pages in memory
    mf_hashtab_T mf_hash;		// hash lists
    mf_hashtab_T mf_trans;		// trans lists
    blocknr_T	mf_blocknr_max;		// highest positive block number + 1
    blocknr_T	mf_blocknr_min;		// lowest negative block number - 1
    blocknr_T	mf_neg_count;		// number of negative blocks numbers
    blocknr_T	mf_infile_count;	// number of pages in the file
    unsigned	mf_page_size;		// number of bytes in a page
    int		mf_dirty;		// TRUE if there are dirty blocks
#ifdef FEAT_CRYPT
    buf_T	*mf_buffer;		// buffer this memfile is for
    char_u	mf_seed[MF_SEED_LEN];	// seed for encryption

    // Values for key, method and seed used for reading data blocks when
    // updating for a newly set key or method. Only when mf_old_key != NULL.
    char_u	*mf_old_key;
    int		mf_old_cm;
    char_u	mf_old_seed[MF_SEED_LEN];
#endif
};

/*
 * things used in memline.c
 */
/*
 * When searching for a specific line, we remember what blocks in the tree
 * are the branches leading to that block. This is stored in ml_stack.  Each
 * entry is a pointer to info in a block (may be data block or pointer block)
 */
typedef struct info_pointer
{
    blocknr_T	ip_bnum;	// block number
    linenr_T	ip_low;		// lowest lnum in this block
    linenr_T	ip_high;	// highest lnum in this block
    int		ip_index;	// index for block with current lnum
} infoptr_T;	// block/index pair

#ifdef FEAT_BYTEOFF
typedef struct ml_chunksize
{
    int		mlcs_numlines;
    long	mlcs_totalsize;
} chunksize_T;

/*
 * Flags when calling ml_updatechunk()
 */
# define ML_CHNK_ADDLINE 1
# define ML_CHNK_DELLINE 2
# define ML_CHNK_UPDLINE 3
#endif

/*
 * the memline structure holds all the information about a memline
 */
typedef struct memline
{
    linenr_T	ml_line_count;	// number of lines in the buffer

    memfile_T	*ml_mfp;	// pointer to associated memfile

    infoptr_T	*ml_stack;	// stack of pointer blocks (array of IPTRs)
    int		ml_stack_top;	// current top of ml_stack
    int		ml_stack_size;	// total number of entries in ml_stack

#define ML_EMPTY	1	// empty buffer
#define ML_LINE_DIRTY	2	// cached line was changed and allocated
#define ML_LOCKED_DIRTY	4	// ml_locked was changed
#define ML_LOCKED_POS	8	// ml_locked needs positive block number
    int		ml_flags;

    colnr_T	ml_line_len;	// length of the cached line, including NUL
    linenr_T	ml_line_lnum;	// line number of cached line, 0 if not valid
    char_u	*ml_line_ptr;	// pointer to cached line

    bhdr_T	*ml_locked;	// block used by last ml_get
    linenr_T	ml_locked_low;	// first line in ml_locked
    linenr_T	ml_locked_high;	// last line in ml_locked
    int		ml_locked_lineadd;  // number of lines inserted in ml_locked
#ifdef FEAT_BYTEOFF
    chunksize_T *ml_chunksize;
    int		ml_numchunks;
    int		ml_usedchunks;
#endif
} memline_T;


/*
 * Structure defining text properties.  These stick with the text.
 * When stored in memline they are after the text, ml_line_len is larger than
 * STRLEN(ml_line_ptr) + 1.
 */
typedef struct textprop_S
{
    colnr_T	tp_col;		// start column (one based, in bytes)
    colnr_T	tp_len;		// length in bytes
    int		tp_id;		// identifier
    int		tp_type;	// property type
    int		tp_flags;	// TP_FLAG_ values
} textprop_T;

#define TP_FLAG_CONT_NEXT	1	// property continues in next line
#define TP_FLAG_CONT_PREV	2	// property was continued from prev line

/*
 * Structure defining a property type.
 */
typedef struct proptype_S
{
    int		pt_id;		// value used for tp_id
    int		pt_type;	// number used for tp_type
    int		pt_hl_id;	// highlighting
    int		pt_priority;	// priority
    int		pt_flags;	// PT_FLAG_ values
    char_u	pt_name[1];	// property type name, actually longer
} proptype_T;

#define PT_FLAG_INS_START_INCL	1	// insert at start included in property
#define PT_FLAG_INS_END_INCL	2	// insert at end included in property
#define PT_FLAG_COMBINE		4	// combine with syntax highlight

// Sign group
typedef struct signgroup_S
{
    int		sg_next_sign_id;	// next sign id for this group
    short_u	sg_refcount;		// number of signs in this group
    char_u	sg_name[1];		// sign group name, actually longer
} signgroup_T;

typedef struct sign_entry sign_entry_T;
struct sign_entry
{
    int		 se_id;		// unique identifier for each placed sign
    int		 se_typenr;	// typenr of sign
    int		 se_priority;	// priority for highlighting
    linenr_T	 se_lnum;	// line number which has this sign
    signgroup_T	 *se_group;	// sign group
    sign_entry_T *se_next;	// next entry in a list of signs
    sign_entry_T *se_prev;	// previous entry -- for easy reordering
};

/*
 * Sign attributes. Used by the screen refresh routines.
 */
typedef struct sign_attrs_S {
    int		sat_typenr;
    void	*sat_icon;
    char_u	*sat_text;
    int		sat_texthl;
    int		sat_linehl;
} sign_attrs_T;

#if defined(FEAT_SIGNS) || defined(PROTO)
// Macros to get the sign group structure from the group name
#define SGN_KEY_OFF	offsetof(signgroup_T, sg_name)
#define HI2SG(hi)	((signgroup_T *)((hi)->hi_key - SGN_KEY_OFF))

// Default sign priority for highlighting
#define SIGN_DEF_PRIO	10

#endif

/*
 * Argument list: Array of file names.
 * Used for the global argument list and the argument lists local to a window.
 */
typedef struct arglist
{
    garray_T	al_ga;		// growarray with the array of file names
    int		al_refcount;	// number of windows using this arglist
    int		id;		// id of this arglist
} alist_T;

/*
 * For each argument remember the file name as it was given, and the buffer
 * number that contains the expanded file name (required for when ":cd" is
 * used).
 */
typedef struct argentry
{
    char_u	*ae_fname;	// file name as specified
    int		ae_fnum;	// buffer number with expanded file name
} aentry_T;

#define ALIST(win)	(win)->w_alist
#define GARGLIST	((aentry_T *)global_alist.al_ga.ga_data)
#define ARGLIST		((aentry_T *)ALIST(curwin)->al_ga.ga_data)
#define WARGLIST(wp)	((aentry_T *)ALIST(wp)->al_ga.ga_data)
#define AARGLIST(al)	((aentry_T *)((al)->al_ga.ga_data))
#define GARGCOUNT	(global_alist.al_ga.ga_len)
#define ARGCOUNT	(ALIST(curwin)->al_ga.ga_len)
#define WARGCOUNT(wp)	(ALIST(wp)->al_ga.ga_len)

/*
 * A list used for saving values of "emsg_silent".  Used by ex_try() to save the
 * value of "emsg_silent" if it was non-zero.  When this is done, the CSF_SILENT
 * flag below is set.
 */

typedef struct eslist_elem eslist_T;
struct eslist_elem
{
    int		saved_emsg_silent;	// saved value of "emsg_silent"
    eslist_T	*next;			// next element on the list
};

/*
 * For conditional commands a stack is kept of nested conditionals.
 * When cs_idx < 0, there is no conditional command.
 */
#define CSTACK_LEN	50

typedef struct {
    short	cs_flags[CSTACK_LEN];	// CSF_ flags
    char	cs_pending[CSTACK_LEN];	// CSTP_: what's pending in ":finally"
    union {
	void	*csp_rv[CSTACK_LEN];	// return typeval for pending return
	void	*csp_ex[CSTACK_LEN];	// exception for pending throw
    }		cs_pend;
    void	*cs_forinfo[CSTACK_LEN]; // info used by ":for"
    int		cs_line[CSTACK_LEN];	// line nr of ":while"/":for" line
    int		cs_idx;			// current entry, or -1 if none
    int		cs_looplevel;		// nr of nested ":while"s and ":for"s
    int		cs_trylevel;		// nr of nested ":try"s
    eslist_T	*cs_emsg_silent_list;	// saved values of "emsg_silent"
    char	cs_lflags;		// loop flags: CSL_ flags
} cstack_T;
# define cs_rettv	cs_pend.csp_rv
# define cs_exception	cs_pend.csp_ex

// There is no CSF_IF, the lack of CSF_WHILE, CSF_FOR and CSF_TRY means ":if"
// was used.
# define CSF_TRUE	0x0001	// condition was TRUE
# define CSF_ACTIVE	0x0002	// current state is active
# define CSF_ELSE	0x0004	// ":else" has been passed
# define CSF_WHILE	0x0008	// is a ":while"
# define CSF_FOR	0x0010	// is a ":for"

# define CSF_TRY	0x0100	// is a ":try"
# define CSF_FINALLY	0x0200	// ":finally" has been passed
# define CSF_THROWN	0x0400	// exception thrown to this try conditional
# define CSF_CAUGHT	0x0800  // exception caught by this try conditional
# define CSF_SILENT	0x1000	// "emsg_silent" reset by ":try"
// Note that CSF_ELSE is only used when CSF_TRY and CSF_WHILE are unset
// (an ":if"), and CSF_SILENT is only used when CSF_TRY is set.

/*
 * What's pending for being reactivated at the ":endtry" of this try
 * conditional:
 */
# define CSTP_NONE	0	// nothing pending in ":finally" clause
# define CSTP_ERROR	1	// an error is pending
# define CSTP_INTERRUPT	2	// an interrupt is pending
# define CSTP_THROW	4	// a throw is pending
# define CSTP_BREAK	8	// ":break" is pending
# define CSTP_CONTINUE	16	// ":continue" is pending
# define CSTP_RETURN	24	// ":return" is pending
# define CSTP_FINISH	32	// ":finish" is pending

/*
 * Flags for the cs_lflags item in cstack_T.
 */
# define CSL_HAD_LOOP	 1	// just found ":while" or ":for"
# define CSL_HAD_ENDLOOP 2	// just found ":endwhile" or ":endfor"
# define CSL_HAD_CONT	 4	// just found ":continue"
# define CSL_HAD_FINA	 8	// just found ":finally"

/*
 * A list of error messages that can be converted to an exception.  "throw_msg"
 * is only set in the first element of the list.  Usually, it points to the
 * original message stored in that element, but sometimes it points to a later
 * message in the list.  See cause_errthrow() below.
 */
struct msglist
{
    char		*msg;		// original message
    char		*throw_msg;	// msg to throw: usually original one
    struct msglist	*next;		// next of several messages in a row
};

/*
 * The exception types.
 */
typedef enum
{
    ET_USER,		// exception caused by ":throw" command
    ET_ERROR,		// error exception
    ET_INTERRUPT,	// interrupt exception triggered by Ctrl-C
} except_type_T;

/*
 * Structure describing an exception.
 * (don't use "struct exception", it's used by the math library).
 */
typedef struct vim_exception except_T;
struct vim_exception
{
    except_type_T	type;		// exception type
    char		*value;		// exception value
    struct msglist	*messages;	// message(s) causing error exception
    char_u		*throw_name;	// name of the throw point
    linenr_T		throw_lnum;	// line number of the throw point
    except_T		*caught;	// next exception on the caught stack
};

/*
 * Structure to save the error/interrupt/exception state between calls to
 * enter_cleanup() and leave_cleanup().  Must be allocated as an automatic
 * variable by the (common) caller of these functions.
 */
typedef struct cleanup_stuff cleanup_T;
struct cleanup_stuff
{
    int pending;		// error/interrupt/exception state
    except_T *exception;	// exception value
};

#ifdef FEAT_SYN_HL
// struct passed to in_id_list()
struct sp_syn
{
    int		inc_tag;	// ":syn include" unique tag
    short	id;		// highlight group ID of item
    short	*cont_in_list;	// cont.in group IDs, if non-zero
};

/*
 * Each keyword has one keyentry, which is linked in a hash list.
 */
typedef struct keyentry keyentry_T;

struct keyentry
{
    keyentry_T	*ke_next;	// next entry with identical "keyword[]"
    struct sp_syn k_syn;	// struct passed to in_id_list()
    short	*next_list;	// ID list for next match (if non-zero)
    int		flags;
    int		k_char;		// conceal substitute character
    char_u	keyword[1];	// actually longer
};

/*
 * Struct used to store one state of the state stack.
 */
typedef struct buf_state
{
    int		    bs_idx;	 // index of pattern
    int		    bs_flags;	 // flags for pattern
#ifdef FEAT_CONCEAL
    int		    bs_seqnr;	 // stores si_seqnr
    int		    bs_cchar;	 // stores si_cchar
#endif
    reg_extmatch_T *bs_extmatch; // external matches from start pattern
} bufstate_T;

/*
 * syn_state contains the syntax state stack for the start of one line.
 * Used by b_sst_array[].
 */
typedef struct syn_state synstate_T;

struct syn_state
{
    synstate_T	*sst_next;	// next entry in used or free list
    linenr_T	sst_lnum;	// line number for this state
    union
    {
	bufstate_T	sst_stack[SST_FIX_STATES]; // short state stack
	garray_T	sst_ga;	// growarray for long state stack
    } sst_union;
    int		sst_next_flags;	// flags for sst_next_list
    int		sst_stacksize;	// number of states on the stack
    short	*sst_next_list;	// "nextgroup" list in this state
				// (this is a copy, don't free it!
    disptick_T	sst_tick;	// tick when last displayed
    linenr_T	sst_change_lnum;// when non-zero, change in this line
				// may have made the state invalid
};
#endif // FEAT_SYN_HL

#define MAX_HL_ID       20000	// maximum value for a highlight ID.

/*
 * Structure shared between syntax.c, screen.c and gui_x11.c.
 */
typedef struct attr_entry
{
    short	    ae_attr;		// HL_BOLD, etc.
    union
    {
	struct
	{
	    char_u	    *start;	// start escape sequence
	    char_u	    *stop;	// stop escape sequence
	} term;
	struct
	{
	    // These colors need to be > 8 bits to hold 256.
	    short_u	    fg_color;	// foreground color number
	    short_u	    bg_color;	// background color number
# ifdef FEAT_TERMGUICOLORS
	    guicolor_T	    fg_rgb;	// foreground color RGB
	    guicolor_T	    bg_rgb;	// background color RGB
# endif
	} cterm;
# ifdef FEAT_GUI
	struct
	{
	    guicolor_T	    fg_color;	// foreground color handle
	    guicolor_T	    bg_color;	// background color handle
	    guicolor_T	    sp_color;	// special color handle
	    GuiFont	    font;	// font handle
#  ifdef FEAT_XFONTSET
	    GuiFontset	    fontset;	// fontset handle
#  endif
	} gui;
# endif
    } ae_u;
} attrentry_T;

#ifdef USE_ICONV
# ifdef HAVE_ICONV_H
#  include <iconv.h>
# else
#  if defined(MACOS_X)
#   include <sys/errno.h>
#   ifndef EILSEQ
#    define EILSEQ ENOENT // Early MacOS X does not have EILSEQ
#   endif
typedef struct _iconv_t *iconv_t;
#  else
#   include <errno.h>
#  endif
typedef void *iconv_t;
# endif
#endif

/*
 * Used for the typeahead buffer: typebuf.
 */
typedef struct
{
    char_u	*tb_buf;	// buffer for typed characters
    char_u	*tb_noremap;	// mapping flags for characters in tb_buf[]
    int		tb_buflen;	// size of tb_buf[]
    int		tb_off;		// current position in tb_buf[]
    int		tb_len;		// number of valid bytes in tb_buf[]
    int		tb_maplen;	// nr of mapped bytes in tb_buf[]
    int		tb_silent;	// nr of silently mapped bytes in tb_buf[]
    int		tb_no_abbr_cnt; // nr of bytes without abbrev. in tb_buf[]
    int		tb_change_cnt;	// nr of time tb_buf was changed; never zero
} typebuf_T;

// Struct to hold the saved typeahead for save_typeahead().
typedef struct
{
    typebuf_T		save_typebuf;
    int			typebuf_valid;	    // TRUE when save_typebuf valid
    int			old_char;
    int			old_mod_mask;
    buffheader_T	save_readbuf1;
    buffheader_T	save_readbuf2;
#ifdef USE_INPUT_BUF
    char_u		*save_inputbuf;
#endif
} tasave_T;

/*
 * Used for conversion of terminal I/O and script files.
 */
typedef struct
{
    int		vc_type;	// zero or one of the CONV_ values
    int		vc_factor;	// max. expansion factor
# ifdef MSWIN
    int		vc_cpfrom;	// codepage to convert from (CONV_CODEPAGE)
    int		vc_cpto;	// codepage to convert to (CONV_CODEPAGE)
# endif
# ifdef USE_ICONV
    iconv_t	vc_fd;		// for CONV_ICONV
# endif
    int		vc_fail;	// fail for invalid char, don't use '?'
} vimconv_T;

/*
 * Structure used for the command line history.
 */
typedef struct hist_entry
{
    int		hisnum;		// identifying number
    int		viminfo;	// when TRUE hisstr comes from viminfo
    char_u	*hisstr;	// actual entry, separator char after the NUL
    time_t	time_set;	// when it was typed, zero if unknown
} histentry_T;

#define CONV_NONE		0
#define CONV_TO_UTF8		1
#define CONV_9_TO_UTF8		2
#define CONV_TO_LATIN1		3
#define CONV_TO_LATIN9		4
#define CONV_ICONV		5
#ifdef MSWIN
# define CONV_CODEPAGE		10	// codepage -> codepage
#endif
#ifdef MACOS_X
# define CONV_MAC_LATIN1	20
# define CONV_LATIN1_MAC	21
# define CONV_MAC_UTF8		22
# define CONV_UTF8_MAC		23
#endif

/*
 * Structure used for mappings and abbreviations.
 */
typedef struct mapblock mapblock_T;
struct mapblock
{
    mapblock_T	*m_next;	// next mapblock in list
    char_u	*m_keys;	// mapped from, lhs
    char_u	*m_str;		// mapped to, rhs
    char_u	*m_orig_str;	// rhs as entered by the user
    int		m_keylen;	// strlen(m_keys)
    int		m_mode;		// valid mode
    int		m_simplified;	// m_keys was simplified, do not use this map
				// if seenModifyOtherKeys is TRUE
    int		m_noremap;	// if non-zero no re-mapping for m_str
    char	m_silent;	// <silent> used, don't echo commands
    char	m_nowait;	// <nowait> used
#ifdef FEAT_EVAL
    char	m_expr;		// <expr> used, m_str is an expression
    sctx_T	m_script_ctx;	// SCTX where map was defined
#endif
};

/*
 * Used for highlighting in the status line.
 */
struct stl_hlrec
{
    char_u	*start;
    int		userhl;		// 0: no HL, 1-9: User HL, < 0 for syn ID
};


/*
 * Syntax items - usually buffer-specific.
 */

/*
 * Item for a hashtable.  "hi_key" can be one of three values:
 * NULL:	   Never been used
 * HI_KEY_REMOVED: Entry was removed
 * Otherwise:	   Used item, pointer to the actual key; this usually is
 *		   inside the item, subtract an offset to locate the item.
 *		   This reduces the size of hashitem by 1/3.
 */
typedef struct hashitem_S
{
    long_u	hi_hash;	// cached hash number of hi_key
    char_u	*hi_key;
} hashitem_T;

// The address of "hash_removed" is used as a magic number for hi_key to
// indicate a removed item.
#define HI_KEY_REMOVED &hash_removed
#define HASHITEM_EMPTY(hi) ((hi)->hi_key == NULL || (hi)->hi_key == &hash_removed)

// Initial size for a hashtable.  Our items are relatively small and growing
// is expensive, thus use 16 as a start.  Must be a power of 2.
// This allows for storing 10 items (2/3 of 16) before a resize is needed.
#define HT_INIT_SIZE 16

typedef struct hashtable_S
{
    long_u	ht_mask;	// mask used for hash value (nr of items in
				// array is "ht_mask" + 1)
    long_u	ht_used;	// number of items used
    long_u	ht_filled;	// number of items used + removed
    int		ht_locked;	// counter for hash_lock()
    int		ht_error;	// when set growing failed, can't add more
				// items before growing works
    hashitem_T	*ht_array;	// points to the array, allocated when it's
				// not "ht_smallarray"
    hashitem_T	ht_smallarray[HT_INIT_SIZE];   // initial array
} hashtab_T;

typedef long_u hash_T;		// Type for hi_hash


#ifdef FEAT_NUM64
// Use 64-bit Number.
# ifdef MSWIN
#  ifdef PROTO
typedef long		    varnumber_T;
typedef unsigned long	    uvarnumber_T;
#   define VARNUM_MIN	    LONG_MIN
#   define VARNUM_MAX	    LONG_MAX
#   define UVARNUM_MAX	    ULONG_MAX
#  else
typedef __int64		    varnumber_T;
typedef unsigned __int64    uvarnumber_T;
#   define VARNUM_MIN	    _I64_MIN
#   define VARNUM_MAX	    _I64_MAX
#   define UVARNUM_MAX	    _UI64_MAX
#  endif
# elif defined(HAVE_STDINT_H)
typedef int64_t		    varnumber_T;
typedef uint64_t	    uvarnumber_T;
#  define VARNUM_MIN	    INT64_MIN
#  define VARNUM_MAX	    INT64_MAX
#  define UVARNUM_MAX	    UINT64_MAX
# else
typedef long		    varnumber_T;
typedef unsigned long	    uvarnumber_T;
#  define VARNUM_MIN	    LONG_MIN
#  define VARNUM_MAX	    LONG_MAX
#  define UVARNUM_MAX	    ULONG_MAX
# endif
#else
// Use 32-bit Number.
typedef int		    varnumber_T;
typedef unsigned int	    uvarnumber_T;
# define VARNUM_MIN	    INT_MIN
# define VARNUM_MAX	    INT_MAX
# define UVARNUM_MAX	    UINT_MAX
#endif

typedef double	float_T;

typedef struct listvar_S list_T;
typedef struct dictvar_S dict_T;
typedef struct partial_S partial_T;
typedef struct blobvar_S blob_T;

// Struct that holds both a normal function name and a partial_T, as used for a
// callback argument.
// When used temporarily "cb_name" is not allocated.  The refcounts to either
// the function or the partial are incremented and need to be decremented
// later with free_callback().
typedef struct {
    char_u	*cb_name;
    partial_T	*cb_partial;
    int		cb_free_name;	    // cb_name was allocated
} callback_T;

typedef struct dfunc_S dfunc_T;	    // :def function

typedef struct jobvar_S job_T;
typedef struct readq_S readq_T;
typedef struct writeq_S writeq_T;
typedef struct jsonq_S jsonq_T;
typedef struct cbq_S cbq_T;
typedef struct channel_S channel_T;

typedef enum
{
<<<<<<< HEAD
    VAR_UNKNOWN = 0,	// not set, also used for "any" type
    VAR_VOID,		// no value
    VAR_BOOL,		// "v_number" is used: VVAL_TRUE, VVAL_FALSE
    VAR_SPECIAL,	// "v_number" is used: VVAL_NULL, VVAL_NONE
    VAR_NUMBER,		// "v_number" is used
    VAR_FLOAT,		// "v_float" is used
    VAR_STRING,		// "v_string" is used
    VAR_BLOB,		// "v_blob" is used
    VAR_FUNC,		// "v_string" is function name
    VAR_PARTIAL,	// "v_partial" is used
    VAR_LIST,		// "v_list" is used
    VAR_DICT,		// "v_dict" is used
    VAR_JOB,		// "v_job" is used
    VAR_CHANNEL,	// "v_channel" is used
=======
    VAR_UNKNOWN = 0,
    VAR_NUMBER,	 // "v_number" is used
    VAR_STRING,	 // "v_string" is used
    VAR_FUNC,	 // "v_string" is function name
    VAR_PARTIAL, // "v_partial" is used
    VAR_LIST,	 // "v_list" is used
    VAR_DICT,	 // "v_dict" is used
    VAR_FLOAT,	 // "v_float" is used
    VAR_BOOL,	 // "v_number" is VVAL_FALSE or VVAL_TRUE
    VAR_SPECIAL, // "v_number" is VVAL_NONE or VVAL_NULL
    VAR_JOB,	 // "v_job" is used
    VAR_CHANNEL, // "v_channel" is used
    VAR_BLOB,	 // "v_blob" is used
>>>>>>> 9b4a15d5
} vartype_T;

// A type specification.
typedef struct type_S type_T;
struct type_S {
    vartype_T	    tt_type;
    short	    tt_argcount;    // for func, partial, -1 for unknown
    type_T	    *tt_member;	    // for list, dict, func return type
    type_T	    *tt_args;	    // func arguments
};

/*
 * Structure to hold an internal variable without a name.
 */
typedef struct
{
    vartype_T	v_type;
    char	v_lock;	    // see below: VAR_LOCKED, VAR_FIXED
    union
    {
	varnumber_T	v_number;	// number value
#ifdef FEAT_FLOAT
	float_T		v_float;	// floating number value
#endif
	char_u		*v_string;	// string value (can be NULL!)
	list_T		*v_list;	// list value (can be NULL!)
	dict_T		*v_dict;	// dict value (can be NULL!)
	partial_T	*v_partial;	// closure: function with args
#ifdef FEAT_JOB_CHANNEL
	job_T		*v_job;		// job value (can be NULL!)
	channel_T	*v_channel;	// channel value (can be NULL!)
#endif
	blob_T		*v_blob;	// blob value (can be NULL!)
    }		vval;
} typval_T;

// Values for "dv_scope".
#define VAR_SCOPE     1	// a:, v:, s:, etc. scope dictionaries
#define VAR_DEF_SCOPE 2	// l:, g: scope dictionaries: here funcrefs are not
			// allowed to mask existing functions

// Values for "v_lock".
#define VAR_LOCKED  1	// locked with lock(), can use unlock()
#define VAR_FIXED   2	// locked forever

/*
 * Structure to hold an item of a list: an internal variable without a name.
 */
typedef struct listitem_S listitem_T;

struct listitem_S
{
    listitem_T	*li_next;	// next item in list
    listitem_T	*li_prev;	// previous item in list
    typval_T	li_tv;		// type and value of the variable
};

// Struct used by those that are using an item in a list.
typedef struct listwatch_S listwatch_T;

struct listwatch_S
{
    listitem_T		*lw_item;	// item being watched
    listwatch_T		*lw_next;	// next watcher
};

/*
 * Structure to hold info about a list.
 * Order of members is optimized to reduce padding.
 * When created by range() it will at first have special value:
 *  lv_first == &range_list_item;
 *  lv_last == start
 *  lv_idx_item == end
 *  lv_idx == stride
 */
struct listvar_S
{
    listitem_T	*lv_first;	// first item, NULL if none
    listitem_T	*lv_last;	// last item, NULL if none
    listwatch_T	*lv_watch;	// first watcher, NULL if none
    listitem_T	*lv_idx_item;	// when not NULL item at index "lv_idx"
    list_T	*lv_copylist;	// copied list used by deepcopy()
    list_T	*lv_used_next;	// next list in used lists list
    list_T	*lv_used_prev;	// previous list in used lists list
    int		lv_refcount;	// reference count
    int		lv_len;		// number of items
    int		lv_idx;		// cached index of an item
    int		lv_copyID;	// ID used by deepcopy()
    char	lv_lock;	// zero, VAR_LOCKED, VAR_FIXED
};

/*
 * Static list with 10 items.  Use init_static_list() to initialize.
 */
typedef struct {
    list_T	sl_list;	// must be first
    listitem_T	sl_items[10];
} staticList10_T;

/*
 * Structure to hold an item of a Dictionary.
 * Also used for a variable.
 * The key is copied into "di_key" to avoid an extra alloc/free for it.
 */
struct dictitem_S
{
    typval_T	di_tv;		// type and value of the variable
    char_u	di_flags;	// flags (only used for variable)
    char_u	di_key[1];	// key (actually longer!)
};
typedef struct dictitem_S dictitem_T;

/*
 * A dictitem with a 16 character key (plus NUL).  This is an efficient way to
 * have a fixed-size dictitem.
 */
#define DICTITEM16_KEY_LEN 16
struct dictitem16_S
{
    typval_T	di_tv;		// type and value of the variable
    char_u	di_flags;	// flags (only used for variable)
    char_u	di_key[DICTITEM16_KEY_LEN + 1];	// key
};
typedef struct dictitem16_S dictitem16_T;

#define DI_FLAGS_RO	1  // "di_flags" value: read-only variable
#define DI_FLAGS_RO_SBX 2  // "di_flags" value: read-only in the sandbox
#define DI_FLAGS_FIX	4  // "di_flags" value: fixed: no :unlet or remove()
#define DI_FLAGS_LOCK	8  // "di_flags" value: locked variable
#define DI_FLAGS_ALLOC	16 // "di_flags" value: separately allocated

/*
 * Structure to hold info about a Dictionary.
 */
struct dictvar_S
{
    char	dv_lock;	// zero, VAR_LOCKED, VAR_FIXED
    char	dv_scope;	// zero, VAR_SCOPE, VAR_DEF_SCOPE
    int		dv_refcount;	// reference count
    int		dv_copyID;	// ID used by deepcopy()
    hashtab_T	dv_hashtab;	// hashtab that refers to the items
    dict_T	*dv_copydict;	// copied dict used by deepcopy()
    dict_T	*dv_used_next;	// next dict in used dicts list
    dict_T	*dv_used_prev;	// previous dict in used dicts list
};

/*
 * Structure to hold info about a blob.
 */
struct blobvar_S
{
    garray_T	bv_ga;		// growarray with the data
    int		bv_refcount;	// reference count
    char	bv_lock;	// zero, VAR_LOCKED, VAR_FIXED
};

#if defined(FEAT_EVAL) || defined(PROTO)
typedef struct funccall_S funccall_T;

/*
 * Structure to hold info for a user function.
 */
typedef struct
{
    int		uf_varargs;	// variable nr of arguments
    int		uf_flags;
    int		uf_calls;	// nr of active calls
    int		uf_cleared;	// func_clear() was already called
    int		uf_dfunc_idx;	// >= 0 for :def function only
    garray_T	uf_args;	// arguments
    garray_T	uf_def_args;	// default argument expressions

    // for :def
    type_T	**uf_arg_types;	// argument types (count uf_args.ga_len)
    type_T	*uf_ret_type;	// return type
    garray_T	uf_type_list;	// types used in arg and return types

    garray_T	uf_lines;	// function lines
# ifdef FEAT_PROFILE
    int		uf_profiling;	// TRUE when func is being profiled
    int		uf_prof_initialized;
    // profiling the function as a whole
    int		uf_tm_count;	// nr of calls
    proftime_T	uf_tm_total;	// time spent in function + children
    proftime_T	uf_tm_self;	// time spent in function itself
    proftime_T	uf_tm_children;	// time spent in children this call
    // profiling the function per line
    int		*uf_tml_count;	// nr of times line was executed
    proftime_T	*uf_tml_total;	// time spent in a line + children
    proftime_T	*uf_tml_self;	// time spent in a line itself
    proftime_T	uf_tml_start;	// start time for current line
    proftime_T	uf_tml_children; // time spent in children for this line
    proftime_T	uf_tml_wait;	// start wait time for current line
    int		uf_tml_idx;	// index of line being timed; -1 if none
    int		uf_tml_execed;	// line being timed was executed
# endif
    sctx_T	uf_script_ctx;	// SCTX where function was defined,
				// used for s: variables
    int		uf_refcount;	// reference count, see func_name_refcount()
    funccall_T	*uf_scoped;	// l: local variables for closure
    char_u	*uf_name_exp;	// if "uf_name[]" starts with SNR the name with
				// "<SNR>" as a string, otherwise NULL
    char_u	uf_name[1];	// name of function (actually longer); can
				// start with <SNR>123_ (<SNR> is K_SPECIAL
				// KS_EXTRA KE_SNR)
} ufunc_T;

#define MAX_FUNC_ARGS	20	// maximum number of function arguments
#define VAR_SHORT_LEN	20	// short variable name length
#define FIXVAR_CNT	12	// number of fixed variables

/*
 * structure to hold info for a function that is currently being executed.
 */
struct funccall_S
{
    ufunc_T	*func;		// function being called
    int		linenr;		// next line to be executed
    int		returned;	// ":return" used
    struct			// fixed variables for arguments
    {
	dictitem_T	var;		// variable (without room for name)
	char_u	room[VAR_SHORT_LEN];	// room for the name
    } fixvar[FIXVAR_CNT];
    dict_T	l_vars;		// l: local function variables
    dictitem_T	l_vars_var;	// variable for l: scope
    dict_T	l_avars;	// a: argument variables
    dictitem_T	l_avars_var;	// variable for a: scope
    list_T	l_varlist;	// list for a:000
    listitem_T	l_listitems[MAX_FUNC_ARGS];	// listitems for a:000
    typval_T	*rettv;		// return value
    linenr_T	breakpoint;	// next line with breakpoint or zero
    int		dbg_tick;	// debug_tick when breakpoint was set
    int		level;		// top nesting level of executed function
#ifdef FEAT_PROFILE
    proftime_T	prof_child;	// time spent in a child
#endif
    funccall_T	*caller;	// calling function or NULL

    // for closure
    int		fc_refcount;	// number of user functions that reference this
				// funccal
    int		fc_copyID;	// for garbage collection
    garray_T	fc_funcs;	// list of ufunc_T* which keep a reference to
				// "func"
};

/*
 * Struct used by trans_function_name()
 */
typedef struct
{
    dict_T	*fd_dict;	// Dictionary used
    char_u	*fd_newkey;	// new key in "dict" in allocated memory
    dictitem_T	*fd_di;		// Dictionary item used
} funcdict_T;

typedef struct funccal_entry funccal_entry_T;
struct funccal_entry {
    void	    *top_funccal;
    funccal_entry_T *next;
};

// From user function to hashitem and back.
#define UF2HIKEY(fp) ((fp)->uf_name)
#define HIKEY2UF(p)  ((ufunc_T *)((p) - offsetof(ufunc_T, uf_name)))
#define HI2UF(hi)     HIKEY2UF((hi)->hi_key)

/*
 * Growarray to store info about already sourced scripts.
 * For Unix also store the dev/ino, so that we don't have to stat() each
 * script when going through the list.
 */
typedef struct scriptitem_S
{
    char_u	*sn_name;
# ifdef UNIX
    int		sn_dev_valid;
    dev_t	sn_dev;
    ino_t	sn_ino;
# endif
# ifdef FEAT_PROFILE
    int		sn_prof_on;	// TRUE when script is/was profiled
    int		sn_pr_force;	// forceit: profile functions in this script
    proftime_T	sn_pr_child;	// time set when going into first child
    int		sn_pr_nest;	// nesting for sn_pr_child
    // profiling the script as a whole
    int		sn_pr_count;	// nr of times sourced
    proftime_T	sn_pr_total;	// time spent in script + children
    proftime_T	sn_pr_self;	// time spent in script itself
    proftime_T	sn_pr_start;	// time at script start
    proftime_T	sn_pr_children; // time in children after script start
    // profiling the script per line
    garray_T	sn_prl_ga;	// things stored for every line
    proftime_T	sn_prl_start;	// start time for current line
    proftime_T	sn_prl_children; // time spent in children for this line
    proftime_T	sn_prl_wait;	// wait start time for current line
    int		sn_prl_idx;	// index of line being timed; -1 if none
    int		sn_prl_execed;	// line being timed was executed
# endif
} scriptitem_T;

# ifdef FEAT_PROFILE
/*
 * Struct used in sn_prl_ga for every line of a script.
 */
typedef struct sn_prl_S
{
    int		snp_count;	// nr of times line was executed
    proftime_T	sn_prl_total;	// time spent in a line + children
    proftime_T	sn_prl_self;	// time spent in a line itself
} sn_prl_T;

#  define PRL_ITEM(si, idx)	(((sn_prl_T *)(si)->sn_prl_ga.ga_data)[(idx)])
# endif
#else
// dummy typedefs for use in function prototypes
typedef struct
{
    int	    dummy;
} ufunc_T;
typedef struct
{
    int	    dummy;
} funccall_T;
typedef struct
{
    int	    dummy;
} funcdict_T;
typedef struct
{
    int	    dummy;
} funccal_entry_T;
typedef struct
{
    int	    dummy;
} scriptitem_T;
#endif

// Struct passed between functions dealing with function call execution.
//
// "argv_func", when not NULL, can be used to fill in arguments only when the
// invoked function uses them.  It is called like this:
//   new_argcount = argv_func(current_argcount, argv, partial_argcount,
//							called_func_argcount)
//
typedef struct {
    int		(* argv_func)(int, typval_T *, int, int);
    linenr_T	firstline;	// first line of range
    linenr_T	lastline;	// last line of range
    int		*doesrange;	// if not NULL: return: function handled range
    int		evaluate;	// actually evaluate expressions
    partial_T	*partial;	// for extra arguments
    dict_T	*selfdict;	// Dictionary for "self"
    typval_T	*basetv;	// base for base->method()
} funcexe_T;

struct partial_S
{
    int		pt_refcount;	// reference count
    char_u	*pt_name;	// function name; when NULL use
				// pt_func->uf_name
    ufunc_T	*pt_func;	// function pointer; when NULL lookup function
				// with pt_name
    int		pt_auto;	// when TRUE the partial was created for using
				// dict.member in handle_subscript()
    int		pt_argc;	// number of arguments
    typval_T	*pt_argv;	// arguments in allocated array
    dict_T	*pt_dict;	// dict for "self"
};

typedef struct AutoPatCmd_S AutoPatCmd;

/*
 * Entry in the execution stack "exestack".
 */
typedef enum {
    ETYPE_TOP,		    // toplevel
    ETYPE_SCRIPT,           // sourcing script, use es_info.sctx
    ETYPE_UFUNC,            // user function, use es_info.ufunc
    ETYPE_AUCMD,            // autocomand, use es_info.aucmd
    ETYPE_MODELINE,         // modeline, use es_info.sctx
    ETYPE_EXCEPT,           // exception, use es_info.exception
    ETYPE_ARGS,             // command line argument
    ETYPE_ENV,              // environment variable
    ETYPE_INTERNAL,         // internal operation
    ETYPE_SPELL,            // loading spell file
} etype_T;

typedef struct {
    long      es_lnum;      // replaces "sourcing_lnum"
    char_u    *es_name;     // replaces "sourcing_name"
    etype_T   es_type;
    union {
	sctx_T  *sctx;      // script and modeline info
#if defined(FEAT_EVAL)
	ufunc_T *ufunc;     // function info
#endif
	AutoPatCmd *aucmd;  // autocommand info
	except_T   *except; // exception info
    } es_info;
} estack_T;

// Information returned by get_tty_info().
typedef struct {
    int backspace;	// what the Backspace key produces
    int enter;		// what the Enter key produces
    int interrupt;	// interrupt character
    int nl_does_cr;	// TRUE when a NL is expanded to CR-NL on output
} ttyinfo_T;

// Status of a job.  Order matters!
typedef enum
{
    JOB_FAILED,
    JOB_STARTED,
    JOB_ENDED,	    // detected job done
    JOB_FINISHED,   // job done and cleanup done
} jobstatus_T;

/*
 * Structure to hold info about a Job.
 */
struct jobvar_S
{
    job_T	*jv_next;
    job_T	*jv_prev;
#ifdef UNIX
    pid_t	jv_pid;
#endif
#ifdef MSWIN
    PROCESS_INFORMATION	jv_proc_info;
    HANDLE		jv_job_object;
#endif
    char_u	*jv_tty_in;	// controlling tty input, allocated
    char_u	*jv_tty_out;	// controlling tty output, allocated
    jobstatus_T	jv_status;
    char_u	*jv_stoponexit;	// allocated
#ifdef UNIX
    char_u	*jv_termsig;	// allocated
#endif
#ifdef MSWIN
    char_u	*jv_tty_type;	// allocated
#endif
    int		jv_exitval;
    callback_T	jv_exit_cb;

    buf_T	*jv_in_buf;	// buffer from "in-name"

    int		jv_refcount;	// reference count
    int		jv_copyID;

    channel_T	*jv_channel;	// channel for I/O, reference counted
    char	**jv_argv;	// command line used to start the job
};

/*
 * Structures to hold info about a Channel.
 */
struct readq_S
{
    char_u	*rq_buffer;
    long_u	rq_buflen;
    readq_T	*rq_next;
    readq_T	*rq_prev;
};

struct writeq_S
{
    garray_T	wq_ga;
    writeq_T	*wq_next;
    writeq_T	*wq_prev;
};

struct jsonq_S
{
    typval_T	*jq_value;
    jsonq_T	*jq_next;
    jsonq_T	*jq_prev;
    int		jq_no_callback; // TRUE when no callback was found
};

struct cbq_S
{
    callback_T	cq_callback;
    int		cq_seq_nr;
    cbq_T	*cq_next;
    cbq_T	*cq_prev;
};

// mode for a channel
typedef enum
{
    MODE_NL = 0,
    MODE_RAW,
    MODE_JSON,
    MODE_JS,
} ch_mode_T;

typedef enum {
    JIO_PIPE,	    // default
    JIO_NULL,
    JIO_FILE,
    JIO_BUFFER,
    JIO_OUT
} job_io_T;

#define CH_PART_FD(part)	ch_part[part].ch_fd

// Ordering matters, it is used in for loops: IN is last, only SOCK/OUT/ERR
// are polled.
typedef enum {
    PART_SOCK = 0,
#define CH_SOCK_FD	CH_PART_FD(PART_SOCK)
#ifdef FEAT_JOB_CHANNEL
    PART_OUT,
# define CH_OUT_FD	CH_PART_FD(PART_OUT)
    PART_ERR,
# define CH_ERR_FD	CH_PART_FD(PART_ERR)
    PART_IN,
# define CH_IN_FD	CH_PART_FD(PART_IN)
#endif
    PART_COUNT,
} ch_part_T;

#define INVALID_FD	(-1)

// The per-fd info for a channel.
typedef struct {
    sock_T	ch_fd;	    // socket/stdin/stdout/stderr, -1 if not used

# if defined(UNIX) && !defined(HAVE_SELECT)
    int		ch_poll_idx;	// used by channel_poll_setup()
# endif

#ifdef FEAT_GUI_X11
    XtInputId	ch_inputHandler; // Cookie for input
#endif
#ifdef FEAT_GUI_GTK
    gint	ch_inputHandler; // Cookie for input
#endif

    ch_mode_T	ch_mode;
    job_io_T	ch_io;
    int		ch_timeout;	// request timeout in msec

    readq_T	ch_head;	// header for circular raw read queue
    jsonq_T	ch_json_head;	// header for circular json read queue
    garray_T	ch_block_ids;	// list of IDs that channel_read_json_block()
				// is waiting for
    // When ch_wait_len is non-zero use ch_deadline to wait for incomplete
    // message to be complete. The value is the length of the incomplete
    // message when the deadline was set.  If it gets longer (something was
    // received) the deadline is reset.
    size_t	ch_wait_len;
#ifdef MSWIN
    DWORD	ch_deadline;
#else
    struct timeval ch_deadline;
#endif
    int		ch_block_write;	// for testing: 0 when not used, -1 when write
				// does not block, 1 simulate blocking
    int		ch_nonblocking;	// write() is non-blocking
    writeq_T	ch_writeque;	// header for write queue

    cbq_T	ch_cb_head;	// dummy node for per-request callbacks
    callback_T	ch_callback;	// call when a msg is not handled

    bufref_T	ch_bufref;	// buffer to read from or write to
    int		ch_nomodifiable; // TRUE when buffer can be 'nomodifiable'
    int		ch_nomod_error;	// TRUE when e_modifiable was given
    int		ch_buf_append;	// write appended lines instead top-bot
    linenr_T	ch_buf_top;	// next line to send
    linenr_T	ch_buf_bot;	// last line to send
} chanpart_T;

struct channel_S {
    channel_T	*ch_next;
    channel_T	*ch_prev;

    int		ch_id;		// ID of the channel
    int		ch_last_msg_id;	// ID of the last message

    chanpart_T	ch_part[PART_COUNT]; // info for socket, out, err and in
    int		ch_write_text_mode; // write buffer lines with CR, not NL

    char	*ch_hostname;	// only for socket, allocated
    int		ch_port;	// only for socket

    int		ch_to_be_closed; // bitset of readable fds to be closed.
				 // When all readable fds have been closed,
				 // set to (1 << PART_COUNT).
    int		ch_to_be_freed; // When TRUE channel must be freed when it's
				// safe to invoke callbacks.
    int		ch_error;	// When TRUE an error was reported.  Avoids
				// giving pages full of error messages when
				// the other side has exited, only mention the
				// first error until the connection works
				// again.

    void	(*ch_nb_close_cb)(void);
				// callback for Netbeans when channel is
				// closed

#ifdef MSWIN
    int		ch_named_pipe;	// using named pipe instead of pty
#endif
    callback_T	ch_callback;	// call when any msg is not handled
    callback_T	ch_close_cb;	// call when channel is closed
    int		ch_drop_never;
    int		ch_keep_open;	// do not close on read error
    int		ch_nonblock;

    job_T	*ch_job;	// Job that uses this channel; this does not
				// count as a reference to avoid a circular
				// reference, the job refers to the channel.
    int		ch_job_killed;	// TRUE when there was a job and it was killed
				// or we know it died.
    int		ch_anonymous_pipe;  // ConPTY
    int		ch_killing;	    // TerminateJobObject() was called

    int		ch_refcount;	// reference count
    int		ch_copyID;
};

#define JO_MODE		    0x0001	// channel mode
#define JO_IN_MODE	    0x0002	// stdin mode
#define JO_OUT_MODE	    0x0004	// stdout mode
#define JO_ERR_MODE	    0x0008	// stderr mode
#define JO_CALLBACK	    0x0010	// channel callback
#define JO_OUT_CALLBACK	    0x0020	// stdout callback
#define JO_ERR_CALLBACK	    0x0040	// stderr callback
#define JO_CLOSE_CALLBACK   0x0080	// "close_cb"
#define JO_WAITTIME	    0x0100	// only for ch_open()
#define JO_TIMEOUT	    0x0200	// all timeouts
#define JO_OUT_TIMEOUT	    0x0400	// stdout timeouts
#define JO_ERR_TIMEOUT	    0x0800	// stderr timeouts
#define JO_PART		    0x1000	// "part"
#define JO_ID		    0x2000	// "id"
#define JO_STOPONEXIT	    0x4000	// "stoponexit"
#define JO_EXIT_CB	    0x8000	// "exit_cb"
#define JO_OUT_IO	    0x10000	// "out_io"
#define JO_ERR_IO	    0x20000	// "err_io" (JO_OUT_IO << 1)
#define JO_IN_IO	    0x40000	// "in_io" (JO_OUT_IO << 2)
#define JO_OUT_NAME	    0x80000	// "out_name"
#define JO_ERR_NAME	    0x100000	// "err_name" (JO_OUT_NAME << 1)
#define JO_IN_NAME	    0x200000	// "in_name" (JO_OUT_NAME << 2)
#define JO_IN_TOP	    0x400000	// "in_top"
#define JO_IN_BOT	    0x800000	// "in_bot"
#define JO_OUT_BUF	    0x1000000	// "out_buf"
#define JO_ERR_BUF	    0x2000000	// "err_buf" (JO_OUT_BUF << 1)
#define JO_IN_BUF	    0x4000000	// "in_buf" (JO_OUT_BUF << 2)
#define JO_CHANNEL	    0x8000000	// "channel"
#define JO_BLOCK_WRITE	    0x10000000	// "block_write"
#define JO_OUT_MODIFIABLE   0x20000000	// "out_modifiable"
#define JO_ERR_MODIFIABLE   0x40000000	// "err_modifiable" (JO_OUT_ << 1)
#define JO_ALL		    0x7fffffff

#define JO2_OUT_MSG	    0x0001	// "out_msg"
#define JO2_ERR_MSG	    0x0002	// "err_msg" (JO_OUT_ << 1)
#define JO2_TERM_NAME	    0x0004	// "term_name"
#define JO2_TERM_FINISH	    0x0008	// "term_finish"
#define JO2_ENV		    0x0010	// "env"
#define JO2_CWD		    0x0020	// "cwd"
#define JO2_TERM_ROWS	    0x0040	// "term_rows"
#define JO2_TERM_COLS	    0x0080	// "term_cols"
#define JO2_VERTICAL	    0x0100	// "vertical"
#define JO2_CURWIN	    0x0200	// "curwin"
#define JO2_HIDDEN	    0x0400	// "hidden"
#define JO2_TERM_OPENCMD    0x0800	// "term_opencmd"
#define JO2_EOF_CHARS	    0x1000	// "eof_chars"
#define JO2_NORESTORE	    0x2000	// "norestore"
#define JO2_TERM_KILL	    0x4000	// "term_kill"
#define JO2_ANSI_COLORS	    0x8000	// "ansi_colors"
#define JO2_TTY_TYPE	    0x10000	// "tty_type"
#define JO2_BUFNR	    0x20000	// "bufnr"
#define JO2_TERM_API	    0x40000	// "term_api"

#define JO_MODE_ALL	(JO_MODE + JO_IN_MODE + JO_OUT_MODE + JO_ERR_MODE)
#define JO_CB_ALL \
    (JO_CALLBACK + JO_OUT_CALLBACK + JO_ERR_CALLBACK + JO_CLOSE_CALLBACK)
#define JO_TIMEOUT_ALL	(JO_TIMEOUT + JO_OUT_TIMEOUT + JO_ERR_TIMEOUT)

/*
 * Options for job and channel commands.
 */
typedef struct
{
    int		jo_set;		// JO_ bits for values that were set
    int		jo_set2;	// JO2_ bits for values that were set

    ch_mode_T	jo_mode;
    ch_mode_T	jo_in_mode;
    ch_mode_T	jo_out_mode;
    ch_mode_T	jo_err_mode;
    int		jo_noblock;

    job_io_T	jo_io[4];	// PART_OUT, PART_ERR, PART_IN
    char_u	jo_io_name_buf[4][NUMBUFLEN];
    char_u	*jo_io_name[4];	// not allocated!
    int		jo_io_buf[4];
    int		jo_pty;
    int		jo_modifiable[4];
    int		jo_message[4];
    channel_T	*jo_channel;

    linenr_T	jo_in_top;
    linenr_T	jo_in_bot;

    callback_T	jo_callback;
    callback_T	jo_out_cb;
    callback_T	jo_err_cb;
    callback_T	jo_close_cb;
    callback_T	jo_exit_cb;
    int		jo_drop_never;
    int		jo_waittime;
    int		jo_timeout;
    int		jo_out_timeout;
    int		jo_err_timeout;
    int		jo_block_write;	// for testing only
    int		jo_part;
    int		jo_id;
    char_u	jo_soe_buf[NUMBUFLEN];
    char_u	*jo_stoponexit;
    dict_T	*jo_env;	// environment variables
    char_u	jo_cwd_buf[NUMBUFLEN];
    char_u	*jo_cwd;

#ifdef FEAT_TERMINAL
    // when non-zero run the job in a terminal window of this size
    int		jo_term_rows;
    int		jo_term_cols;
    int		jo_vertical;
    int		jo_curwin;
    buf_T	*jo_bufnr_buf;
    int		jo_hidden;
    int		jo_term_norestore;
    char_u	*jo_term_name;
    char_u	*jo_term_opencmd;
    int		jo_term_finish;
    char_u	*jo_eof_chars;
    char_u	*jo_term_kill;
# if defined(FEAT_GUI) || defined(FEAT_TERMGUICOLORS)
    long_u	jo_ansi_colors[16];
# endif
    int		jo_tty_type;	    // first character of "tty_type"
    char_u	*jo_term_api;
    char_u	jo_term_api_buf[NUMBUFLEN];
#endif
} jobopt_T;

#ifdef FEAT_EVAL
/*
 * Structure used for listeners added with listener_add().
 */
typedef struct listener_S listener_T;
struct listener_S
{
    listener_T	*lr_next;
    int		lr_id;
    callback_T	lr_callback;
};
#endif

/*
 * structure used for explicit stack while garbage collecting hash tables
 */
typedef struct ht_stack_S
{
    hashtab_T		*ht;
    struct ht_stack_S	*prev;
} ht_stack_T;

/*
 * structure used for explicit stack while garbage collecting lists
 */
typedef struct list_stack_S
{
    list_T		*list;
    struct list_stack_S	*prev;
} list_stack_T;

/*
 * Structure used for iterating over dictionary items.
 * Initialize with dict_iterate_start().
 */
typedef struct
{
    long_u	dit_todo;
    hashitem_T	*dit_hi;
} dict_iterator_T;

// values for b_syn_spell: what to do with toplevel text
#define SYNSPL_DEFAULT	0	// spell check if @Spell not defined
#define SYNSPL_TOP	1	// spell check toplevel text
#define SYNSPL_NOTOP	2	// don't spell check toplevel text

// avoid #ifdefs for when b_spell is not available
#ifdef FEAT_SPELL
# define B_SPELL(buf)  ((buf)->b_spell)
#else
# define B_SPELL(buf)  (0)
#endif

typedef struct qf_info_S qf_info_T;

#ifdef FEAT_PROFILE
/*
 * Used for :syntime: timing of executing a syntax pattern.
 */
typedef struct {
    proftime_T	total;		// total time used
    proftime_T	slowest;	// time of slowest call
    long	count;		// nr of times used
    long	match;		// nr of times matched
} syn_time_T;
#endif

typedef struct timer_S timer_T;
struct timer_S
{
    long	tr_id;
#ifdef FEAT_TIMERS
    timer_T	*tr_next;
    timer_T	*tr_prev;
    proftime_T	tr_due;		    // when the callback is to be invoked
    char	tr_firing;	    // when TRUE callback is being called
    char	tr_paused;	    // when TRUE callback is not invoked
    int		tr_repeat;	    // number of times to repeat, -1 forever
    long	tr_interval;	    // msec
    callback_T	tr_callback;
    int		tr_emsg_count;
#endif
};

#ifdef FEAT_CRYPT
/*
 * Structure to hold the type of encryption and the state of encryption or
 * decryption.
 */
typedef struct {
    int	    method_nr;
    void    *method_state;  // method-specific state information
} cryptstate_T;

// values for method_nr
# define CRYPT_M_ZIP	0
# define CRYPT_M_BF	1
# define CRYPT_M_BF2	2
# define CRYPT_M_COUNT	3 // number of crypt methods

// Currently all crypt methods work inplace.  If one is added that isn't then
// define this.
//  # define CRYPT_NOT_INPLACE 1
#endif

#ifdef FEAT_PROP_POPUP
typedef enum {
    POPPOS_BOTLEFT,
    POPPOS_TOPLEFT,
    POPPOS_BOTRIGHT,
    POPPOS_TOPRIGHT,
    POPPOS_CENTER,
    POPPOS_NONE
} poppos_T;

typedef enum {
    POPCLOSE_NONE,
    POPCLOSE_BUTTON,
    POPCLOSE_CLICK
} popclose_T;

# define POPUPWIN_DEFAULT_ZINDEX	 50
# define POPUPMENU_ZINDEX		100
# define POPUPWIN_DIALOG_ZINDEX		200
# define POPUPWIN_NOTIFICATION_ZINDEX   300
#endif

/*
 * These are items normally related to a buffer.  But when using ":ownsyntax"
 * a window may have its own instance.
 */
typedef struct {
#ifdef FEAT_SYN_HL
    hashtab_T	b_keywtab;		// syntax keywords hash table
    hashtab_T	b_keywtab_ic;		// idem, ignore case
    int		b_syn_error;		// TRUE when error occurred in HL
# ifdef FEAT_RELTIME
    int		b_syn_slow;		// TRUE when 'redrawtime' reached
# endif
    int		b_syn_ic;		// ignore case for :syn cmds
    int		b_syn_spell;		// SYNSPL_ values
    garray_T	b_syn_patterns;		// table for syntax patterns
    garray_T	b_syn_clusters;		// table for syntax clusters
    int		b_spell_cluster_id;	// @Spell cluster ID or 0
    int		b_nospell_cluster_id;	// @NoSpell cluster ID or 0
    int		b_syn_containedin;	// TRUE when there is an item with a
					// "containedin" argument
    int		b_syn_sync_flags;	// flags about how to sync
    short	b_syn_sync_id;		// group to sync on
    long	b_syn_sync_minlines;	// minimal sync lines offset
    long	b_syn_sync_maxlines;	// maximal sync lines offset
    long	b_syn_sync_linebreaks;	// offset for multi-line pattern
    char_u	*b_syn_linecont_pat;	// line continuation pattern
    regprog_T	*b_syn_linecont_prog;	// line continuation program
#ifdef FEAT_PROFILE
    syn_time_T  b_syn_linecont_time;
#endif
    int		b_syn_linecont_ic;	// ignore-case flag for above
    int		b_syn_topgrp;		// for ":syntax include"
# ifdef FEAT_CONCEAL
    int		b_syn_conceal;		// auto-conceal for :syn cmds
# endif
# ifdef FEAT_FOLDING
    int		b_syn_folditems;	// number of patterns with the HL_FOLD
					// flag set
# endif
    /*
     * b_sst_array[] contains the state stack for a number of lines, for the
     * start of that line (col == 0).  This avoids having to recompute the
     * syntax state too often.
     * b_sst_array[] is allocated to hold the state for all displayed lines,
     * and states for 1 out of about 20 other lines.
     * b_sst_array	pointer to an array of synstate_T
     * b_sst_len	number of entries in b_sst_array[]
     * b_sst_first	pointer to first used entry in b_sst_array[] or NULL
     * b_sst_firstfree	pointer to first free entry in b_sst_array[] or NULL
     * b_sst_freecount	number of free entries in b_sst_array[]
     * b_sst_check_lnum	entries after this lnum need to be checked for
     *			validity (MAXLNUM means no check needed)
     */
    synstate_T	*b_sst_array;
    int		b_sst_len;
    synstate_T	*b_sst_first;
    synstate_T	*b_sst_firstfree;
    int		b_sst_freecount;
    linenr_T	b_sst_check_lnum;
    short_u	b_sst_lasttick;	// last display tick
#endif // FEAT_SYN_HL

#ifdef FEAT_SPELL
    // for spell checking
    garray_T	b_langp;	    // list of pointers to slang_T, see spell.c
    char_u	b_spell_ismw[256];  // flags: is midword char
    char_u	*b_spell_ismw_mb;   // multi-byte midword chars
    char_u	*b_p_spc;	    // 'spellcapcheck'
    regprog_T	*b_cap_prog;	    // program for 'spellcapcheck'
    char_u	*b_p_spf;	    // 'spellfile'
    char_u	*b_p_spl;	    // 'spelllang'
    int		b_cjk;		    // all CJK letters as OK
#endif
#if !defined(FEAT_SYN_HL) && !defined(FEAT_SPELL)
    int		dummy;
#endif
    char_u	b_syn_chartab[32];  // syntax iskeyword option
    char_u	*b_syn_isk;	    // iskeyword option
} synblock_T;


/*
 * buffer: structure that holds information about one file
 *
 * Several windows can share a single Buffer
 * A buffer is unallocated if there is no memfile for it.
 * A buffer is new if the associated file has never been loaded yet.
 */

struct file_buffer
{
    memline_T	b_ml;		// associated memline (also contains line
				// count)

    buf_T	*b_next;	// links in list of buffers
    buf_T	*b_prev;

    int		b_nwindows;	// nr of windows open on this buffer

    int		b_flags;	// various BF_ flags
    int		b_locked;	// Buffer is being closed or referenced, don't
				// let autocommands wipe it out.

    /*
     * b_ffname has the full path of the file (NULL for no name).
     * b_sfname is the name as the user typed it (or NULL).
     * b_fname is the same as b_sfname, unless ":cd" has been done,
     *		then it is the same as b_ffname (NULL for no name).
     */
    char_u	*b_ffname;	// full path file name, allocated
    char_u	*b_sfname;	// short file name, allocated, may be equal to
				// b_ffname
    char_u	*b_fname;	// current file name, points to b_ffname or
				// b_sfname

#ifdef UNIX
    int		b_dev_valid;	// TRUE when b_dev has a valid number
    dev_t	b_dev;		// device number
    ino_t	b_ino;		// inode number
#endif
#ifdef FEAT_CW_EDITOR
    FSSpec	b_FSSpec;	// MacOS File Identification
#endif
#ifdef VMS
    char	 b_fab_rfm;	// Record format
    char	 b_fab_rat;	// Record attribute
    unsigned int b_fab_mrs;	// Max record size
#endif
    int		b_fnum;		// buffer number for this file.
    char_u	b_key[VIM_SIZEOF_INT * 2 + 1];
				// key used for buf_hashtab, holds b_fnum as
				// hex string

    int		b_changed;	// 'modified': Set to TRUE if something in the
				// file has been changed and not written out.
    dictitem16_T b_ct_di;	// holds the b:changedtick value in
				// b_ct_di.di_tv.vval.v_number;
				// incremented for each change, also for undo
#define CHANGEDTICK(buf) ((buf)->b_ct_di.di_tv.vval.v_number)

    varnumber_T	b_last_changedtick; // b:changedtick when TextChanged or
				    // TextChangedI was last triggered.
    varnumber_T	b_last_changedtick_pum; // b:changedtick when TextChangedP was
					// last triggered.

    int		b_saving;	// Set to TRUE if we are in the middle of
				// saving the buffer.

    /*
     * Changes to a buffer require updating of the display.  To minimize the
     * work, remember changes made and update everything at once.
     */
    int		b_mod_set;	// TRUE when there are changes since the last
				// time the display was updated
    linenr_T	b_mod_top;	// topmost lnum that was changed
    linenr_T	b_mod_bot;	// lnum below last changed line, AFTER the
				// change
    long	b_mod_xlines;	// number of extra buffer lines inserted;
				// negative when lines were deleted

    wininfo_T	*b_wininfo;	// list of last used info for each window

    long	b_mtime;	// last change time of original file
    long	b_mtime_read;	// last change time when reading
    off_T	b_orig_size;	// size of original file in bytes
    int		b_orig_mode;	// mode of original file
#ifdef FEAT_VIMINFO
    time_T	b_last_used;	// time when the buffer was last used; used
				// for viminfo
#endif

    pos_T	b_namedm[NMARKS]; // current named marks (mark.c)

    // These variables are set when VIsual_active becomes FALSE
    visualinfo_T b_visual;
#ifdef FEAT_EVAL
    int		b_visual_mode_eval;  // b_visual.vi_mode for visualmode()
#endif

    pos_T	b_last_cursor;	// cursor position when last unloading this
				// buffer
    pos_T	b_last_insert;	// where Insert mode was left
    pos_T	b_last_change;	// position of last change: '. mark

#ifdef FEAT_JUMPLIST
    /*
     * the changelist contains old change positions
     */
    pos_T	b_changelist[JUMPLISTSIZE];
    int		b_changelistlen;	// number of active entries
    int		b_new_change;		// set by u_savecommon()
#endif

    /*
     * Character table, only used in charset.c for 'iskeyword'
     * 32 bytes of 8 bits: 1 bit per character 0-255.
     */
    char_u	b_chartab[32];

    // Table used for mappings local to a buffer.
    mapblock_T	*(b_maphash[256]);

    // First abbreviation local to a buffer.
    mapblock_T	*b_first_abbr;

    // User commands local to the buffer.
    garray_T	b_ucmds;
    // start and end of an operator, also used for '[ and ']
    pos_T	b_op_start;
    pos_T	b_op_start_orig;  // used for Insstart_orig
    pos_T	b_op_end;

#ifdef FEAT_VIMINFO
    int		b_marks_read;	// Have we read viminfo marks yet?
#endif

    /*
     * The following only used in undo.c.
     */
    u_header_T	*b_u_oldhead;	// pointer to oldest header
    u_header_T	*b_u_newhead;	// pointer to newest header; may not be valid
				// if b_u_curhead is not NULL
    u_header_T	*b_u_curhead;	// pointer to current header
    int		b_u_numhead;	// current number of headers
    int		b_u_synced;	// entry lists are synced
    long	b_u_seq_last;	// last used undo sequence number
    long	b_u_save_nr_last; // counter for last file write
    long	b_u_seq_cur;	// hu_seq of header below which we are now
    time_T	b_u_time_cur;	// uh_time of header below which we are now
    long	b_u_save_nr_cur; // file write nr after which we are now

    /*
     * variables for "U" command in undo.c
     */
    undoline_T	b_u_line_ptr;	// saved line for "U" command
    linenr_T	b_u_line_lnum;	// line number of line in u_line
    colnr_T	b_u_line_colnr;	// optional column number

    int		b_scanned;	// ^N/^P have scanned this buffer

    // flags for use of ":lmap" and IM control
    long	b_p_iminsert;	// input mode for insert
    long	b_p_imsearch;	// input mode for search
#define B_IMODE_USE_INSERT -1	//	Use b_p_iminsert value for search
#define B_IMODE_NONE 0		//	Input via none
#define B_IMODE_LMAP 1		//	Input via langmap
#define B_IMODE_IM 2		//	Input via input method
#define B_IMODE_LAST 2

#ifdef FEAT_KEYMAP
    short	b_kmap_state;	// using "lmap" mappings
# define KEYMAP_INIT	1	// 'keymap' was set, call keymap_init()
# define KEYMAP_LOADED	2	// 'keymap' mappings have been loaded
    garray_T	b_kmap_ga;	// the keymap table
#endif

    /*
     * Options local to a buffer.
     * They are here because their value depends on the type of file
     * or contents of the file being edited.
     */
    int		b_p_initialized;	// set when options initialized

#ifdef FEAT_EVAL
    sctx_T	b_p_script_ctx[BV_COUNT]; // SCTXs for buffer-local options
#endif

    int		b_p_ai;		// 'autoindent'
    int		b_p_ai_nopaste;	// b_p_ai saved for paste mode
    char_u	*b_p_bkc;	// 'backupcopy'
    unsigned	b_bkc_flags;    // flags for 'backupcopy'
    int		b_p_ci;		// 'copyindent'
    int		b_p_bin;	// 'binary'
    int		b_p_bomb;	// 'bomb'
    char_u	*b_p_bh;	// 'bufhidden'
    char_u	*b_p_bt;	// 'buftype'
#ifdef FEAT_QUICKFIX
#define BUF_HAS_QF_ENTRY 1
#define BUF_HAS_LL_ENTRY 2
    int		b_has_qf_entry;
#endif
    int		b_p_bl;		// 'buflisted'
#ifdef FEAT_CINDENT
    int		b_p_cin;	// 'cindent'
    char_u	*b_p_cino;	// 'cinoptions'
    char_u	*b_p_cink;	// 'cinkeys'
#endif
#if defined(FEAT_CINDENT) || defined(FEAT_SMARTINDENT)
    char_u	*b_p_cinw;	// 'cinwords'
#endif
    char_u	*b_p_com;	// 'comments'
#ifdef FEAT_FOLDING
    char_u	*b_p_cms;	// 'commentstring'
#endif
    char_u	*b_p_cpt;	// 'complete'
#ifdef BACKSLASH_IN_FILENAME
    char_u	*b_p_csl;	// 'completeslash'
#endif
#ifdef FEAT_COMPL_FUNC
    char_u	*b_p_cfu;	// 'completefunc'
    char_u	*b_p_ofu;	// 'omnifunc'
#endif
#ifdef FEAT_EVAL
    char_u	*b_p_tfu;	// 'tagfunc'
#endif
    int		b_p_eol;	// 'endofline'
    int		b_p_fixeol;	// 'fixendofline'
    int		b_p_et;		// 'expandtab'
    int		b_p_et_nobin;	// b_p_et saved for binary mode
    int		b_p_et_nopaste; // b_p_et saved for paste mode
    char_u	*b_p_fenc;	// 'fileencoding'
    char_u	*b_p_ff;	// 'fileformat'
    char_u	*b_p_ft;	// 'filetype'
    char_u	*b_p_fo;	// 'formatoptions'
    char_u	*b_p_flp;	// 'formatlistpat'
    int		b_p_inf;	// 'infercase'
    char_u	*b_p_isk;	// 'iskeyword'
#ifdef FEAT_FIND_ID
    char_u	*b_p_def;	// 'define' local value
    char_u	*b_p_inc;	// 'include'
# ifdef FEAT_EVAL
    char_u	*b_p_inex;	// 'includeexpr'
    long_u	b_p_inex_flags;	// flags for 'includeexpr'
# endif
#endif
#if defined(FEAT_CINDENT) && defined(FEAT_EVAL)
    char_u	*b_p_inde;	// 'indentexpr'
    long_u	b_p_inde_flags;	// flags for 'indentexpr'
    char_u	*b_p_indk;	// 'indentkeys'
#endif
    char_u	*b_p_fp;	// 'formatprg'
#if defined(FEAT_EVAL)
    char_u	*b_p_fex;	// 'formatexpr'
    long_u	b_p_fex_flags;	// flags for 'formatexpr'
#endif
#ifdef FEAT_CRYPT
    char_u	*b_p_key;	// 'key'
#endif
    char_u	*b_p_kp;	// 'keywordprg'
#ifdef FEAT_LISP
    int		b_p_lisp;	// 'lisp'
#endif
    char_u	*b_p_menc;	// 'makeencoding'
    char_u	*b_p_mps;	// 'matchpairs'
    int		b_p_ml;		// 'modeline'
    int		b_p_ml_nobin;	// b_p_ml saved for binary mode
    int		b_p_ma;		// 'modifiable'
    char_u	*b_p_nf;	// 'nrformats'
    int		b_p_pi;		// 'preserveindent'
#ifdef FEAT_TEXTOBJ
    char_u	*b_p_qe;	// 'quoteescape'
#endif
    int		b_p_ro;		// 'readonly'
    long	b_p_sw;		// 'shiftwidth'
    int		b_p_sn;		// 'shortname'
#ifdef FEAT_SMARTINDENT
    int		b_p_si;		// 'smartindent'
#endif
    long	b_p_sts;	// 'softtabstop'
    long	b_p_sts_nopaste; // b_p_sts saved for paste mode
#ifdef FEAT_SEARCHPATH
    char_u	*b_p_sua;	// 'suffixesadd'
#endif
    int		b_p_swf;	// 'swapfile'
#ifdef FEAT_SYN_HL
    long	b_p_smc;	// 'synmaxcol'
    char_u	*b_p_syn;	// 'syntax'
#endif
    long	b_p_ts;		// 'tabstop'
    int		b_p_tx;		// 'textmode'
    long	b_p_tw;		// 'textwidth'
    long	b_p_tw_nobin;	// b_p_tw saved for binary mode
    long	b_p_tw_nopaste;	// b_p_tw saved for paste mode
    long	b_p_wm;		// 'wrapmargin'
    long	b_p_wm_nobin;	// b_p_wm saved for binary mode
    long	b_p_wm_nopaste;	// b_p_wm saved for paste mode
#ifdef FEAT_VARTABS
    char_u	*b_p_vsts;	// 'varsofttabstop'
    int		*b_p_vsts_array;   // 'varsofttabstop' in internal format
    char_u	*b_p_vsts_nopaste; // b_p_vsts saved for paste mode
    char_u	*b_p_vts;	// 'vartabstop'
    int		*b_p_vts_array;	// 'vartabstop' in internal format
#endif
#ifdef FEAT_KEYMAP
    char_u	*b_p_keymap;	// 'keymap'
#endif

    /*
     * local values for options which are normally global
     */
#ifdef FEAT_QUICKFIX
    char_u	*b_p_gp;	// 'grepprg' local value
    char_u	*b_p_mp;	// 'makeprg' local value
    char_u	*b_p_efm;	// 'errorformat' local value
#endif
    char_u	*b_p_ep;	// 'equalprg' local value
    char_u	*b_p_path;	// 'path' local value
    int		b_p_ar;		// 'autoread' local value
    char_u	*b_p_tags;	// 'tags' local value
    char_u	*b_p_tc;	// 'tagcase' local value
    unsigned	b_tc_flags;     // flags for 'tagcase'
    char_u	*b_p_dict;	// 'dictionary' local value
    char_u	*b_p_tsr;	// 'thesaurus' local value
    long	b_p_ul;		// 'undolevels' local value
#ifdef FEAT_PERSISTENT_UNDO
    int		b_p_udf;	// 'undofile'
#endif
#ifdef FEAT_LISP
    char_u	*b_p_lw;	// 'lispwords' local value
#endif
#ifdef FEAT_TERMINAL
    long	b_p_twsl;	// 'termwinscroll'
#endif

    /*
     * end of buffer options
     */

#ifdef FEAT_CINDENT
    // values set from b_p_cino
    int		b_ind_level;
    int		b_ind_open_imag;
    int		b_ind_no_brace;
    int		b_ind_first_open;
    int		b_ind_open_extra;
    int		b_ind_close_extra;
    int		b_ind_open_left_imag;
    int		b_ind_jump_label;
    int		b_ind_case;
    int		b_ind_case_code;
    int		b_ind_case_break;
    int		b_ind_param;
    int		b_ind_func_type;
    int		b_ind_comment;
    int		b_ind_in_comment;
    int		b_ind_in_comment2;
    int		b_ind_cpp_baseclass;
    int		b_ind_continuation;
    int		b_ind_unclosed;
    int		b_ind_unclosed2;
    int		b_ind_unclosed_noignore;
    int		b_ind_unclosed_wrapped;
    int		b_ind_unclosed_whiteok;
    int		b_ind_matching_paren;
    int		b_ind_paren_prev;
    int		b_ind_maxparen;
    int		b_ind_maxcomment;
    int		b_ind_scopedecl;
    int		b_ind_scopedecl_code;
    int		b_ind_java;
    int		b_ind_js;
    int		b_ind_keep_case_label;
    int		b_ind_hash_comment;
    int		b_ind_cpp_namespace;
    int		b_ind_if_for_while;
    int		b_ind_cpp_extern_c;
#endif

    linenr_T	b_no_eol_lnum;	// non-zero lnum when last line of next binary
				// write should not have an end-of-line

    int		b_start_eol;	// last line had eol when it was read
    int		b_start_ffc;	// first char of 'ff' when edit started
    char_u	*b_start_fenc;	// 'fileencoding' when edit started or NULL
    int		b_bad_char;	// "++bad=" argument when edit started or 0
    int		b_start_bomb;	// 'bomb' when it was read

#ifdef FEAT_EVAL
    dictitem_T	b_bufvar;	// variable for "b:" Dictionary
    dict_T	*b_vars;	// internal variables, local to buffer

    listener_T	*b_listener;
    list_T	*b_recorded_changes;
#endif
#ifdef FEAT_PROP_POPUP
    int		b_has_textprop;	// TRUE when text props were added
    hashtab_T	*b_proptypes;	// text property types local to buffer
#endif

#if defined(FEAT_BEVAL) && defined(FEAT_EVAL)
    char_u	*b_p_bexpr;	// 'balloonexpr' local value
    long_u	b_p_bexpr_flags;// flags for 'balloonexpr'
#endif
#ifdef FEAT_CRYPT
    char_u	*b_p_cm;	// 'cryptmethod'
#endif

    // When a buffer is created, it starts without a swap file.  b_may_swap is
    // then set to indicate that a swap file may be opened later.  It is reset
    // if a swap file could not be opened.
    int		b_may_swap;
    int		b_did_warn;	// Set to 1 if user has been warned on first
				// change of a read-only file

    // Two special kinds of buffers:
    // help buffer  - used for help files, won't use a swap file.
    // spell buffer - used for spell info, never displayed and doesn't have a
    //		      file name.
    int		b_help;		// TRUE for help file buffer (when set b_p_bt
				// is "help")
#ifdef FEAT_SPELL
    int		b_spell;	// TRUE for a spell file buffer, most fields
				// are not used!  Use the B_SPELL macro to
				// access b_spell without #ifdef.
#endif

    int		b_shortname;	// this file has an 8.3 file name

#ifdef FEAT_JOB_CHANNEL
    char_u	*b_prompt_text;		// set by prompt_setprompt()
    callback_T	b_prompt_callback;	// set by prompt_setcallback()
    callback_T	b_prompt_interrupt;	// set by prompt_setinterrupt()
    int		b_prompt_insert;	// value for restart_edit when entering
					// a prompt buffer window.
#endif
#ifdef FEAT_MZSCHEME
    void	*b_mzscheme_ref; // The MzScheme reference to this buffer
#endif

#ifdef FEAT_PERL
    void	*b_perl_private;
#endif

#ifdef FEAT_PYTHON
    void	*b_python_ref;	// The Python reference to this buffer
#endif

#ifdef FEAT_PYTHON3
    void	*b_python3_ref;	// The Python3 reference to this buffer
#endif

#ifdef FEAT_TCL
    void	*b_tcl_ref;
#endif

#ifdef FEAT_RUBY
    void	*b_ruby_ref;
#endif

#if defined(FEAT_SYN_HL) || defined(FEAT_SPELL)
    synblock_T	b_s;		// Info related to syntax highlighting.  w_s
				// normally points to this, but some windows
				// may use a different synblock_T.
#endif

#ifdef FEAT_SIGNS
    sign_entry_T *b_signlist;	   // list of placed signs
# ifdef FEAT_NETBEANS_INTG
    int		b_has_sign_column; // Flag that is set when a first sign is
				   // added and remains set until the end of
				   // the netbeans session.
# endif
#endif

#ifdef FEAT_NETBEANS_INTG
    int		b_netbeans_file;    // TRUE when buffer is owned by NetBeans
    int		b_was_netbeans_file;// TRUE if b_netbeans_file was once set
#endif
#ifdef FEAT_JOB_CHANNEL
    int		b_write_to_channel; // TRUE when appended lines are written to
				    // a channel.
#endif

#ifdef FEAT_CRYPT
    cryptstate_T *b_cryptstate;	// Encryption state while reading or writing
				// the file. NULL when not using encryption.
#endif
    int		b_mapped_ctrl_c; // modes where CTRL-C is mapped

#ifdef FEAT_TERMINAL
    term_T	*b_term;	// When not NULL this buffer is for a terminal
				// window.
#endif
#ifdef FEAT_DIFF
    int		b_diff_failed;	// internal diff failed for this buffer
#endif
}; // file_buffer


#ifdef FEAT_DIFF
/*
 * Stuff for diff mode.
 */
# define DB_COUNT 8	// up to eight buffers can be diff'ed

/*
 * Each diffblock defines where a block of lines starts in each of the buffers
 * and how many lines it occupies in that buffer.  When the lines are missing
 * in the buffer the df_count[] is zero.  This is all counted in
 * buffer lines.
 * There is always at least one unchanged line in between the diffs.
 * Otherwise it would have been included in the diff above or below it.
 * df_lnum[] + df_count[] is the lnum below the change.  When in one buffer
 * lines have been inserted, in the other buffer df_lnum[] is the line below
 * the insertion and df_count[] is zero.  When appending lines at the end of
 * the buffer, df_lnum[] is one beyond the end!
 * This is using a linked list, because the number of differences is expected
 * to be reasonable small.  The list is sorted on lnum.
 */
typedef struct diffblock_S diff_T;
struct diffblock_S
{
    diff_T	*df_next;
    linenr_T	df_lnum[DB_COUNT];	// line number in buffer
    linenr_T	df_count[DB_COUNT];	// nr of inserted/changed lines
};
#endif

#define SNAP_HELP_IDX	0
#define SNAP_AUCMD_IDX 1
#define SNAP_COUNT	2

/*
 * Tab pages point to the top frame of each tab page.
 * Note: Most values are NOT valid for the current tab page!  Use "curwin",
 * "firstwin", etc. for that.  "tp_topframe" is always valid and can be
 * compared against "topframe" to find the current tab page.
 */
typedef struct tabpage_S tabpage_T;
struct tabpage_S
{
    tabpage_T	    *tp_next;	    // next tabpage or NULL
    frame_T	    *tp_topframe;   // topframe for the windows
    win_T	    *tp_curwin;	    // current window in this Tab page
    win_T	    *tp_prevwin;    // previous window in this Tab page
    win_T	    *tp_firstwin;   // first window in this Tab page
    win_T	    *tp_lastwin;    // last window in this Tab page
#ifdef FEAT_PROP_POPUP
    win_T	    *tp_first_popupwin; // first popup window in this Tab page
#endif
    long	    tp_old_Rows;    // Rows when Tab page was left
    long	    tp_old_Columns; // Columns when Tab page was left
    long	    tp_ch_used;	    // value of 'cmdheight' when frame size
				    // was set
#ifdef FEAT_GUI
    int		    tp_prev_which_scrollbars[3];
				    // previous value of which_scrollbars
#endif

    char_u	    *tp_localdir;	// absolute path of local directory or
					// NULL
#ifdef FEAT_DIFF
    diff_T	    *tp_first_diff;
    buf_T	    *(tp_diffbuf[DB_COUNT]);
    int		    tp_diff_invalid;	// list of diffs is outdated
    int		    tp_diff_update;	// update diffs before redrawing
#endif
    frame_T	    *(tp_snapshot[SNAP_COUNT]);  // window layout snapshots
#ifdef FEAT_EVAL
    dictitem_T	    tp_winvar;	    // variable for "t:" Dictionary
    dict_T	    *tp_vars;	    // internal variables, local to tab page
#endif

#ifdef FEAT_PYTHON
    void	    *tp_python_ref;	// The Python value for this tab page
#endif

#ifdef FEAT_PYTHON3
    void	    *tp_python3_ref;	// The Python value for this tab page
#endif
};

/*
 * Structure to cache info for displayed lines in w_lines[].
 * Each logical line has one entry.
 * The entry tells how the logical line is currently displayed in the window.
 * This is updated when displaying the window.
 * When the display is changed (e.g., when clearing the screen) w_lines_valid
 * is changed to exclude invalid entries.
 * When making changes to the buffer, wl_valid is reset to indicate wl_size
 * may not reflect what is actually in the buffer.  When wl_valid is FALSE,
 * the entries can only be used to count the number of displayed lines used.
 * wl_lnum and wl_lastlnum are invalid too.
 */
typedef struct w_line
{
    linenr_T	wl_lnum;	// buffer line number for logical line
    short_u	wl_size;	// height in screen lines
    char	wl_valid;	// TRUE values are valid for text in buffer
#ifdef FEAT_FOLDING
    char	wl_folded;	// TRUE when this is a range of folded lines
    linenr_T	wl_lastlnum;	// last buffer line number for logical line
#endif
} wline_T;

/*
 * Windows are kept in a tree of frames.  Each frame has a column (FR_COL)
 * or row (FR_ROW) layout or is a leaf, which has a window.
 */
struct frame_S
{
    char	fr_layout;	// FR_LEAF, FR_COL or FR_ROW
    int		fr_width;
    int		fr_newwidth;	// new width used in win_equal_rec()
    int		fr_height;
    int		fr_newheight;	// new height used in win_equal_rec()
    frame_T	*fr_parent;	// containing frame or NULL
    frame_T	*fr_next;	// frame right or below in same parent, NULL
				// for last
    frame_T	*fr_prev;	// frame left or above in same parent, NULL
				// for first
    // fr_child and fr_win are mutually exclusive
    frame_T	*fr_child;	// first contained frame
    win_T	*fr_win;	// window that fills this frame
};

#define FR_LEAF	0	// frame is a leaf
#define FR_ROW	1	// frame with a row of windows
#define FR_COL	2	// frame with a column of windows

/*
 * Struct used for highlighting 'hlsearch' matches, matches defined by
 * ":match" and matches defined by match functions.
 * For 'hlsearch' there is one pattern for all windows.  For ":match" and the
 * match functions there is a different pattern for each window.
 */
typedef struct
{
    regmmatch_T	rm;	    // points to the regexp program; contains last
			    // found match (may continue in next line)
    buf_T	*buf;	    // the buffer to search for a match
    linenr_T	lnum;	    // the line to search for a match
    int		attr;	    // attributes to be used for a match
    int		attr_cur;   // attributes currently active in win_line()
    linenr_T	first_lnum; // first lnum to search for multi-line pat
    colnr_T	startcol;   // in win_line() points to char where HL starts
    colnr_T	endcol;	    // in win_line() points to char where HL ends
    int		is_addpos;  // position specified directly by
			    // matchaddpos(). TRUE/FALSE
#ifdef FEAT_RELTIME
    proftime_T	tm;	    // for a time limit
#endif
} match_T;

// number of positions supported by matchaddpos()
#define MAXPOSMATCH 8

/*
 * Same as lpos_T, but with additional field len.
 */
typedef struct
{
    linenr_T	lnum;	// line number
    colnr_T	col;	// column number
    int		len;	// length: 0 - to the end of line
} llpos_T;

/*
 * posmatch_T provides an array for storing match items for matchaddpos()
 * function.
 */
typedef struct posmatch posmatch_T;
struct posmatch
{
    llpos_T	pos[MAXPOSMATCH];	// array of positions
    int		cur;			// internal position counter
    linenr_T	toplnum;		// top buffer line
    linenr_T	botlnum;		// bottom buffer line
};

/*
 * matchitem_T provides a linked list for storing match items for ":match" and
 * the match functions.
 */
typedef struct matchitem matchitem_T;
struct matchitem
{
    matchitem_T	*next;
    int		id;	    // match ID
    int		priority;   // match priority
    char_u	*pattern;   // pattern to highlight
    regmmatch_T	match;	    // regexp program for pattern
    posmatch_T	pos;	    // position matches
    match_T	hl;	    // struct for doing the actual highlighting
    int		hlg_id;	    // highlight group ID
#ifdef FEAT_CONCEAL
    int		conceal_char; // cchar for Conceal highlighting
#endif
};

// Structure to store last cursor position and topline.  Used by check_lnums()
// and reset_lnums().
typedef struct
{
    int		w_topline_save;	// original topline value
    int		w_topline_corr;	// corrected topline value
    pos_T	w_cursor_save;	// original cursor position
    pos_T	w_cursor_corr;	// corrected cursor position
} pos_save_T;

#ifdef FEAT_MENU
typedef struct {
    int		wb_startcol;
    int		wb_endcol;
    vimmenu_T	*wb_menu;
} winbar_item_T;
#endif

/*
 * Structure which contains all information that belongs to a window
 *
 * All row numbers are relative to the start of the window, except w_winrow.
 */
struct window_S
{
    int		w_id;		    // unique window ID

    buf_T	*w_buffer;	    // buffer we are a window into

    win_T	*w_prev;	    // link to previous window
    win_T	*w_next;	    // link to next window

#if defined(FEAT_SYN_HL) || defined(FEAT_SPELL)
    synblock_T	*w_s;		    // for :ownsyntax
#endif

    int		w_closing;	    // window is being closed, don't let
				    // autocommands close it too.

    frame_T	*w_frame;	    // frame containing this window

    pos_T	w_cursor;	    // cursor position in buffer

    colnr_T	w_curswant;	    // The column we'd like to be at.  This is
				    // used to try to stay in the same column
				    // for up/down cursor motions.

    int		w_set_curswant;	    // If set, then update w_curswant the next
				    // time through cursupdate() to the
				    // current virtual column

#ifdef FEAT_SYN_HL
    linenr_T	w_last_cursorline;  // where last time 'cursorline' was drawn
#endif

    /*
     * the next seven are used to update the Visual highlighting
     */
    char	w_old_visual_mode;  // last known VIsual_mode
    linenr_T	w_old_cursor_lnum;  // last known end of visual part
    colnr_T	w_old_cursor_fcol;  // first column for block visual part
    colnr_T	w_old_cursor_lcol;  // last column for block visual part
    linenr_T	w_old_visual_lnum;  // last known start of visual part
    colnr_T	w_old_visual_col;   // last known start of visual part
    colnr_T	w_old_curswant;	    // last known value of Curswant

    /*
     * "w_topline", "w_leftcol" and "w_skipcol" specify the offsets for
     * displaying the buffer.
     */
    linenr_T	w_topline;	    // buffer line number of the line at the
				    // top of the window
    char	w_topline_was_set;  // flag set to TRUE when topline is set,
				    // e.g. by winrestview()
#ifdef FEAT_DIFF
    int		w_topfill;	    // number of filler lines above w_topline
    int		w_old_topfill;	    // w_topfill at last redraw
    int		w_botfill;	    // TRUE when filler lines are actually
				    // below w_topline (at end of file)
    int		w_old_botfill;	    // w_botfill at last redraw
#endif
    colnr_T	w_leftcol;	    // window column number of the left most
				    // character in the window; used when
				    // 'wrap' is off
    colnr_T	w_skipcol;	    // starting column when a single line
				    // doesn't fit in the window

    /*
     * Layout of the window in the screen.
     * May need to add "msg_scrolled" to "w_winrow" in rare situations.
     */
    int		w_winrow;	    // first row of window in screen
    int		w_height;	    // number of rows in window, excluding
				    // status/command/winbar line(s)
    int		w_status_height;    // number of status lines (0 or 1)
    int		w_wincol;	    // Leftmost column of window in screen.
    int		w_width;	    // Width of window, excluding separation.
    int		w_vsep_width;	    // Number of separator columns (0 or 1).
    pos_save_T	w_save_cursor;	    // backup of cursor pos and topline
#ifdef FEAT_PROP_POPUP
    int		w_popup_flags;	    // POPF_ values
    int		w_popup_handled;    // POPUP_HANDLE[0-9] flags
    char_u	*w_popup_title;
    poppos_T	w_popup_pos;
    int		w_popup_fixed;	    // do not shift popup to fit on screen
    int		w_popup_prop_type;  // when not zero: textprop type ID
    win_T	*w_popup_prop_win;  // window to search for textprop
    int		w_popup_prop_id;    // when not zero: textprop ID
    int		w_zindex;
    int		w_minheight;	    // "minheight" for popup window
    int		w_minwidth;	    // "minwidth" for popup window
    int		w_maxheight;	    // "maxheight" for popup window
    int		w_maxwidth;	    // "maxwidth" for popup window
    int		w_wantline;	    // "line" for popup window
    int		w_wantcol;	    // "col" for popup window
    int		w_firstline;	    // "firstline" for popup window
    int		w_want_scrollbar;   // when zero don't use a scrollbar
    int		w_has_scrollbar;    // 1 if scrollbar displayed, 0 otherwise
    char_u	*w_scrollbar_highlight; // "scrollbarhighlight"
    char_u	*w_thumb_highlight; // "thumbhighlight"
    int		w_popup_padding[4]; // popup padding top/right/bot/left
    int		w_popup_border[4];  // popup border top/right/bot/left
    char_u	*w_border_highlight[4];  // popup border highlight
    int		w_border_char[8];   // popup border characters

    int		w_popup_leftoff;    // columns left of the screen
    int		w_popup_rightoff;   // columns right of the screen
    varnumber_T	w_popup_last_changedtick; // b:changedtick of popup buffer
					  // when position was computed
    varnumber_T	w_popup_prop_changedtick; // b:changedtick of buffer with
					  // w_popup_prop_type when position
					  // was computed
    int		w_popup_prop_topline; // w_topline of window with
				      // w_popup_prop_type when position was
				      // computed
    linenr_T	w_popup_last_curline; // last known w_cursor.lnum of window
				      // with "cursorline" set
    callback_T	w_close_cb;	    // popup close callback
    callback_T	w_filter_cb;	    // popup filter callback
    int		w_filter_mode;	    // mode when filter callback is used

    win_T	*w_popup_curwin;    // close popup if curwin differs
    linenr_T	w_popup_lnum;	    // close popup if cursor not on this line
    colnr_T	w_popup_mincol;	    // close popup if cursor before this col
    colnr_T	w_popup_maxcol;	    // close popup if cursor after this col
    int		w_popup_mouse_row;  // close popup if mouse moves away
    int		w_popup_mouse_mincol;  // close popup if mouse moves away
    int		w_popup_mouse_maxcol;  // close popup if mouse moves away
    popclose_T	w_popup_close;	    // allow closing the popup with the mouse

    list_T	*w_popup_mask;	     // list of lists for "mask"
    char_u	*w_popup_mask_cells; // cached mask cells
    int		w_popup_mask_height; // height of w_popup_mask_cells
    int		w_popup_mask_width;  // width of w_popup_mask_cells
# if defined(FEAT_TIMERS)
    timer_T	*w_popup_timer;	    // timer for closing popup window
# endif
#endif


    /*
     * === start of cached values ====
     */
    /*
     * Recomputing is minimized by storing the result of computations.
     * Use functions in screen.c to check if they are valid and to update.
     * w_valid is a bitfield of flags, which indicate if specific values are
     * valid or need to be recomputed.	See screen.c for values.
     */
    int		w_valid;
    pos_T	w_valid_cursor;	    // last known position of w_cursor, used
				    // to adjust w_valid
    colnr_T	w_valid_leftcol;    // last known w_leftcol

    /*
     * w_cline_height is the number of physical lines taken by the buffer line
     * that the cursor is on.  We use this to avoid extra calls to plines().
     */
    int		w_cline_height;	    // current size of cursor line
#ifdef FEAT_FOLDING
    int		w_cline_folded;	    // cursor line is folded
#endif

    int		w_cline_row;	    // starting row of the cursor line

    colnr_T	w_virtcol;	    // column number of the cursor in the
				    // buffer line, as opposed to the column
				    // number we're at on the screen.  This
				    // makes a difference on lines which span
				    // more than one screen line or when
				    // w_leftcol is non-zero

    /*
     * w_wrow and w_wcol specify the cursor position in the window.
     * This is related to positions in the window, not in the display or
     * buffer, thus w_wrow is relative to w_winrow.
     */
    int		w_wrow, w_wcol;	    // cursor position in window

    linenr_T	w_botline;	    // number of the line below the bottom of
				    // the window
    int		w_empty_rows;	    // number of ~ rows in window
#ifdef FEAT_DIFF
    int		w_filler_rows;	    // number of filler rows at the end of the
				    // window
#endif

    /*
     * Info about the lines currently in the window is remembered to avoid
     * recomputing it every time.  The allocated size of w_lines[] is Rows.
     * Only the w_lines_valid entries are actually valid.
     * When the display is up-to-date w_lines[0].wl_lnum is equal to w_topline
     * and w_lines[w_lines_valid - 1].wl_lnum is equal to w_botline.
     * Between changing text and updating the display w_lines[] represents
     * what is currently displayed.  wl_valid is reset to indicated this.
     * This is used for efficient redrawing.
     */
    int		w_lines_valid;	    // number of valid entries
    wline_T	*w_lines;

#ifdef FEAT_FOLDING
    garray_T	w_folds;	    // array of nested folds
    char	w_fold_manual;	    // when TRUE: some folds are opened/closed
				    // manually
    char	w_foldinvalid;	    // when TRUE: folding needs to be
				    // recomputed
#endif
#ifdef FEAT_LINEBREAK
    int		w_nrwidth;	    // width of 'number' and 'relativenumber'
				    // column being used
#endif

    /*
     * === end of cached values ===
     */

    int		w_redr_type;	    // type of redraw to be performed on win
    int		w_upd_rows;	    // number of window lines to update when
				    // w_redr_type is REDRAW_TOP
    linenr_T	w_redraw_top;	    // when != 0: first line needing redraw
    linenr_T	w_redraw_bot;	    // when != 0: last line needing redraw
    int		w_redr_status;	    // if TRUE status line must be redrawn

#ifdef FEAT_CMDL_INFO
    // remember what is shown in the ruler for this window (if 'ruler' set)
    pos_T	w_ru_cursor;	    // cursor position shown in ruler
    colnr_T	w_ru_virtcol;	    // virtcol shown in ruler
    linenr_T	w_ru_topline;	    // topline shown in ruler
    linenr_T	w_ru_line_count;    // line count used for ruler
# ifdef FEAT_DIFF
    int		w_ru_topfill;	    // topfill shown in ruler
# endif
    char	w_ru_empty;	    // TRUE if ruler shows 0-1 (empty line)
#endif

    int		w_alt_fnum;	    // alternate file (for # and CTRL-^)

    alist_T	*w_alist;	    // pointer to arglist for this window
    int		w_arg_idx;	    // current index in argument list (can be
				    // out of range!)
    int		w_arg_idx_invalid;  // editing another file than w_arg_idx

    char_u	*w_localdir;	    // absolute path of local directory or
				    // NULL
#ifdef FEAT_MENU
    vimmenu_T	*w_winbar;	    // The root of the WinBar menu hierarchy.
    winbar_item_T *w_winbar_items;  // list of items in the WinBar
    int		w_winbar_height;    // 1 if there is a window toolbar
#endif

    /*
     * Options local to a window.
     * They are local because they influence the layout of the window or
     * depend on the window layout.
     * There are two values: w_onebuf_opt is local to the buffer currently in
     * this window, w_allbuf_opt is for all buffers in this window.
     */
    winopt_T	w_onebuf_opt;
    winopt_T	w_allbuf_opt;

    // A few options have local flags for P_INSECURE.
#ifdef FEAT_STL_OPT
    long_u	w_p_stl_flags;	    // flags for 'statusline'
#endif
#ifdef FEAT_EVAL
    long_u	w_p_fde_flags;	    // flags for 'foldexpr'
    long_u	w_p_fdt_flags;	    // flags for 'foldtext'
#endif
#ifdef FEAT_SYN_HL
    int		*w_p_cc_cols;	    // array of columns to highlight or NULL
    char_u	w_p_culopt_flags;   // flags for cursorline highlighting
#endif
#ifdef FEAT_LINEBREAK
    int		w_p_brimin;	    // minimum width for breakindent
    int		w_p_brishift;	    // additional shift for breakindent
    int		w_p_brisbr;	    // sbr in 'briopt'
#endif
    long	w_p_siso;	    // 'sidescrolloff' local value
    long	w_p_so;		    // 'scrolloff' local value

    // transform a pointer to a "onebuf" option into a "allbuf" option
#define GLOBAL_WO(p)	((char *)p + sizeof(winopt_T))

    long	w_scbind_pos;

#ifdef FEAT_EVAL
    dictitem_T	w_winvar;	// variable for "w:" Dictionary
    dict_T	*w_vars;	// internal variables, local to window
#endif

    /*
     * The w_prev_pcmark field is used to check whether we really did jump to
     * a new line after setting the w_pcmark.  If not, then we revert to
     * using the previous w_pcmark.
     */
    pos_T	w_pcmark;	// previous context mark
    pos_T	w_prev_pcmark;	// previous w_pcmark

#ifdef FEAT_JUMPLIST
    /*
     * the jumplist contains old cursor positions
     */
    xfmark_T	w_jumplist[JUMPLISTSIZE];
    int		w_jumplistlen;		// number of active entries
    int		w_jumplistidx;		// current position

    int		w_changelistidx;	// current position in b_changelist
#endif

#ifdef FEAT_SEARCH_EXTRA
    matchitem_T	*w_match_head;		// head of match list
    int		w_next_match_id;	// next match ID
#endif

    /*
     * the tagstack grows from 0 upwards:
     * entry 0: older
     * entry 1: newer
     * entry 2: newest
     */
    taggy_T	w_tagstack[TAGSTACKSIZE];   // the tag stack
    int		w_tagstackidx;		    // idx just below active entry
    int		w_tagstacklen;		    // number of tags on stack

    /*
     * w_fraction is the fractional row of the cursor within the window, from
     * 0 at the top row to FRACTION_MULT at the last row.
     * w_prev_fraction_row was the actual cursor row when w_fraction was last
     * calculated.
     */
    int		w_fraction;
    int		w_prev_fraction_row;

#ifdef FEAT_GUI
    scrollbar_T	w_scrollbars[2];	// vert. Scrollbars for this window
#endif
#ifdef FEAT_LINEBREAK
    linenr_T	w_nrwidth_line_count;	// line count when ml_nrwidth_width
					// was computed.
    long	w_nuw_cached;		// 'numberwidth' option cached
    int		w_nrwidth_width;	// nr of chars to print line count.
#endif

#ifdef FEAT_QUICKFIX
    qf_info_T	*w_llist;		// Location list for this window
    /*
     * Location list reference used in the location list window.
     * In a non-location list window, w_llist_ref is NULL.
     */
    qf_info_T	*w_llist_ref;
#endif

#ifdef FEAT_MZSCHEME
    void	*w_mzscheme_ref;	// The MzScheme value for this window
#endif

#ifdef FEAT_PERL
    void	*w_perl_private;
#endif

#ifdef FEAT_PYTHON
    void	*w_python_ref;		// The Python value for this window
#endif

#ifdef FEAT_PYTHON3
    void	*w_python3_ref;		// The Python value for this window
#endif

#ifdef FEAT_TCL
    void	*w_tcl_ref;
#endif

#ifdef FEAT_RUBY
    void	*w_ruby_ref;
#endif
};

/*
 * Arguments for operators.
 */
typedef struct oparg_S
{
    int		op_type;	// current pending operator type
    int		regname;	// register to use for the operator
    int		motion_type;	// type of the current cursor motion
    int		motion_force;	// force motion type: 'v', 'V' or CTRL-V
    int		use_reg_one;	// TRUE if delete uses reg 1 even when not
				// linewise
    int		inclusive;	// TRUE if char motion is inclusive (only
				// valid when motion_type is MCHAR
    int		end_adjusted;	// backuped b_op_end one char (only used by
				// do_format())
    pos_T	start;		// start of the operator
    pos_T	end;		// end of the operator
    pos_T	cursor_start;	// cursor position before motion for "gw"

    long	line_count;	// number of lines from op_start to op_end
				// (inclusive)
    int		empty;		// op_start and op_end the same (only used by
				// do_change())
    int		is_VIsual;	// operator on Visual area
    int		block_mode;	// current operator is Visual block mode
    colnr_T	start_vcol;	// start col for block mode operator
    colnr_T	end_vcol;	// end col for block mode operator
    long	prev_opcount;	// ca.opcount saved for K_CURSORHOLD
    long	prev_count0;	// ca.count0 saved for K_CURSORHOLD
} oparg_T;

/*
 * Arguments for Normal mode commands.
 */
typedef struct cmdarg_S
{
    oparg_T	*oap;		// Operator arguments
    int		prechar;	// prefix character (optional, always 'g')
    int		cmdchar;	// command character
    int		nchar;		// next command character (optional)
    int		ncharC1;	// first composing character (optional)
    int		ncharC2;	// second composing character (optional)
    int		extra_char;	// yet another character (optional)
    long	opcount;	// count before an operator
    long	count0;		// count before command, default 0
    long	count1;		// count before command, default 1
    int		arg;		// extra argument from nv_cmds[]
    int		retval;		// return: CA_* values
    char_u	*searchbuf;	// return: pointer to search pattern or NULL
} cmdarg_T;

// values for retval:
#define CA_COMMAND_BUSY	    1	// skip restarting edit() once
#define CA_NO_ADJ_OP_END    2	// don't adjust operator end

#ifdef CURSOR_SHAPE
/*
 * struct to store values from 'guicursor' and 'mouseshape'
 */
// Indexes in shape_table[]
#define SHAPE_IDX_N	0	// Normal mode
#define SHAPE_IDX_V	1	// Visual mode
#define SHAPE_IDX_I	2	// Insert mode
#define SHAPE_IDX_R	3	// Replace mode
#define SHAPE_IDX_C	4	// Command line Normal mode
#define SHAPE_IDX_CI	5	// Command line Insert mode
#define SHAPE_IDX_CR	6	// Command line Replace mode
#define SHAPE_IDX_O	7	// Operator-pending mode
#define SHAPE_IDX_VE	8	// Visual mode with 'selection' exclusive
#define SHAPE_IDX_CLINE	9	// On command line
#define SHAPE_IDX_STATUS 10	// A status line
#define SHAPE_IDX_SDRAG 11	// dragging a status line
#define SHAPE_IDX_VSEP	12	// A vertical separator line
#define SHAPE_IDX_VDRAG 13	// dragging a vertical separator line
#define SHAPE_IDX_MORE	14	// Hit-return or More
#define SHAPE_IDX_MOREL	15	// Hit-return or More in last line
#define SHAPE_IDX_SM	16	// showing matching paren
#define SHAPE_IDX_COUNT	17

#define SHAPE_BLOCK	0	// block cursor
#define SHAPE_HOR	1	// horizontal bar cursor
#define SHAPE_VER	2	// vertical bar cursor

#define MSHAPE_NUMBERED	1000	// offset for shapes identified by number
#define MSHAPE_HIDE	1	// hide mouse pointer

#define SHAPE_MOUSE	1	// used for mouse pointer shape
#define SHAPE_CURSOR	2	// used for text cursor shape

typedef struct cursor_entry
{
    int		shape;		// one of the SHAPE_ defines
    int		mshape;		// one of the MSHAPE defines
    int		percentage;	// percentage of cell for bar
    long	blinkwait;	// blinking, wait time before blinking starts
    long	blinkon;	// blinking, on time
    long	blinkoff;	// blinking, off time
    int		id;		// highlight group ID
    int		id_lm;		// highlight group ID for :lmap mode
    char	*name;		// mode name (fixed)
    char	used_for;	// SHAPE_MOUSE and/or SHAPE_CURSOR
} cursorentry_T;
#endif // CURSOR_SHAPE

#ifdef FEAT_MENU

// Indices into vimmenu_T->strings[] and vimmenu_T->noremap[] for each mode
#define MENU_INDEX_INVALID	-1
#define MENU_INDEX_NORMAL	0
#define MENU_INDEX_VISUAL	1
#define MENU_INDEX_SELECT	2
#define MENU_INDEX_OP_PENDING	3
#define MENU_INDEX_INSERT	4
#define MENU_INDEX_CMDLINE	5
#define MENU_INDEX_TERMINAL	6
#define MENU_INDEX_TIP		7
#define MENU_MODES		8

// Menu modes
#define MENU_NORMAL_MODE	(1 << MENU_INDEX_NORMAL)
#define MENU_VISUAL_MODE	(1 << MENU_INDEX_VISUAL)
#define MENU_SELECT_MODE	(1 << MENU_INDEX_SELECT)
#define MENU_OP_PENDING_MODE	(1 << MENU_INDEX_OP_PENDING)
#define MENU_INSERT_MODE	(1 << MENU_INDEX_INSERT)
#define MENU_CMDLINE_MODE	(1 << MENU_INDEX_CMDLINE)
#define MENU_TERMINAL_MODE	(1 << MENU_INDEX_TERMINAL)
#define MENU_TIP_MODE		(1 << MENU_INDEX_TIP)
#define MENU_ALL_MODES		((1 << MENU_INDEX_TIP) - 1)
// note MENU_INDEX_TIP is not a 'real' mode

// Start a menu name with this to not include it on the main menu bar
#define MNU_HIDDEN_CHAR		']'

struct VimMenu
{
    int		modes;		    // Which modes is this menu visible for?
    int		enabled;	    // for which modes the menu is enabled
    char_u	*name;		    // Name of menu, possibly translated
    char_u	*dname;		    // Displayed Name ("name" without '&')
#ifdef FEAT_MULTI_LANG
    char_u	*en_name;	    // "name" untranslated, NULL when "name"
				    // was not translated
    char_u	*en_dname;	    // "dname" untranslated, NULL when "dname"
				    // was not translated
#endif
    int		mnemonic;	    // mnemonic key (after '&')
    char_u	*actext;	    // accelerator text (after TAB)
    int		priority;	    // Menu order priority
#ifdef FEAT_GUI
    void	(*cb)(vimmenu_T *); // Call-back function
#endif
#ifdef FEAT_TOOLBAR
    char_u	*iconfile;	    // name of file for icon or NULL
    int		iconidx;	    // icon index (-1 if not set)
    int		icon_builtin;	    // icon names is BuiltIn{nr}
#endif
    char_u	*strings[MENU_MODES]; // Mapped string for each mode
    int		noremap[MENU_MODES]; // A REMAP_ flag for each mode
    char	silent[MENU_MODES]; // A silent flag for each mode
    vimmenu_T	*children;	    // Children of sub-menu
    vimmenu_T	*parent;	    // Parent of menu
    vimmenu_T	*next;		    // Next item in menu
#ifdef FEAT_GUI_X11
    Widget	id;		    // Manage this to enable item
    Widget	submenu_id;	    // If this is submenu, add children here
#endif
#ifdef FEAT_GUI_GTK
    GtkWidget	*id;		    // Manage this to enable item
    GtkWidget	*submenu_id;	    // If this is submenu, add children here
# if defined(GTK_CHECK_VERSION) && !GTK_CHECK_VERSION(3,4,0)
    GtkWidget	*tearoff_handle;
# endif
    GtkWidget   *label;		    // Used by "set wak=" code.
#endif
#ifdef FEAT_GUI_MOTIF
    int		sensitive;	    // turn button on/off
    char	**xpm;		    // pixmap data
    char	*xpm_fname;	    // file with pixmap data
#endif
#ifdef FEAT_GUI_ATHENA
    Pixmap	image;		    // Toolbar image
#endif
#ifdef FEAT_BEVAL_TIP
    BalloonEval *tip;		    // tooltip for this menu item
#endif
#ifdef FEAT_GUI_MSWIN
    UINT	id;		    // Id of menu item
    HMENU	submenu_id;	    // If this is submenu, add children here
    HWND	tearoff_handle;	    // hWnd of tearoff if created
#endif
#ifdef FEAT_GUI_MAC
//  MenuHandle	id;
//  short	index;		    // the item index within the father menu
    short	menu_id;	    // the menu id to which this item belongs
    short	submenu_id;	    // the menu id of the children (could be
				    // get through some tricks)
    MenuHandle	menu_handle;
    MenuHandle	submenu_handle;
#endif
#ifdef FEAT_GUI_PHOTON
    PtWidget_t	*id;
    PtWidget_t	*submenu_id;
#endif
};
#else
// For generating prototypes when FEAT_MENU isn't defined.
typedef int vimmenu_T;

#endif // FEAT_MENU

/*
 * Struct to save values in before executing autocommands for a buffer that is
 * not the current buffer.
 */
typedef struct
{
    buf_T	*save_curbuf;	// saved curbuf
    int		use_aucmd_win;	// using aucmd_win
    win_T	*save_curwin;	// saved curwin
    win_T	*new_curwin;	// new curwin
    win_T	*save_prevwin;	// saved prevwin
    bufref_T	new_curbuf;	// new curbuf
    char_u	*globaldir;	// saved value of globaldir
} aco_save_T;

/*
 * Generic option table item, only used for printer at the moment.
 */
typedef struct
{
    const char	*name;
    int		hasnum;
    long	number;
    char_u	*string;	// points into option string
    int		strlen;
    int		present;
} option_table_T;

/*
 * Structure to hold printing color and font attributes.
 */
typedef struct
{
    long_u	fg_color;
    long_u	bg_color;
    int		bold;
    int		italic;
    int		underline;
    int		undercurl;
} prt_text_attr_T;

/*
 * Structure passed back to the generic printer code.
 */
typedef struct
{
    int		n_collated_copies;
    int		n_uncollated_copies;
    int		duplex;
    int		chars_per_line;
    int		lines_per_page;
    int		has_color;
    prt_text_attr_T number;
#ifdef FEAT_SYN_HL
    int		modec;
    int		do_syntax;
#endif
    int		user_abort;
    char_u	*jobname;
#ifdef FEAT_POSTSCRIPT
    char_u	*outfile;
    char_u	*arguments;
#endif
} prt_settings_T;

#define PRINT_NUMBER_WIDTH 8

/*
 * Used for popup menu items.
 */
typedef struct
{
    char_u	*pum_text;	// main menu text
    char_u	*pum_kind;	// extra kind text (may be truncated)
    char_u	*pum_extra;	// extra menu text (may be truncated)
    char_u	*pum_info;	// extra info
} pumitem_T;

/*
 * Structure used for get_tagfname().
 */
typedef struct
{
    char_u	*tn_tags;	// value of 'tags' when starting
    char_u	*tn_np;		// current position in tn_tags
    int		tn_did_filefind_init;
    int		tn_hf_idx;
    void	*tn_search_ctx;
} tagname_T;

typedef struct {
  UINT32_T total[2];
  UINT32_T state[8];
  char_u   buffer[64];
} context_sha256_T;

/*
 * types for expressions.
 */
typedef enum
{
    EXPR_UNKNOWN = 0,
    EXPR_EQUAL,		// ==
    EXPR_NEQUAL,	// !=
    EXPR_GREATER,	// >
    EXPR_GEQUAL,	// >=
    EXPR_SMALLER,	// <
    EXPR_SEQUAL,	// <=
    EXPR_MATCH,		// =~
    EXPR_NOMATCH,	// !~
    EXPR_IS,		// is
    EXPR_ISNOT,		// isnot
    // used with ISN_OPNR
    EXPR_ADD,		// +
    EXPR_SUB,		// -
    EXPR_MULT,		// *
    EXPR_DIV,		// /
    EXPR_REM,		// %
} exptype_T;

/*
 * Structure used for reading in json_decode().
 */
struct js_reader
{
    char_u	*js_buf;	// text to be decoded
    char_u	*js_end;	// NUL in js_buf
    int		js_used;	// bytes used from js_buf
    int		(*js_fill)(struct js_reader *);
				// function to fill the buffer or NULL;
				// return TRUE when the buffer was filled
    void	*js_cookie;	// can be used by js_fill
    int		js_cookie_arg;	// can be used by js_fill
};
typedef struct js_reader js_read_T;

// Maximum number of commands from + or -c arguments.
#define MAX_ARG_CMDS 10

// values for "window_layout"
#define WIN_HOR	    1	    // "-o" horizontally split windows
#define	WIN_VER	    2	    // "-O" vertically split windows
#define	WIN_TABS    3	    // "-p" windows on tab pages

// Struct for various parameters passed between main() and other functions.
typedef struct
{
    int		argc;
    char	**argv;

    char_u	*fname;			// first file to edit

    int		evim_mode;		// started as "evim"
    char_u	*use_vimrc;		// vimrc from -u argument
    int		clean;			// --clean argument

    int		n_commands;		     // no. of commands from + or -c
    char_u	*commands[MAX_ARG_CMDS];     // commands from + or -c arg.
    char_u	cmds_tofree[MAX_ARG_CMDS];   // commands that need free()
    int		n_pre_commands;		     // no. of commands from --cmd
    char_u	*pre_commands[MAX_ARG_CMDS]; // commands from --cmd argument

    int		edit_type;		// type of editing to do
    char_u	*tagname;		// tag from -t argument
#ifdef FEAT_QUICKFIX
    char_u	*use_ef;		// 'errorfile' from -q argument
#endif

    int		want_full_screen;
    int		not_a_term;		// no warning for missing term?
    int		tty_fail;		// exit if not a tty
    char_u	*term;			// specified terminal name
#ifdef FEAT_CRYPT
    int		ask_for_key;		// -x argument
#endif
    int		no_swap_file;		// "-n" argument used
#ifdef FEAT_EVAL
    int		use_debug_break_level;
#endif
    int		window_count;		// number of windows to use
    int		window_layout;		// 0, WIN_HOR, WIN_VER or WIN_TABS

#ifdef FEAT_CLIENTSERVER
    int		serverArg;		// TRUE when argument for a server
    char_u	*serverName_arg;	// cmdline arg for server name
    char_u	*serverStr;		// remote server command
    char_u	*serverStrEnc;		// encoding of serverStr
    char_u	*servername;		// allocated name for our server
#endif
#if !defined(UNIX)
# define EXPAND_FILENAMES
    int		literal;		// don't expand file names
#endif
#ifdef MSWIN
    int		full_path;		// file name argument was full path
#endif
#ifdef FEAT_DIFF
    int		diff_mode;		// start with 'diff' set
#endif
} mparm_T;

/*
 * Structure returned by get_lval() and used by set_var_lval().
 * For a plain name:
 *	"name"	    points to the variable name.
 *	"exp_name"  is NULL.
 *	"tv"	    is NULL
 * For a magic braces name:
 *	"name"	    points to the expanded variable name.
 *	"exp_name"  is non-NULL, to be freed later.
 *	"tv"	    is NULL
 * For an index in a list:
 *	"name"	    points to the (expanded) variable name.
 *	"exp_name"  NULL or non-NULL, to be freed later.
 *	"tv"	    points to the (first) list item value
 *	"li"	    points to the (first) list item
 *	"range", "n1", "n2" and "empty2" indicate what items are used.
 * For an existing Dict item:
 *	"name"	    points to the (expanded) variable name.
 *	"exp_name"  NULL or non-NULL, to be freed later.
 *	"tv"	    points to the dict item value
 *	"newkey"    is NULL
 * For a non-existing Dict item:
 *	"name"	    points to the (expanded) variable name.
 *	"exp_name"  NULL or non-NULL, to be freed later.
 *	"tv"	    points to the Dictionary typval_T
 *	"newkey"    is the key for the new item.
 */
typedef struct lval_S
{
    char_u	*ll_name;	// start of variable name (can be NULL)
    char_u	*ll_exp_name;	// NULL or expanded name in allocated memory.
    typval_T	*ll_tv;		// Typeval of item being used.  If "newkey"
				// isn't NULL it's the Dict to which to add
				// the item.
    listitem_T	*ll_li;		// The list item or NULL.
    list_T	*ll_list;	// The list or NULL.
    int		ll_range;	// TRUE when a [i:j] range was used
    int		ll_empty2;	// Second index is empty: [i:]
    long	ll_n1;		// First index for list
    long	ll_n2;		// Second index for list range
    dict_T	*ll_dict;	// The Dictionary or NULL
    dictitem_T	*ll_di;		// The dictitem or NULL
    char_u	*ll_newkey;	// New key for Dict in alloc. mem or NULL.
    blob_T	*ll_blob;	// The Blob or NULL
} lval_T;

// Structure used to save the current state.  Used when executing Normal mode
// commands while in any other mode.
typedef struct {
    int		save_msg_scroll;
    int		save_restart_edit;
    int		save_msg_didout;
    int		save_State;
    int		save_insertmode;
    int		save_finish_op;
    int		save_opcount;
    int		save_reg_executing;
    tasave_T	tabuf;
} save_state_T;

typedef struct {
    varnumber_T vv_prevcount;
    varnumber_T vv_count;
    varnumber_T vv_count1;
} vimvars_save_T;

// Scope for changing directory
typedef enum {
    CDSCOPE_GLOBAL,	// :cd
    CDSCOPE_TABPAGE,	// :tcd
    CDSCOPE_WINDOW	// :lcd
} cdscope_T;

// Variable flavor
typedef enum
{
    VAR_FLAVOUR_DEFAULT,	// doesn't start with uppercase
    VAR_FLAVOUR_SESSION,	// starts with uppercase, some lower
    VAR_FLAVOUR_VIMINFO		// all uppercase
} var_flavour_T;

// argument for mouse_find_win()
typedef enum {
    IGNORE_POPUP,	// only check non-popup windows
    FIND_POPUP,		// also find popup windows
    FAIL_POPUP		// return NULL if mouse on popup window
} mouse_find_T;

// Symbolic names for some registers.
#define DELETION_REGISTER	36
#ifdef FEAT_CLIPBOARD
# define STAR_REGISTER		37
#  ifdef FEAT_X11
#   define PLUS_REGISTER	38
#  else
#   define PLUS_REGISTER	STAR_REGISTER	    // there is only one
#  endif
#endif
#ifdef FEAT_DND
# define TILDE_REGISTER		(PLUS_REGISTER + 1)
#endif

#ifdef FEAT_CLIPBOARD
# ifdef FEAT_DND
#  define NUM_REGISTERS		(TILDE_REGISTER + 1)
# else
#  define NUM_REGISTERS		(PLUS_REGISTER + 1)
# endif
#else
# define NUM_REGISTERS		37
#endif

// structure used by block_prep, op_delete and op_yank for blockwise operators
// also op_change, op_shift, op_insert, op_replace - AKelly
struct block_def
{
    int		startspaces;	// 'extra' cols before first char
    int		endspaces;	// 'extra' cols after last char
    int		textlen;	// chars in block
    char_u	*textstart;	// pointer to 1st char (partially) in block
    colnr_T	textcol;	// index of chars (partially) in block
    colnr_T	start_vcol;	// start col of 1st char wholly inside block
    colnr_T	end_vcol;	// start col of 1st char wholly after block
    int		is_short;	// TRUE if line is too short to fit in block
    int		is_MAX;		// TRUE if curswant==MAXCOL when starting
    int		is_oneChar;	// TRUE if block within one character
    int		pre_whitesp;	// screen cols of ws before block
    int		pre_whitesp_c;	// chars of ws before block
    colnr_T	end_char_vcols;	// number of vcols of post-block char
    colnr_T	start_char_vcols; // number of vcols of pre-block char
};

// Each yank register has an array of pointers to lines.
typedef struct
{
    char_u	**y_array;	// pointer to array of line pointers
    linenr_T	y_size;		// number of lines in y_array
    char_u	y_type;		// MLINE, MCHAR or MBLOCK
    colnr_T	y_width;	// only set if y_type == MBLOCK
#ifdef FEAT_VIMINFO
    time_t	y_time_set;
#endif
} yankreg_T;

// The offset for a search command is store in a soff struct
// Note: only spats[0].off is really used
typedef struct soffset
{
    int		dir;		// search direction, '/' or '?'
    int		line;		// search has line offset
    int		end;		// search set cursor at end
    long	off;		// line or char offset
} soffset_T;

// A search pattern and its attributes are stored in a spat struct
typedef struct spat
{
    char_u	    *pat;	// the pattern (in allocated memory) or NULL
    int		    magic;	// magicness of the pattern
    int		    no_scs;	// no smartcase for this pattern
    soffset_T	    off;
} spat_T;

/*
 * Optional extra arguments for searchit().
 */
typedef struct
{
    linenr_T	sa_stop_lnum;	// stop after this line number when != 0
#ifdef FEAT_RELTIME
    proftime_T	*sa_tm;		// timeout limit or NULL
    int		sa_timed_out;	// set when timed out
#endif
    int		sa_wrapped;	// search wrapped around
} searchit_arg_T;

#define WRITEBUFSIZE	8192	// size of normal write buffer

#define FIO_LATIN1	0x01	// convert Latin1
#define FIO_UTF8	0x02	// convert UTF-8
#define FIO_UCS2	0x04	// convert UCS-2
#define FIO_UCS4	0x08	// convert UCS-4
#define FIO_UTF16	0x10	// convert UTF-16
#ifdef MSWIN
# define FIO_CODEPAGE	0x20	// convert MS-Windows codepage
# define FIO_PUT_CP(x) (((x) & 0xffff) << 16)	// put codepage in top word
# define FIO_GET_CP(x)	(((x)>>16) & 0xffff)	// get codepage from top word
#endif
#ifdef MACOS_CONVERT
# define FIO_MACROMAN	0x20	// convert MacRoman
#endif
#define FIO_ENDIAN_L	0x80	// little endian
#define FIO_ENCRYPTED	0x1000	// encrypt written bytes
#define FIO_NOCONVERT	0x2000	// skip encoding conversion
#define FIO_UCSBOM	0x4000	// check for BOM at start of file
#define FIO_ALL	-1	// allow all formats

// When converting, a read() or write() may leave some bytes to be converted
// for the next call.  The value is guessed...
#define CONV_RESTLEN 30

// We have to guess how much a sequence of bytes may expand when converting
// with iconv() to be able to allocate a buffer.
#define ICONV_MULT 8<|MERGE_RESOLUTION|>--- conflicted
+++ resolved
@@ -1307,11 +1307,10 @@
 
 typedef enum
 {
-<<<<<<< HEAD
     VAR_UNKNOWN = 0,	// not set, also used for "any" type
     VAR_VOID,		// no value
-    VAR_BOOL,		// "v_number" is used: VVAL_TRUE, VVAL_FALSE
-    VAR_SPECIAL,	// "v_number" is used: VVAL_NULL, VVAL_NONE
+    VAR_BOOL,		// "v_number" is used: VVAL_TRUE or VVAL_FALSE
+    VAR_SPECIAL,	// "v_number" is used: VVAL_NULL or VVAL_NONE
     VAR_NUMBER,		// "v_number" is used
     VAR_FLOAT,		// "v_float" is used
     VAR_STRING,		// "v_string" is used
@@ -1322,21 +1321,6 @@
     VAR_DICT,		// "v_dict" is used
     VAR_JOB,		// "v_job" is used
     VAR_CHANNEL,	// "v_channel" is used
-=======
-    VAR_UNKNOWN = 0,
-    VAR_NUMBER,	 // "v_number" is used
-    VAR_STRING,	 // "v_string" is used
-    VAR_FUNC,	 // "v_string" is function name
-    VAR_PARTIAL, // "v_partial" is used
-    VAR_LIST,	 // "v_list" is used
-    VAR_DICT,	 // "v_dict" is used
-    VAR_FLOAT,	 // "v_float" is used
-    VAR_BOOL,	 // "v_number" is VVAL_FALSE or VVAL_TRUE
-    VAR_SPECIAL, // "v_number" is VVAL_NONE or VVAL_NULL
-    VAR_JOB,	 // "v_job" is used
-    VAR_CHANNEL, // "v_channel" is used
-    VAR_BLOB,	 // "v_blob" is used
->>>>>>> 9b4a15d5
 } vartype_T;
 
 // A type specification.
