" Tests for the terminal window.

if !has('terminal')
  finish
endif

source shared.vim
source screendump.vim

let s:python = PythonProg()

" Open a terminal with a shell, assign the job to g:job and return the buffer
" number.
func Run_shell_in_terminal(options)
  if has('win32')
    let buf = term_start([&shell,'/k'], a:options)
  else
    let buf = term_start(&shell, a:options)
  endif

  let termlist = term_list()
  call assert_equal(1, len(termlist))
  call assert_equal(buf, termlist[0])

  let g:job = term_getjob(buf)
  call assert_equal(v:t_job, type(g:job))

  let string = string({'job': term_getjob(buf)})
  call assert_match("{'job': 'process \\d\\+ run'}", string)

  return buf
endfunc

func Test_terminal_basic()
  au TerminalOpen * let b:done = 'yes'
  let buf = Run_shell_in_terminal({})

  if has("unix")
    call assert_match('^/dev/', job_info(g:job).tty_out)
    call assert_match('^/dev/', term_gettty(''))
  else
    call assert_match('^\\\\.\\pipe\\', job_info(g:job).tty_out)
    call assert_match('^\\\\.\\pipe\\', term_gettty(''))
  endif
  call assert_equal('t', mode())
  call assert_equal('yes', b:done)
  call assert_match('%aR[^\n]*running]', execute('ls'))
  call assert_match('%aR[^\n]*running]', execute('ls R'))
  call assert_notmatch('%[^\n]*running]', execute('ls F'))
  call assert_notmatch('%[^\n]*running]', execute('ls ?'))

  call Stop_shell_in_terminal(buf)
  call term_wait(buf)
  call assert_equal('n', mode())
  call assert_match('%aF[^\n]*finished]', execute('ls'))
  call assert_match('%aF[^\n]*finished]', execute('ls F'))
  call assert_notmatch('%[^\n]*finished]', execute('ls R'))
  call assert_notmatch('%[^\n]*finished]', execute('ls ?'))

  " closing window wipes out the terminal buffer a with finished job
  close
  call assert_equal("", bufname(buf))

  au! TerminalOpen
  unlet g:job
endfunc

func Test_terminal_make_change()
  let buf = Run_shell_in_terminal({})
  call Stop_shell_in_terminal(buf)
  call term_wait(buf)

  setlocal modifiable
  exe "normal Axxx\<Esc>"
  call assert_fails(buf . 'bwipe', 'E517')
  undo

  exe buf . 'bwipe'
  unlet g:job
endfunc

func Test_terminal_wipe_buffer()
  let buf = Run_shell_in_terminal({})
  call assert_fails(buf . 'bwipe', 'E517')
  exe buf . 'bwipe!'
  call WaitForAssert({-> assert_equal('dead', job_status(g:job))})
  call assert_equal("", bufname(buf))

  unlet g:job
endfunc

func Test_terminal_split_quit()
  let buf = Run_shell_in_terminal({})
  call term_wait(buf)
  split
  quit!
  call term_wait(buf)
  sleep 50m
  call assert_equal('run', job_status(g:job))

  quit!
  call WaitForAssert({-> assert_equal('dead', job_status(g:job))})

  exe buf . 'bwipe'
  unlet g:job
endfunc

func Test_terminal_hide_buffer()
  let buf = Run_shell_in_terminal({})
  setlocal bufhidden=hide
  quit
  for nr in range(1, winnr('$'))
    call assert_notequal(winbufnr(nr), buf)
  endfor
  call assert_true(bufloaded(buf))
  call assert_true(buflisted(buf))

  exe 'split ' . buf . 'buf'
  call Stop_shell_in_terminal(buf)
  exe buf . 'bwipe'

  unlet g:job
endfunc

func s:Nasty_exit_cb(job, st)
  exe g:buf . 'bwipe!'
  let g:buf = 0
endfunc

func Get_cat_123_cmd()
  if has('win32')
    return 'cmd /c "cls && color 2 && echo 123"'
  else
    call writefile(["\<Esc>[32m123"], 'Xtext')
    return "cat Xtext"
  endif
endfunc

func Test_terminal_nasty_cb()
  let cmd = Get_cat_123_cmd()
  let g:buf = term_start(cmd, {'exit_cb': function('s:Nasty_exit_cb')})
  let g:job = term_getjob(g:buf)

  call WaitForAssert({-> assert_equal("dead", job_status(g:job))})
  call WaitForAssert({-> assert_equal(0, g:buf)})
  unlet g:buf
  unlet g:job
  call delete('Xtext')
endfunc

func Check_123(buf)
  let l = term_scrape(a:buf, 0)
  call assert_true(len(l) == 0)
  let l = term_scrape(a:buf, 999)
  call assert_true(len(l) == 0)
  let l = term_scrape(a:buf, 1)
  call assert_true(len(l) > 0)
  call assert_equal('1', l[0].chars)
  call assert_equal('2', l[1].chars)
  call assert_equal('3', l[2].chars)
  call assert_equal('#00e000', l[0].fg)
  if has('win32')
    " On Windows 'background' always defaults to dark, even though the terminal
    " may use a light background.  Therefore accept both white and black.
    call assert_match('#ffffff\|#000000', l[0].bg)
  else
    if &background == 'light'
      call assert_equal('#ffffff', l[0].bg)
    else
      call assert_equal('#000000', l[0].bg)
    endif
  endif

  let l = term_getline(a:buf, -1)
  call assert_equal('', l)
  let l = term_getline(a:buf, 0)
  call assert_equal('', l)
  let l = term_getline(a:buf, 999)
  call assert_equal('', l)
  let l = term_getline(a:buf, 1)
  call assert_equal('123', l)
endfunc

func Test_terminal_scrape_123()
  let cmd = Get_cat_123_cmd()
  let buf = term_start(cmd)

  let termlist = term_list()
  call assert_equal(1, len(termlist))
  call assert_equal(buf, termlist[0])

  " Nothing happens with invalid buffer number
  call term_wait(1234)

  call term_wait(buf)
  " On MS-Windows we first get a startup message of two lines, wait for the
  " "cls" to happen, after that we have one line with three characters.
  call WaitForAssert({-> assert_equal(3, len(term_scrape(buf, 1)))})
  call Check_123(buf)

  " Must still work after the job ended.
  let job = term_getjob(buf)
  call WaitForAssert({-> assert_equal("dead", job_status(job))})
  call term_wait(buf)
  call Check_123(buf)

  exe buf . 'bwipe'
  call delete('Xtext')
endfunc

func Test_terminal_scrape_multibyte()
  if !has('multi_byte')
    return
  endif
  call writefile(["léttまrs"], 'Xtext')
  if has('win32')
    " Run cmd with UTF-8 codepage to make the type command print the expected
    " multibyte characters.
    let buf = term_start("cmd /K chcp 65001")
    call term_sendkeys(buf, "type Xtext\<CR>")
    call term_sendkeys(buf, "exit\<CR>")
    let line = 4
  else
    let buf = term_start("cat Xtext")
    let line = 1
  endif

  call WaitFor({-> len(term_scrape(buf, line)) >= 7 && term_scrape(buf, line)[0].chars == "l"})
  let l = term_scrape(buf, line)
  call assert_true(len(l) >= 7)
  call assert_equal('l', l[0].chars)
  call assert_equal('é', l[1].chars)
  call assert_equal(1, l[1].width)
  call assert_equal('t', l[2].chars)
  call assert_equal('t', l[3].chars)
  call assert_equal('ま', l[4].chars)
  call assert_equal(2, l[4].width)
  call assert_equal('r', l[5].chars)
  call assert_equal('s', l[6].chars)

  let job = term_getjob(buf)
  call WaitForAssert({-> assert_equal("dead", job_status(job))})
  call term_wait(buf)

  exe buf . 'bwipe'
  call delete('Xtext')
endfunc

func Test_terminal_scroll()
  call writefile(range(1, 200), 'Xtext')
  if has('win32')
    let cmd = 'cmd /c "type Xtext"'
  else
    let cmd = "cat Xtext"
  endif
  let buf = term_start(cmd)

  let job = term_getjob(buf)
  call WaitForAssert({-> assert_equal("dead", job_status(job))})
  call term_wait(buf)
  if has('win32')
    " TODO: this should not be needed
    sleep 100m
  endif

  let scrolled = term_getscrolled(buf)
  call assert_equal('1', getline(1))
  call assert_equal('1', term_getline(buf, 1 - scrolled))
  call assert_equal('49', getline(49))
  call assert_equal('49', term_getline(buf, 49 - scrolled))
  call assert_equal('200', getline(200))
  call assert_equal('200', term_getline(buf, 200 - scrolled))

  exe buf . 'bwipe'
  call delete('Xtext')
endfunc

func Test_terminal_scrollback()
  let buf = Run_shell_in_terminal({'term_rows': 15})
  set termwinscroll=100
  call writefile(range(150), 'Xtext')
  if has('win32')
    call term_sendkeys(buf, "type Xtext\<CR>")
  else
    call term_sendkeys(buf, "cat Xtext\<CR>")
  endif
  let rows = term_getsize(buf)[0]
  " On MS-Windows there is an empty line, check both last line and above it.
  call WaitForAssert({-> assert_match( '149', term_getline(buf, rows - 1) . term_getline(buf, rows - 2))})
  let lines = line('$')
  call assert_inrange(91, 100, lines)

  call Stop_shell_in_terminal(buf)
  call term_wait(buf)
  exe buf . 'bwipe'
  set termwinscroll&
endfunc

func Test_terminal_size()
  let cmd = Get_cat_123_cmd()

  exe 'terminal ++rows=5 ' . cmd
  let size = term_getsize('')
  bwipe!
  call assert_equal(5, size[0])

  call term_start(cmd, {'term_rows': 6})
  let size = term_getsize('')
  bwipe!
  call assert_equal(6, size[0])

  vsplit
  exe 'terminal ++rows=5 ++cols=33 ' . cmd
  call assert_equal([5, 33], term_getsize(''))

  call term_setsize('', 6, 0)
  call assert_equal([6, 33], term_getsize(''))

  call term_setsize('', 0, 35)
  call assert_equal([6, 35], term_getsize(''))

  call term_setsize('', 7, 30)
  call assert_equal([7, 30], term_getsize(''))

  bwipe!
  call assert_fails("call term_setsize('', 7, 30)", "E955:")

  call term_start(cmd, {'term_rows': 6, 'term_cols': 36})
  let size = term_getsize('')
  bwipe!
  call assert_equal([6, 36], size)

  exe 'vertical terminal ++cols=20 ' . cmd
  let size = term_getsize('')
  bwipe!
  call assert_equal(20, size[1])

  call term_start(cmd, {'vertical': 1, 'term_cols': 26})
  let size = term_getsize('')
  bwipe!
  call assert_equal(26, size[1])

  split
  exe 'vertical terminal ++rows=6 ++cols=20 ' . cmd
  let size = term_getsize('')
  bwipe!
  call assert_equal([6, 20], size)

  call term_start(cmd, {'vertical': 1, 'term_rows': 7, 'term_cols': 27})
  let size = term_getsize('')
  bwipe!
  call assert_equal([7, 27], size)

  call delete('Xtext')
endfunc

func Test_terminal_curwin()
  let cmd = Get_cat_123_cmd()
  call assert_equal(1, winnr('$'))

  split dummy
  exe 'terminal ++curwin ' . cmd
  call assert_equal(2, winnr('$'))
  bwipe!

  split dummy
  call term_start(cmd, {'curwin': 1})
  call assert_equal(2, winnr('$'))
  bwipe!

  split dummy
  call setline(1, 'change')
  call assert_fails('terminal ++curwin ' . cmd, 'E37:')
  call assert_equal(2, winnr('$'))
  exe 'terminal! ++curwin ' . cmd
  call assert_equal(2, winnr('$'))
  bwipe!

  split dummy
  call setline(1, 'change')
  call assert_fails("call term_start(cmd, {'curwin': 1})", 'E37:')
  call assert_equal(2, winnr('$'))
  bwipe!

  split dummy
  bwipe!
  call delete('Xtext')
endfunc

func s:get_sleep_cmd()
  if s:python != ''
    let cmd = s:python . " test_short_sleep.py"
    " 500 was not enough for Travis
    let waittime = 900
  else
    echo 'This will take five seconds...'
    let waittime = 2000
    if has('win32')
      let cmd = $windir . '\system32\timeout.exe 1'
    else
      let cmd = 'sleep 1'
    endif
  endif
  return [cmd, waittime]
endfunc

func Test_terminal_finish_open_close()
  call assert_equal(1, winnr('$'))

  let [cmd, waittime] = s:get_sleep_cmd()

  " shell terminal closes automatically
  terminal
  let buf = bufnr('%')
  call assert_equal(2, winnr('$'))
  " Wait for the shell to display a prompt
  call WaitForAssert({-> assert_notequal('', term_getline(buf, 1))})
  call Stop_shell_in_terminal(buf)
  call WaitForAssert({-> assert_equal(1, winnr('$'))}, waittime)

  " shell terminal that does not close automatically
  terminal ++noclose
  let buf = bufnr('%')
  call assert_equal(2, winnr('$'))
  " Wait for the shell to display a prompt
  call WaitForAssert({-> assert_notequal('', term_getline(buf, 1))})
  call Stop_shell_in_terminal(buf)
  call assert_equal(2, winnr('$'))
  quit
  call assert_equal(1, winnr('$'))

  exe 'terminal ++close ' . cmd
  call assert_equal(2, winnr('$'))
  wincmd p
  call WaitForAssert({-> assert_equal(1, winnr('$'))}, waittime)

  call term_start(cmd, {'term_finish': 'close'})
  call assert_equal(2, winnr('$'))
  wincmd p
  call WaitForAssert({-> assert_equal(1, winnr('$'))}, waittime)
  call assert_equal(1, winnr('$'))

  exe 'terminal ++open ' . cmd
  close!
  call WaitForAssert({-> assert_equal(2, winnr('$'))}, waittime)
  bwipe

  call term_start(cmd, {'term_finish': 'open'})
  close!
  call WaitForAssert({-> assert_equal(2, winnr('$'))}, waittime)
  bwipe

  exe 'terminal ++hidden ++open ' . cmd
  call assert_equal(1, winnr('$'))
  call WaitForAssert({-> assert_equal(2, winnr('$'))}, waittime)
  bwipe

  call term_start(cmd, {'term_finish': 'open', 'hidden': 1})
  call assert_equal(1, winnr('$'))
  call WaitForAssert({-> assert_equal(2, winnr('$'))}, waittime)
  bwipe

  call assert_fails("call term_start(cmd, {'term_opencmd': 'open'})", 'E475:')
  call assert_fails("call term_start(cmd, {'term_opencmd': 'split %x'})", 'E475:')
  call assert_fails("call term_start(cmd, {'term_opencmd': 'split %d and %s'})", 'E475:')
  call assert_fails("call term_start(cmd, {'term_opencmd': 'split % and %d'})", 'E475:')

  call term_start(cmd, {'term_finish': 'open', 'term_opencmd': '4split | buffer %d'})
  close!
  call WaitForAssert({-> assert_equal(2, winnr('$'))}, waittime)
  call assert_equal(4, winheight(0))
  bwipe
endfunc

func Test_terminal_cwd()
  if !executable('pwd')
    return
  endif
  call mkdir('Xdir')
  let buf = term_start('pwd', {'cwd': 'Xdir'})
  call WaitForAssert({-> assert_equal('Xdir', fnamemodify(getline(1), ":t"))})

  exe buf . 'bwipe'
  call delete('Xdir', 'rf')
endfunc

func Test_terminal_cwd_failure()
  " Case 1: Provided directory is not actually a directory.  Attempt to make
  " the file executable as well.
  call writefile([], 'Xfile')
  call setfperm('Xfile', 'rwx------')
  call assert_fails("call term_start(&shell, {'cwd': 'Xfile'})", 'E475:')
  call delete('Xfile')

  " Case 2: Directory does not exist.
  call assert_fails("call term_start(&shell, {'cwd': 'Xdir'})", 'E475:')

  " Case 3: Directory exists but is not accessible.
  " Skip this for root, it will be accessible anyway.
  if $USER != 'root'
    call mkdir('XdirNoAccess', '', '0600')
    " return early if the directory permissions could not be set properly
    if getfperm('XdirNoAccess')[2] == 'x'
      call delete('XdirNoAccess', 'rf')
      return
    endif
    call assert_fails("call term_start(&shell, {'cwd': 'XdirNoAccess'})", 'E475:')
    call delete('XdirNoAccess', 'rf')
  endif
endfunc

func Test_terminal_servername()
  if !has('clientserver')
    return
  endif
  call s:test_environment("VIM_SERVERNAME", v:servername)
endfunc

func Test_terminal_version()
  call s:test_environment("VIM_TERMINAL", string(v:version))
endfunc

func s:test_environment(name, value)
  let buf = Run_shell_in_terminal({})
  " Wait for the shell to display a prompt
  call WaitForAssert({-> assert_notequal('', term_getline(buf, 1))})
  if has('win32')
    call term_sendkeys(buf, "echo %" . a:name . "%\r")
  else
    call term_sendkeys(buf, "echo $" . a:name . "\r")
  endif
  call term_wait(buf)
  call Stop_shell_in_terminal(buf)
  call WaitForAssert({-> assert_equal(a:value, getline(2))})

  exe buf . 'bwipe'
  unlet buf
endfunc

func Test_terminal_env()
  let buf = Run_shell_in_terminal({'env': {'TESTENV': 'correct'}})
  " Wait for the shell to display a prompt
  call WaitForAssert({-> assert_notequal('', term_getline(buf, 1))})
  if has('win32')
    call term_sendkeys(buf, "echo %TESTENV%\r")
  else
    call term_sendkeys(buf, "echo $TESTENV\r")
  endif
  call term_wait(buf)
  call Stop_shell_in_terminal(buf)
  call WaitForAssert({-> assert_equal('correct', getline(2))})

  exe buf . 'bwipe'
endfunc

func Test_terminal_list_args()
  let buf = term_start([&shell, &shellcmdflag, 'echo "123"'])
  call assert_fails(buf . 'bwipe', 'E517')
  exe buf . 'bwipe!'
  call assert_equal("", bufname(buf))
endfunction

func Test_terminal_noblock()
  let buf = term_start(&shell)
  if has('mac')
    " The shell or something else has a problem dealing with more than 1000
    " characters at the same time.
    let len = 1000
  else
    let len = 5000
  endif

  for c in ['a','b','c','d','e','f','g','h','i','j','k']
    call term_sendkeys(buf, 'echo ' . repeat(c, len) . "\<cr>")
  endfor
  call term_sendkeys(buf, "echo done\<cr>")

  " On MS-Windows there is an extra empty line below "done".  Find "done" in
  " the last-but-one or the last-but-two line.
  let lnum = term_getsize(buf)[0] - 1
  call WaitFor({-> term_getline(buf, lnum) =~ "done" || term_getline(buf, lnum - 1) =~ "done"}, 10000)
  let line = term_getline(buf, lnum)
  if line !~ 'done'
    let line = term_getline(buf, lnum - 1)
  endif
  call assert_match('done', line)

  let g:job = term_getjob(buf)
  call Stop_shell_in_terminal(buf)
  call term_wait(buf)
  unlet g:job
  bwipe
endfunc

func Test_terminal_write_stdin()
  if !executable('wc')
    throw 'skipped: wc command not available'
  endif
  if has('win32')
    " TODO: enable once writing to stdin works on MS-Windows
    return
  endif
  new
  call setline(1, ['one', 'two', 'three'])
  %term wc
  call WaitForAssert({-> assert_match('3', getline("$"))})
  let nrs = split(getline('$'))
  call assert_equal(['3', '3', '14'], nrs)
  bwipe

  new
  call setline(1, ['one', 'two', 'three', 'four'])
  2,3term wc
  call WaitForAssert({-> assert_match('2', getline("$"))})
  let nrs = split(getline('$'))
  call assert_equal(['2', '2', '10'], nrs)
  bwipe

  if executable('python')
    new
    call setline(1, ['print("hello")'])
    1term ++eof=exit() python
    " MS-Windows echoes the input, Unix doesn't.
    call WaitFor('getline("$") =~ "exit" || getline(1) =~ "hello"')
    if getline(1) =~ 'hello'
      call assert_equal('hello', getline(1))
    else
      call assert_equal('hello', getline(line('$') - 1))
    endif
    bwipe

    if has('win32')
      new
      call setline(1, ['print("hello")'])
      1term ++eof=<C-Z> python
      call WaitForAssert({-> assert_match('Z', getline("$"))})
      call assert_equal('hello', getline(line('$') - 1))
      bwipe
    endif
  endif

  bwipe!
endfunc

func Test_terminal_no_cmd()
  " Todo: make this work in the GUI
  if !has('gui_running')
    return
  endif
  let buf = term_start('NONE', {})
  call assert_notequal(0, buf)

  let pty = job_info(term_getjob(buf))['tty_out']
  call assert_notequal('', pty)
  if has('win32')
    silent exe '!start cmd /c "echo look here > ' . pty . '"'
  else
    call system('echo "look here" > ' . pty)
  endif
  call WaitForAssert({-> assert_match('look here', term_getline(buf, 1))})

  bwipe!
endfunc

func Test_terminal_special_chars()
  " this file name only works on Unix
  if !has('unix')
    return
  endif
  call mkdir('Xdir with spaces')
  call writefile(['x'], 'Xdir with spaces/quoted"file')
  term ls Xdir\ with\ spaces/quoted\"file
  call WaitForAssert({-> assert_match('quoted"file', term_getline('', 1))})
  call term_wait('')

  call delete('Xdir with spaces', 'rf')
  bwipe
endfunc

func Test_terminal_wrong_options()
  call assert_fails('call term_start(&shell, {
	\ "in_io": "file",
	\ "in_name": "xxx",
	\ "out_io": "file",
	\ "out_name": "xxx",
	\ "err_io": "file",
	\ "err_name": "xxx"
	\ })', 'E474:')
  call assert_fails('call term_start(&shell, {
	\ "out_buf": bufnr("%")
	\ })', 'E474:')
  call assert_fails('call term_start(&shell, {
	\ "err_buf": bufnr("%")
	\ })', 'E474:')
endfunc

func Test_terminal_redir_file()
  let cmd = Get_cat_123_cmd()
  let buf = term_start(cmd, {'out_io': 'file', 'out_name': 'Xfile'})
  call term_wait(buf)
  call WaitForAssert({-> assert_notequal(0, len(readfile("Xfile")))})
  call assert_match('123', readfile('Xfile')[0])
  let g:job = term_getjob(buf)
  call WaitForAssert({-> assert_equal("dead", job_status(g:job))})
  call delete('Xfile')
  bwipe

  if has('unix')
    call writefile(['one line'], 'Xfile')
    let buf = term_start('cat', {'in_io': 'file', 'in_name': 'Xfile'})
    call term_wait(buf)
    call WaitForAssert({-> assert_equal('one line', term_getline(buf, 1))})
    let g:job = term_getjob(buf)
    call WaitForAssert({-> assert_equal('dead', job_status(g:job))})
    bwipe
    call delete('Xfile')
  endif
endfunc

func TerminalTmap(remap)
  let buf = Run_shell_in_terminal({})
  call assert_equal('t', mode())

  if a:remap
    tmap 123 456
  else
    tnoremap 123 456
  endif
  " don't use abcde, it's an existing command
  tmap 456 abxde
  call assert_equal('456', maparg('123', 't'))
  call assert_equal('abxde', maparg('456', 't'))
  call feedkeys("123", 'tx')
  call WaitForAssert({-> assert_match('abxde\|456', term_getline(buf, term_getcursor(buf)[0]))})
  let lnum = term_getcursor(buf)[0]
  if a:remap
    call assert_match('abxde', term_getline(buf, lnum))
  else
    call assert_match('456', term_getline(buf, lnum))
  endif

  call term_sendkeys(buf, "\r")
  call Stop_shell_in_terminal(buf)
  call term_wait(buf)

  tunmap 123
  tunmap 456
  call assert_equal('', maparg('123', 't'))
  close
  unlet g:job
endfunc

func Test_terminal_tmap()
  call TerminalTmap(1)
  call TerminalTmap(0)
endfunc

func Test_terminal_wall()
  let buf = Run_shell_in_terminal({})
  wall
  call Stop_shell_in_terminal(buf)
  call term_wait(buf)
  exe buf . 'bwipe'
  unlet g:job
endfunc

func Test_terminal_wqall()
  let buf = Run_shell_in_terminal({})
  call assert_fails('wqall', 'E948')
  call Stop_shell_in_terminal(buf)
  call term_wait(buf)
  exe buf . 'bwipe'
  unlet g:job
endfunc

func Test_terminal_composing_unicode()
  let save_enc = &encoding
  set encoding=utf-8

  if has('win32')
    let cmd = "cmd /K chcp 65001"
    let lnum = [3, 6, 9]
  else
    let cmd = &shell
    let lnum = [1, 3, 5]
  endif

  enew
  let buf = term_start(cmd, {'curwin': bufnr('')})
  let g:job = term_getjob(buf)
  call term_wait(buf, 50)

  if has('win32')
    call assert_equal('cmd', job_info(g:job).cmd[0])
  else
    call assert_equal(&shell, job_info(g:job).cmd[0])
  endif

  " ascii + composing
  let txt = "a\u0308bc"
  call term_sendkeys(buf, "echo " . txt . "\r")
  call term_wait(buf, 50)
  call assert_match("echo " . txt, term_getline(buf, lnum[0]))
  call assert_equal(txt, term_getline(buf, lnum[0] + 1))
  let l = term_scrape(buf, lnum[0] + 1)
  call assert_equal("a\u0308", l[0].chars)
  call assert_equal("b", l[1].chars)
  call assert_equal("c", l[2].chars)

  " multibyte + composing
  let txt = "\u304b\u3099\u304e\u304f\u3099\u3052\u3053\u3099"
  call term_sendkeys(buf, "echo " . txt . "\r")
  call term_wait(buf, 50)
  call assert_match("echo " . txt, term_getline(buf, lnum[1]))
  call assert_equal(txt, term_getline(buf, lnum[1] + 1))
  let l = term_scrape(buf, lnum[1] + 1)
  call assert_equal("\u304b\u3099", l[0].chars)
  call assert_equal("\u304e", l[1].chars)
  call assert_equal("\u304f\u3099", l[2].chars)
  call assert_equal("\u3052", l[3].chars)
  call assert_equal("\u3053\u3099", l[4].chars)

  " \u00a0 + composing
  let txt = "abc\u00a0\u0308"
  call term_sendkeys(buf, "echo " . txt . "\r")
  call term_wait(buf, 50)
  call assert_match("echo " . txt, term_getline(buf, lnum[2]))
  call assert_equal(txt, term_getline(buf, lnum[2] + 1))
  let l = term_scrape(buf, lnum[2] + 1)
  call assert_equal("\u00a0\u0308", l[3].chars)

  call term_sendkeys(buf, "exit\r")
  call WaitForAssert({-> assert_equal('dead', job_status(g:job))})
  bwipe!
  unlet g:job
  let &encoding = save_enc
endfunc

func Test_terminal_aucmd_on_close()
  fun Nop()
    let s:called = 1
  endfun

  aug repro
      au!
      au BufWinLeave * call Nop()
  aug END

  let [cmd, waittime] = s:get_sleep_cmd()

  call assert_equal(1, winnr('$'))
  new
  call setline(1, ['one', 'two'])
  exe 'term ++close ' . cmd
  wincmd p
  call WaitForAssert({-> assert_equal(2, winnr('$'))}, waittime)
  call assert_equal(1, s:called)
  bwipe!

  unlet s:called
  au! repro
  delfunc Nop
endfunc

func Test_terminal_term_start_empty_command()
  let cmd = "call term_start('', {'curwin' : 1, 'term_finish' : 'close'})"
  call assert_fails(cmd, 'E474')
  let cmd = "call term_start('', {'curwin' : 1, 'term_finish' : 'close'})"
  call assert_fails(cmd, 'E474')
  let cmd = "call term_start({}, {'curwin' : 1, 'term_finish' : 'close'})"
  call assert_fails(cmd, 'E474')
  let cmd = "call term_start(0, {'curwin' : 1, 'term_finish' : 'close'})"
  call assert_fails(cmd, 'E474')
endfunc

func Test_terminal_response_to_control_sequence()
  if !has('unix')
    return
  endif

  let buf = Run_shell_in_terminal({})
  call WaitForAssert({-> assert_notequal('', term_getline(buf, 1))})

  call term_sendkeys(buf, "cat\<CR>")
  call WaitForAssert({-> assert_match('cat', term_getline(buf, 1))})

  " Request the cursor position.
  call term_sendkeys(buf, "\x1b[6n\<CR>")

  " Wait for output from tty to display, below an empty line.
  call WaitForAssert({-> assert_match('3;1R', term_getline(buf, 4))})

  " End "cat" gently.
  call term_sendkeys(buf, "\<CR>\<C-D>")

  call Stop_shell_in_terminal(buf)
  exe buf . 'bwipe'
  unlet g:job
endfunc

" Run Vim, start a terminal in that Vim with the kill argument,
" :qall works.
func Run_terminal_qall_kill(line1, line2)
  " 1. Open a terminal window and wait for the prompt to appear
  " 2. set kill using term_setkill()
  " 3. make Vim exit, it will kill the shell
  let after = [
	\ a:line1,
	\ 'let buf = bufnr("%")',
	\ 'while term_getline(buf, 1) =~ "^\\s*$"',
	\ '  sleep 10m',
	\ 'endwhile',
	\ a:line2,
	\ 'au VimLeavePre * call writefile(["done"], "Xdone")',
	\ 'qall',
	\ ]
  if !RunVim([], after, '')
    return
  endif
  call assert_equal("done", readfile("Xdone")[0])
  call delete("Xdone")
endfunc

" Run Vim in a terminal, then start a terminal in that Vim with a kill
" argument, check that :qall works.
func Test_terminal_qall_kill_arg()
  call Run_terminal_qall_kill('term ++kill=kill', '')
endfunc

" Run Vim, start a terminal in that Vim, set the kill argument with
" term_setkill(), check that :qall works.
func Test_terminal_qall_kill_func()
  call Run_terminal_qall_kill('term', 'call term_setkill(buf, "kill")')
endfunc

" Run Vim, start a terminal in that Vim without the kill argument,
" check that :qall does not exit, :qall! does.
func Test_terminal_qall_exit()
  let after = [
	\ 'term',
	\ 'let buf = bufnr("%")',
	\ 'while term_getline(buf, 1) =~ "^\\s*$"',
	\ '  sleep 10m',
	\ 'endwhile',
	\ 'set nomore',
	\ 'au VimLeavePre * call writefile(["too early"], "Xdone")',
	\ 'qall',
	\ 'au! VimLeavePre * exe buf . "bwipe!" | call writefile(["done"], "Xdone")',
	\ 'cquit',
	\ ]
  if !RunVim([], after, '')
    return
  endif
  call assert_equal("done", readfile("Xdone")[0])
  call delete("Xdone")
endfunc

" Run Vim in a terminal, then start a terminal in that Vim without a kill
" argument, check that :confirm qall works.
func Test_terminal_qall_prompt()
  if !CanRunVimInTerminal()
    return
  endif
  let buf = RunVimInTerminal('', {})

  " Open a terminal window and wait for the prompt to appear
  call term_sendkeys(buf, ":term\<CR>")
  call WaitForAssert({-> assert_match('\[running]', term_getline(buf, 10))})
  call WaitForAssert({-> assert_notmatch('^\s*$', term_getline(buf, 1))})

  " make Vim exit, it will prompt to kill the shell
  call term_sendkeys(buf, "\<C-W>:confirm qall\<CR>")
  call WaitForAssert({-> assert_match('ancel:', term_getline(buf, 20))})
  call term_sendkeys(buf, "y")
  call WaitForAssert({-> assert_equal('finished', term_getstatus(buf))})

  " close the terminal window where Vim was running
  quit
endfunc

func Test_terminal_open_autocmd()
  augroup repro
    au!
    au TerminalOpen * let s:called += 1
  augroup END

  let s:called = 0

  " Open a terminal window with :terminal
  terminal
  call assert_equal(1, s:called)
  bwipe!

  " Open a terminal window with term_start()
  call term_start(&shell)
  call assert_equal(2, s:called)
  bwipe!

  " Open a hidden terminal buffer with :terminal
  terminal ++hidden
  call assert_equal(3, s:called)
  for buf in term_list()
    exe buf . "bwipe!"
  endfor

  " Open a hidden terminal buffer with term_start()
  let buf = term_start(&shell, {'hidden': 1})
  call assert_equal(4, s:called)
  exe buf . "bwipe!"

  unlet s:called
  au! repro
endfunction

func Check_dump01(off)
  call assert_equal('one two three four five', trim(getline(a:off + 1)))
  call assert_equal('~           Select Word', trim(getline(a:off + 7)))
  call assert_equal(':popup PopUp', trim(getline(a:off + 20)))
endfunc

func Test_terminal_dumpwrite_composing()
  if !CanRunVimInTerminal()
    return
  endif
  let save_enc = &encoding
  set encoding=utf-8
  call assert_equal(1, winnr('$'))

  let text = " a\u0300 e\u0302 o\u0308"
  call writefile([text], 'Xcomposing')
  let buf = RunVimInTerminal('--cmd "set encoding=utf-8" Xcomposing', {})
  call WaitForAssert({-> assert_match(text, term_getline(buf, 1))})
  call term_dumpwrite(buf, 'Xdump')
  let dumpline = readfile('Xdump')[0]
  call assert_match('|à| |ê| |ö', dumpline)

  call StopVimInTerminal(buf)
  call delete('Xcomposing')
  call delete('Xdump')
  let &encoding = save_enc
endfunc

" just testing basic functionality.
func Test_terminal_dumpload()
  call assert_equal(1, winnr('$'))
  call term_dumpload('dumps/Test_popup_command_01.dump')
  call assert_equal(2, winnr('$'))
  call assert_equal(20, line('$'))
  call Check_dump01(0)
  quit
endfunc

func Test_terminal_dumpdiff()
  call assert_equal(1, winnr('$'))
  call term_dumpdiff('dumps/Test_popup_command_01.dump', 'dumps/Test_popup_command_02.dump')
  call assert_equal(2, winnr('$'))
  call assert_equal(62, line('$'))
  call Check_dump01(0)
  call Check_dump01(42)
  call assert_equal('           bbbbbbbbbbbbbbbbbb ', getline(26)[0:29])
  quit
endfunc

func Test_terminal_dumpdiff_options()
  set laststatus=0
  call assert_equal(1, winnr('$'))
  let height = winheight(0)
  call term_dumpdiff('dumps/Test_popup_command_01.dump', 'dumps/Test_popup_command_02.dump', {'vertical': 1, 'term_cols': 33})
  call assert_equal(2, winnr('$'))
  call assert_equal(height, winheight(winnr()))
  call assert_equal(33, winwidth(winnr()))
  call assert_equal('dump diff dumps/Test_popup_command_01.dump', bufname('%'))
  quit

  call assert_equal(1, winnr('$'))
  let width = winwidth(0)
  call term_dumpdiff('dumps/Test_popup_command_01.dump', 'dumps/Test_popup_command_02.dump', {'vertical': 0, 'term_rows': 13, 'term_name': 'something else'})
  call assert_equal(2, winnr('$'))
  call assert_equal(width, winwidth(winnr()))
  call assert_equal(13, winheight(winnr()))
  call assert_equal('something else', bufname('%'))
  quit

  call assert_equal(1, winnr('$'))
  call term_dumpdiff('dumps/Test_popup_command_01.dump', 'dumps/Test_popup_command_02.dump', {'curwin': 1})
  call assert_equal(1, winnr('$'))
  bwipe

  set laststatus&
endfunc

func Api_drop_common(options)
  call assert_equal(1, winnr('$'))

  " Use the title termcap entries to output the escape sequence.
  call writefile([
	\ 'set title',
	\ 'exe "set t_ts=\<Esc>]51; t_fs=\x07"',
	\ 'let &titlestring = ''["drop","Xtextfile"' . a:options . ']''',
	\ 'redraw',
	\ "set t_ts=",
	\ ], 'Xscript')
  let buf = RunVimInTerminal('-S Xscript', {})
  call WaitFor({-> bufnr('Xtextfile') > 0})
  call assert_equal('Xtextfile', expand('%:t'))
  call assert_true(winnr('$') >= 3)
  return buf
endfunc

func Test_terminal_api_drop_newwin()
  if !CanRunVimInTerminal()
    return
  endif
  let buf = Api_drop_common('')
  call assert_equal(0, &bin)
  call assert_equal('', &fenc)

  call StopVimInTerminal(buf)
  call delete('Xscript')
  bwipe Xtextfile
endfunc

func Test_terminal_api_drop_newwin_bin()
  if !CanRunVimInTerminal()
    return
  endif
  let buf = Api_drop_common(',{"bin":1}')
  call assert_equal(1, &bin)

  call StopVimInTerminal(buf)
  call delete('Xscript')
  bwipe Xtextfile
endfunc

func Test_terminal_api_drop_newwin_binary()
  if !CanRunVimInTerminal()
    return
  endif
  let buf = Api_drop_common(',{"binary":1}')
  call assert_equal(1, &bin)

  call StopVimInTerminal(buf)
  call delete('Xscript')
  bwipe Xtextfile
endfunc

func Test_terminal_api_drop_newwin_nobin()
  if !CanRunVimInTerminal()
    return
  endif
  set binary
  let buf = Api_drop_common(',{"nobin":1}')
  call assert_equal(0, &bin)

  call StopVimInTerminal(buf)
  call delete('Xscript')
  bwipe Xtextfile
  set nobinary
endfunc

func Test_terminal_api_drop_newwin_nobinary()
  if !CanRunVimInTerminal()
    return
  endif
  set binary
  let buf = Api_drop_common(',{"nobinary":1}')
  call assert_equal(0, &bin)

  call StopVimInTerminal(buf)
  call delete('Xscript')
  bwipe Xtextfile
  set nobinary
endfunc

func Test_terminal_api_drop_newwin_ff()
  if !CanRunVimInTerminal()
    return
  endif
  let buf = Api_drop_common(',{"ff":"dos"}')
  call assert_equal("dos", &ff)

  call StopVimInTerminal(buf)
  call delete('Xscript')
  bwipe Xtextfile
endfunc

func Test_terminal_api_drop_newwin_fileformat()
  if !CanRunVimInTerminal()
    return
  endif
  let buf = Api_drop_common(',{"fileformat":"dos"}')
  call assert_equal("dos", &ff)

  call StopVimInTerminal(buf)
  call delete('Xscript')
  bwipe Xtextfile
endfunc

func Test_terminal_api_drop_newwin_enc()
  if !CanRunVimInTerminal()
    return
  endif
  let buf = Api_drop_common(',{"enc":"utf-16"}')
  call assert_equal("utf-16", &fenc)

  call StopVimInTerminal(buf)
  call delete('Xscript')
  bwipe Xtextfile
endfunc

func Test_terminal_api_drop_newwin_encoding()
  if !CanRunVimInTerminal()
    return
  endif
  let buf = Api_drop_common(',{"encoding":"utf-16"}')
  call assert_equal("utf-16", &fenc)

  call StopVimInTerminal(buf)
  call delete('Xscript')
  bwipe Xtextfile
endfunc

func Test_terminal_api_drop_oldwin()
  if !CanRunVimInTerminal()
    return
  endif
  let firstwinid = win_getid()
  split Xtextfile
  let textfile_winid = win_getid()
  call assert_equal(2, winnr('$'))
  call win_gotoid(firstwinid)

  " Use the title termcap entries to output the escape sequence.
  call writefile([
	\ 'set title',
	\ 'exe "set t_ts=\<Esc>]51; t_fs=\x07"',
	\ 'let &titlestring = ''["drop","Xtextfile"]''',
	\ 'redraw',
	\ "set t_ts=",
	\ ], 'Xscript')
  let buf = RunVimInTerminal('-S Xscript', {'rows': 10})
  call WaitForAssert({-> assert_equal('Xtextfile', expand('%:t'))})
  call assert_equal(textfile_winid, win_getid())

  call StopVimInTerminal(buf)
  call delete('Xscript')
  bwipe Xtextfile
endfunc

func Tapi_TryThis(bufnum, arg)
  let g:called_bufnum = a:bufnum
  let g:called_arg = a:arg
endfunc

func WriteApiCall(funcname)
  " Use the title termcap entries to output the escape sequence.
  call writefile([
	\ 'set title',
	\ 'exe "set t_ts=\<Esc>]51; t_fs=\x07"',
	\ 'let &titlestring = ''["call","' . a:funcname . '",["hello",123]]''',
	\ 'redraw',
	\ "set t_ts=",
	\ ], 'Xscript')
endfunc

func Test_terminal_api_call()
  if !CanRunVimInTerminal()
    return
  endif

  call WriteApiCall('Tapi_TryThis')
  let buf = RunVimInTerminal('-S Xscript', {})
  call WaitFor({-> exists('g:called_bufnum')})
  call assert_equal(buf, g:called_bufnum)
  call assert_equal(['hello', 123], g:called_arg)

  call StopVimInTerminal(buf)
  call delete('Xscript')
  unlet g:called_bufnum
  unlet g:called_arg
endfunc

func Test_terminal_api_call_fails()
  if !CanRunVimInTerminal()
    return
  endif

  call WriteApiCall('TryThis')
  call ch_logfile('Xlog', 'w')
  let buf = RunVimInTerminal('-S Xscript', {})
  call WaitForAssert({-> assert_match('Invalid function name: TryThis', string(readfile('Xlog')))})

  call StopVimInTerminal(buf)
  call delete('Xscript')
  call ch_logfile('', '')
  call delete('Xlog')
endfunc

let s:caught_e937 = 0

func Tapi_Delete(bufnum, arg)
  try
    execute 'bdelete!' a:bufnum
  catch /E937:/
    let s:caught_e937 = 1
  endtry
endfunc

func Test_terminal_api_call_fail_delete()
  if !CanRunVimInTerminal()
    return
  endif

  call WriteApiCall('Tapi_Delete')
  let buf = RunVimInTerminal('-S Xscript', {})
  call WaitForAssert({-> assert_equal(1, s:caught_e937)})

  call StopVimInTerminal(buf)
  call delete('Xscript')
  call ch_logfile('', '')
endfunc

func Test_terminal_ansicolors_default()
  let colors = [
	\ '#000000', '#e00000',
	\ '#00e000', '#e0e000',
	\ '#0000e0', '#e000e0',
	\ '#00e0e0', '#e0e0e0',
	\ '#808080', '#ff4040',
	\ '#40ff40', '#ffff40',
	\ '#4040ff', '#ff40ff',
	\ '#40ffff', '#ffffff',
	\]

  let buf = Run_shell_in_terminal({})
  call assert_equal(colors, term_getansicolors(buf))
  call Stop_shell_in_terminal(buf)
  call term_wait(buf)

  exe buf . 'bwipe'
endfunc

let s:test_colors = [
	\ '#616e64', '#0d0a79',
	\ '#6d610d', '#0a7373',
	\ '#690d0a', '#6d696e',
	\ '#0d0a6f', '#616e0d',
	\ '#0a6479', '#6d0d0a',
	\ '#617373', '#0d0a69',
	\ '#6d690d', '#0a6e6f',
	\ '#610d0a', '#6e6479',
	\]

func Test_terminal_ansicolors_global()
  let g:terminal_ansi_colors = reverse(copy(s:test_colors))
  let buf = Run_shell_in_terminal({})
  call assert_equal(g:terminal_ansi_colors, term_getansicolors(buf))
  call Stop_shell_in_terminal(buf)
  call term_wait(buf)

  exe buf . 'bwipe'
  unlet g:terminal_ansi_colors
endfunc

func Test_terminal_ansicolors_func()
  let g:terminal_ansi_colors = reverse(copy(s:test_colors))
  let buf = Run_shell_in_terminal({'ansi_colors': s:test_colors})
  call assert_equal(s:test_colors, term_getansicolors(buf))

  call term_setansicolors(buf, g:terminal_ansi_colors)
  call assert_equal(g:terminal_ansi_colors, term_getansicolors(buf))

  let colors = [
	\ 'ivory', 'AliceBlue',
	\ 'grey67', 'dark goldenrod',
	\ 'SteelBlue3', 'PaleVioletRed4',
	\ 'MediumPurple2', 'yellow2',
	\ 'RosyBrown3', 'OrangeRed2',
	\ 'white smoke', 'navy blue',
	\ 'grey47', 'gray97',
	\ 'MistyRose2', 'DodgerBlue4',
	\]
  call term_setansicolors(buf, colors)

  let colors[4] = 'Invalid'
  call assert_fails('call term_setansicolors(buf, colors)', 'E474:')

  call Stop_shell_in_terminal(buf)
  call term_wait(buf)
  exe buf . 'bwipe'
endfunc

func Test_terminal_termwinsize_option_fixed()
  if !CanRunVimInTerminal()
    return
  endif
  set termwinsize=6x40
  let text = []
  for n in range(10)
    call add(text, repeat(n, 50))
  endfor
  call writefile(text, 'Xwinsize')
  let buf = RunVimInTerminal('Xwinsize', {})
  let win = bufwinid(buf)
  call assert_equal([6, 40], term_getsize(buf))
  call assert_equal(6, winheight(win))
  call assert_equal(40, winwidth(win))

  " resizing the window doesn't resize the terminal.
  resize 10
  vertical resize 60
  call assert_equal([6, 40], term_getsize(buf))
  call assert_equal(10, winheight(win))
  call assert_equal(60, winwidth(win))

  call StopVimInTerminal(buf)
  call delete('Xwinsize')

  call assert_fails('set termwinsize=40', 'E474')
  call assert_fails('set termwinsize=10+40', 'E474')
  call assert_fails('set termwinsize=abc', 'E474')

  set termwinsize=
endfunc

func Test_terminal_termwinsize_option_zero()
  set termwinsize=0x0
  let buf = Run_shell_in_terminal({})
  let win = bufwinid(buf)
  call assert_equal([winheight(win), winwidth(win)], term_getsize(buf))
  call Stop_shell_in_terminal(buf)
  call term_wait(buf)
  exe buf . 'bwipe'

  set termwinsize=7x0
  let buf = Run_shell_in_terminal({})
  let win = bufwinid(buf)
  call assert_equal([7, winwidth(win)], term_getsize(buf))
  call Stop_shell_in_terminal(buf)
  call term_wait(buf)
  exe buf . 'bwipe'

  set termwinsize=0x33
  let buf = Run_shell_in_terminal({})
  let win = bufwinid(buf)
  call assert_equal([winheight(win), 33], term_getsize(buf))
  call Stop_shell_in_terminal(buf)
  call term_wait(buf)
  exe buf . 'bwipe'

  set termwinsize=
endfunc

func Test_terminal_termwinsize_mininmum()
  set termwinsize=10*50
  vsplit
  let buf = Run_shell_in_terminal({})
  let win = bufwinid(buf)
  call assert_inrange(10, 1000, winheight(win))
  call assert_inrange(50, 1000, winwidth(win))
  call assert_equal([winheight(win), winwidth(win)], term_getsize(buf))

  resize 15
  vertical resize 60
  redraw
  call assert_equal([15, 60], term_getsize(buf))
  call assert_equal(15, winheight(win))
  call assert_equal(60, winwidth(win))

  resize 7
  vertical resize 30
  redraw
  call assert_equal([10, 50], term_getsize(buf))
  call assert_equal(7, winheight(win))
  call assert_equal(30, winwidth(win))

  call Stop_shell_in_terminal(buf)
  call term_wait(buf)
  exe buf . 'bwipe'

  set termwinsize=0*0
  let buf = Run_shell_in_terminal({})
  let win = bufwinid(buf)
  call assert_equal([winheight(win), winwidth(win)], term_getsize(buf))
  call Stop_shell_in_terminal(buf)
  call term_wait(buf)
  exe buf . 'bwipe'

  set termwinsize=
endfunc

func Test_terminal_termwinkey()
  call assert_equal(1, winnr('$'))
  let thiswin = win_getid()

  let buf = Run_shell_in_terminal({})
  let termwin = bufwinid(buf)
  set termwinkey=<C-L>
  call feedkeys("\<C-L>w", 'tx')
  call assert_equal(thiswin, win_getid())
  call feedkeys("\<C-W>w", 'tx')

  let job = term_getjob(buf)
  call feedkeys("\<C-L>\<C-C>", 'tx')
  call WaitForAssert({-> assert_equal("dead", job_status(job))})
endfunc

func Test_terminal_out_err()
  if !has('unix')
    return
  endif
  call writefile([
	\ '#!/bin/sh',
	\ 'echo "this is standard error" >&2',
	\ 'echo "this is standard out" >&1',
	\ ], 'Xechoerrout.sh')
  call setfperm('Xechoerrout.sh', 'rwxrwx---')

  let outfile = 'Xtermstdout'
  let buf = term_start(['./Xechoerrout.sh'], {'out_io': 'file', 'out_name': outfile})

  call WaitFor({-> !empty(readfile(outfile)) && !empty(term_getline(buf, 1))})
  call assert_equal(['this is standard out'], readfile(outfile))
  call assert_equal('this is standard error', term_getline(buf, 1))

  call WaitForAssert({-> assert_equal('dead', job_status(term_getjob(buf)))})
  exe buf . 'bwipe'
  call delete('Xechoerrout.sh')
  call delete(outfile)
endfunc

func Test_terminwinscroll()
  if !has('unix')
    return
  endif

  " Let the terminal output more than 'termwinscroll' lines, some at the start
  " will be dropped.
  exe 'set termwinscroll=' . &lines
  let buf = term_start('/bin/sh')
  for i in range(1, &lines)
    call feedkeys("echo " . i . "\<CR>", 'xt')
    call WaitForAssert({-> assert_match(string(i), term_getline(buf, term_getcursor(buf)[0] - 1))})
  endfor
  " Go to Terminal-Normal mode to update the buffer.
  call feedkeys("\<C-W>N", 'xt')
  call assert_inrange(&lines, &lines * 110 / 100 + winheight(0), line('$'))

  " Every "echo nr" must only appear once
  let lines = getline(1, line('$'))
  for i in range(&lines - len(lines) / 2 + 2, &lines)
    let filtered = filter(copy(lines), {idx, val -> val =~ 'echo ' . i . '\>'})
    call assert_equal(1, len(filtered), 'for "echo ' . i . '"')
  endfor

  exe buf . 'bwipe!'
endfunc

" Resizing the terminal window caused an ml_get error.
" TODO: This does not reproduce the original problem.
func Test_terminal_resize()
  set statusline=x
  terminal
  call assert_equal(2, winnr('$'))

  " Fill the terminal with text.
  if has('win32')
    call feedkeys("dir\<CR>", 'xt')
  else
    call feedkeys("ls\<CR>", 'xt')
  endif
  " Go to Terminal-Normal mode for a moment.
  call feedkeys("\<C-W>N", 'xt')
  " Open a new window
  call feedkeys("i\<C-W>n", 'xt')
  call assert_equal(3, winnr('$'))
  redraw

  close
  call assert_equal(2, winnr('$'))
  call feedkeys("exit\<CR>", 'xt')
  set statusline&
endfunc

" must be nearly the last, we can't go back from GUI to terminal
func Test_zz1_terminal_in_gui()
  if !CanRunGui()
    return
  endif

  " Ignore the "failed to create input context" error.
  call test_ignore_error('E285:')

  gui -f

  call assert_equal(1, winnr('$'))
  let buf = Run_shell_in_terminal({'term_finish': 'close'})
  call Stop_shell_in_terminal(buf)
  call term_wait(buf)

  " closing window wipes out the terminal buffer a with finished job
  call WaitForAssert({-> assert_equal(1, winnr('$'))})
  call assert_equal("", bufname(buf))

  unlet g:job
endfunc

func Test_zz2_terminal_guioptions_bang()
  if !has('gui_running')
    return
  endif
  set guioptions+=!

  let filename = 'Xtestscript'
  if has('win32')
    let filename .= '.bat'
    let prefix = ''
    let contents = ['@echo off', 'exit %1']
  else
    let filename .= '.sh'
    let prefix = './'
    let contents = ['#!/bin/sh', 'exit $1']
  endif
  call writefile(contents, filename)
  call setfperm(filename, 'rwxrwx---')

  " Check if v:shell_error is equal to the exit status.
  let exitval = 0
  execute printf(':!%s%s %d', prefix, filename, exitval)
  call assert_equal(exitval, v:shell_error)

  let exitval = 9
  execute printf(':!%s%s %d', prefix, filename, exitval)
  call assert_equal(exitval, v:shell_error)

  set guioptions&
  call delete(filename)
endfunc

func Test_terminal_hidden()
  if !has('unix')
    return
  endif
  term ++hidden cat
  let bnr = bufnr('$')
  call assert_equal('terminal', getbufvar(bnr, '&buftype'))
  exe 'sbuf ' . bnr
  call assert_equal('terminal', &buftype)
  call term_sendkeys(bnr, "asdf\<CR>")
  call WaitForAssert({-> assert_match('asdf', term_getline(bnr, 2))})
  call term_sendkeys(bnr, "\<C-D>")
  call WaitForAssert({-> assert_equal('finished', term_getstatus(bnr))})
  bwipe!
endfunc

func Test_terminal_hidden_and_close()
  if !has('unix')
    return
  endif
  call assert_equal(1, winnr('$'))
  term ++hidden ++close ls
  let bnr = bufnr('$')
  call assert_equal('terminal', getbufvar(bnr, '&buftype'))
  call WaitForAssert({-> assert_false(bufexists(bnr))})
  call assert_equal(1, winnr('$'))
endfunc

func Test_terminal_does_not_truncate_last_newlines()
  let contents = [
  \   [ 'One', '', 'X' ],
  \   [ 'Two', '', '' ],
  \   [ 'Three' ] + repeat([''], 30)
  \ ]

  for c in contents
    call writefile(c, 'Xfile')
    if has('win32')
      term cmd /c type Xfile
    else
      term cat Xfile
    endif
    let bnr = bufnr('$')
    call assert_equal('terminal', getbufvar(bnr, '&buftype'))
    call WaitForAssert({-> assert_equal('finished', term_getstatus(bnr))})
    sleep 100m
    call assert_equal(c, getline(1, line('$')))
    quit
  endfor

  call delete('Xfile')
endfunc

func Test_stop_in_terminal()
  " We can't expect this to work on all systems, just test on Linux for now.
  if !has('unix') || system('uname') !~ 'Linux'
    return
  endif
  term /bin/sh
  let bufnr = bufnr('')
  call WaitForAssert({-> assert_equal('running', term_getstatus(bufnr))})
  let lastrow = term_getsize(bufnr)[0]

  call term_sendkeys(bufnr, GetVimCommandClean() . "\r")
  call term_sendkeys(bufnr, ":echo 'ready'\r")
  call WaitForAssert({-> assert_match('ready', Get_terminal_text(bufnr, lastrow))})

  call term_sendkeys(bufnr, ":stop\r")
  " Not sure where "Stopped" shows up, need five lines for Arch.
  call WaitForAssert({-> assert_match('Stopped',
	\ Get_terminal_text(bufnr, 1) . 
	\ Get_terminal_text(bufnr, 2) . 
	\ Get_terminal_text(bufnr, 3) . 
	\ Get_terminal_text(bufnr, 4) . 
	\ Get_terminal_text(bufnr, 5))})

  call term_sendkeys(bufnr, "fg\r")
  call term_sendkeys(bufnr, ":echo 'back again'\r")
  call WaitForAssert({-> assert_match('back again', Get_terminal_text(bufnr, lastrow))})

  call term_sendkeys(bufnr, ":quit\r")
  call term_wait(bufnr)
  call Stop_shell_in_terminal(bufnr)
  exe bufnr . 'bwipe'
endfunc

func Test_terminal_no_job()
  let term = term_start('false', {'term_finish': 'close'})
  call WaitForAssert({-> assert_equal(v:null, term_getjob(term)) })
endfunc

func Test_term_gettitle()
<<<<<<< HEAD
=======
  if !has('title') || empty(&t_ts)
    return
  endif
  " TODO: this fails on Travis
  return

>>>>>>> 6e5ea8d2
  " term_gettitle() returns an empty string for a non-terminal buffer
  " or for a non-existing buffer.
  call assert_equal('', term_gettitle(bufnr('%')))
  call assert_equal('', term_gettitle(bufnr('$') + 1))

<<<<<<< HEAD
  if !has('title') || &title == 0 || empty(&t_ts)
    throw "Skipped: can't get/set title"
  endif

=======
>>>>>>> 6e5ea8d2
  let term = term_start([GetVimProg(), '--clean', '-c', 'set noswapfile'])
  call WaitForAssert({-> assert_equal('[No Name] - VIM', term_gettitle(term)) })

  call term_sendkeys(term, ":e Xfoo\r")
  call WaitForAssert({-> assert_match('Xfoo (.*[/\\]testdir) - VIM', term_gettitle(term)) })

  call term_sendkeys(term, ":set titlestring=foo\r")
  call WaitForAssert({-> assert_equal('foo', term_gettitle(term)) })

  exe term . 'bwipe!'
endfunc<|MERGE_RESOLUTION|>--- conflicted
+++ resolved
@@ -1729,27 +1729,15 @@
 endfunc
 
 func Test_term_gettitle()
-<<<<<<< HEAD
-=======
-  if !has('title') || empty(&t_ts)
-    return
-  endif
-  " TODO: this fails on Travis
-  return
-
->>>>>>> 6e5ea8d2
   " term_gettitle() returns an empty string for a non-terminal buffer
   " or for a non-existing buffer.
   call assert_equal('', term_gettitle(bufnr('%')))
   call assert_equal('', term_gettitle(bufnr('$') + 1))
 
-<<<<<<< HEAD
   if !has('title') || &title == 0 || empty(&t_ts)
     throw "Skipped: can't get/set title"
   endif
 
-=======
->>>>>>> 6e5ea8d2
   let term = term_start([GetVimProg(), '--clean', '-c', 'set noswapfile'])
   call WaitForAssert({-> assert_equal('[No Name] - VIM', term_gettitle(term)) })
 
