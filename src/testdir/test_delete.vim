--- conflicted
+++ resolved
@@ -100,12 +100,10 @@
   call assert_equal(['a', 'b'], readfile('Xdir4/Xfile'))
   call assert_equal(0, delete('Xdir4/Xfile'))
   call assert_equal(0, delete('Xdir4', 'd'))
-<<<<<<< HEAD
 
   bwipe Xdir3/Xfile
   bwipe Xdir3/subdir/Xfile
   bwipe Xdir4/Xfile
-=======
 endfunc
 
 func Test_complicated_name_recursive_delete()
@@ -151,5 +149,4 @@
   call assert_equal(0, delete('Xcomplicated', 'rf'))
   call assert_false(isdirectory('Xcomplicated'))
   call assert_equal(-1, delete('Xcomplicated', 'd'))
->>>>>>> b131e9ee
 endfunc