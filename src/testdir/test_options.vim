--- conflicted
+++ resolved
@@ -143,7 +143,6 @@
   call assert_equal('/usr/share/dict words', eval('&' . a:name))
 
   " Check rejecting weird characters.
-<<<<<<< HEAD
   call assert_fails("set " . a:name . "=/not&there", "E474:")
   call assert_fails("set " . a:name . "=/not>there", "E474:")
   call assert_fails("set " . a:name . "=/not.*there", "E474:")
@@ -332,10 +331,6 @@
   call feedkeys("i\<c-f>", 'x')
   call assert_equal('', &indentexpr)
   bwipe!
-=======
-  call assert_fails("set dictionary=/not&there", "E474:")
-  call assert_fails("set dictionary=/not>there", "E474:")
-  call assert_fails("set dictionary=/not.*there", "E474:")
 endfunc
 
 func Test_thesaurus()
@@ -351,5 +346,4 @@
   call assert_fails("set thesaurus=/not&there", "E474:")
   call assert_fails("set thesaurus=/not>there", "E474:")
   call assert_fails("set thesaurus=/not.*there", "E474:")
->>>>>>> 9e234221
 endfunc