" Tests for popup windows

source check.vim
CheckFeature textprop

source screendump.vim

func Test_simple_popup()
  if !CanRunVimInTerminal()
    throw 'Skipped: cannot make screendumps'
  endif
  let lines =<< trim END
	call setline(1, range(1, 100))
	hi PopupColor1 ctermbg=lightblue
	hi PopupColor2 ctermbg=lightcyan
	hi Comment ctermfg=red
	call prop_type_add('comment', {'highlight': 'Comment'})
	let winid = popup_create('hello there', {'line': 3, 'col': 11, 'minwidth': 20, 'highlight': 'PopupColor1'})
	let winid2 = popup_create(['another one', 'another two', 'another three'], {'line': 3, 'col': 25, 'minwidth': 20})
	call setwinvar(winid2, '&wincolor', 'PopupColor2')
  END
  call writefile(lines, 'XtestPopup')
  let buf = RunVimInTerminal('-S XtestPopup', {'rows': 10})
  call VerifyScreenDump(buf, 'Test_popupwin_01', {})

  " Add a tabpage
  call term_sendkeys(buf, ":tabnew\<CR>")
  call term_sendkeys(buf, ":let popupwin = popup_create(["
	\ .. "{'text': 'other tab'},"
	\ .. "{'text': 'a comment line', 'props': [{"
	\ .. "'col': 3, 'length': 7, 'minwidth': 20, 'type': 'comment'"
	\ .. "}]},"
	\ .. "], {'line': 4, 'col': 9, 'minwidth': 20})\<CR>")
  call VerifyScreenDump(buf, 'Test_popupwin_02', {})

  " switch back to first tabpage
  call term_sendkeys(buf, "gt")
  call VerifyScreenDump(buf, 'Test_popupwin_03', {})

  " close that tabpage
  call term_sendkeys(buf, ":quit!\<CR>")
  call VerifyScreenDump(buf, 'Test_popupwin_04', {})

  " set 'columns' to a small value, size must be recomputed
  call term_sendkeys(buf, ":let cols = &columns\<CR>")
  call term_sendkeys(buf, ":set columns=12\<CR>")
  call VerifyScreenDump(buf, 'Test_popupwin_04a', {})
  call term_sendkeys(buf, ":let &columns = cols\<CR>")

  " resize popup, show empty line at bottom
  call term_sendkeys(buf, ":call popup_move(popupwin, {'minwidth': 15, 'maxwidth': 25, 'minheight': 3, 'maxheight': 5})\<CR>")
  call term_sendkeys(buf, ":redraw\<CR>")
  call VerifyScreenDump(buf, 'Test_popupwin_05', {})

  " show not fitting line at bottom
  call term_sendkeys(buf, ":call setbufline(winbufnr(popupwin), 3, 'this line will not fit here')\<CR>")
  call term_sendkeys(buf, ":redraw\<CR>")
  call VerifyScreenDump(buf, 'Test_popupwin_06', {})

  " move popup over ruler
  call term_sendkeys(buf, ":set cmdheight=2\<CR>")
  call term_sendkeys(buf, ":call popup_move(popupwin, {'line': 7, 'col': 55})\<CR>")
  call VerifyScreenDump(buf, 'Test_popupwin_07', {})

  " clear all popups after moving the cursor a bit, so that ruler is updated
  call term_sendkeys(buf, "axxx\<Esc>")
  call term_wait(buf)
  call term_sendkeys(buf, "0")
  call term_wait(buf)
  call term_sendkeys(buf, ":call popup_clear()\<CR>")
  call VerifyScreenDump(buf, 'Test_popupwin_08', {})

  " clean up
  call StopVimInTerminal(buf)
  call delete('XtestPopup')
endfunc

func Test_popup_with_border_and_padding()
  if !CanRunVimInTerminal()
    throw 'Skipped: cannot make screendumps'
  endif

  for iter in range(0, 1)
    let lines =<< trim END
	  call setline(1, range(1, 100))
	  call popup_create('hello border', {'line': 2, 'col': 3, 'border': []})
	  call popup_create('hello padding', {'line': 2, 'col': 23, 'padding': []})
	  call popup_create('hello both', {'line': 2, 'col': 43, 'border': [], 'padding': []})
	  call popup_create('border TL', {'line': 6, 'col': 3, 'border': [1, 0, 0, 4]})
	  call popup_create('paddings', {'line': 6, 'col': 23, 'padding': [1, 3, 2, 4]})
	  call popup_create('wrapped longer text', {'line': 8, 'col': 55, 'padding': [0, 3, 0, 3], 'border': [0, 1, 0, 1]})
	  call popup_create('right aligned text', {'line': 11, 'col': 56, 'wrap': 0, 'padding': [0, 3, 0, 3], 'border': [0, 1, 0, 1]})
    END
    call insert(lines, iter == 1 ? '' : 'set enc=latin1')
    call writefile(lines, 'XtestPopupBorder')
    let buf = RunVimInTerminal('-S XtestPopupBorder', {'rows': 15})
    call VerifyScreenDump(buf, 'Test_popupwin_2' .. iter, {})

    call StopVimInTerminal(buf)
    call delete('XtestPopupBorder')
  endfor

  let lines =<< trim END
	call setline(1, range(1, 100))
	hi BlueColor ctermbg=lightblue
	hi TopColor ctermbg=253
	hi RightColor ctermbg=245
	hi BottomColor ctermbg=240
	hi LeftColor ctermbg=248
	call popup_create('hello border', {'line': 2, 'col': 3, 'border': [], 'borderhighlight': ['BlueColor']})
	call popup_create(['hello border', 'and more'], {'line': 2, 'col': 23, 'border': [], 'borderhighlight': ['TopColor', 'RightColor', 'BottomColor', 'LeftColor']})
	call popup_create(['hello border', 'lines only'], {'line': 2, 'col': 43, 'border': [], 'borderhighlight': ['BlueColor'], 'borderchars': ['x']})
	call popup_create(['hello border', 'with corners'], {'line': 2, 'col': 60, 'border': [], 'borderhighlight': ['BlueColor'], 'borderchars': ['x', '#']})
	let winid = popup_create(['hello border', 'with numbers'], {'line': 6, 'col': 3, 'border': [], 'borderhighlight': ['BlueColor'], 'borderchars': ['0', '1', '2', '3', '4', '5', '6', '7']})
	call popup_create(['hello border', 'just blanks'], {'line': 7, 'col': 23, 'border': [], 'borderhighlight': ['BlueColor'], 'borderchars': [' ']})
	func MultiByte()
	  call popup_create(['hello'], {'line': 8, 'col': 43, 'border': [], 'borderchars': ['─', '│', '─', '│', '┌', '┐', '┘', '└']})
	endfunc
  END
  call writefile(lines, 'XtestPopupBorder')
  let buf = RunVimInTerminal('-S XtestPopupBorder', {'rows': 12})
  call VerifyScreenDump(buf, 'Test_popupwin_22', {})

  " check that changing borderchars triggers a redraw
  call term_sendkeys(buf, ":call popup_setoptions(winid, {'borderchars': ['a', 'b', 'c', 'd', 'e', 'f', 'g', 'h']})\<CR>")
  call VerifyScreenDump(buf, 'Test_popupwin_23', {})

  " check multi-byte border only with 'ambiwidth' single
  if &ambiwidth == 'single'
    call term_sendkeys(buf, ":call MultiByte()\<CR>")
    call VerifyScreenDump(buf, 'Test_popupwin_24', {})
  endif

  call StopVimInTerminal(buf)
  call delete('XtestPopupBorder')

  let with_border_or_padding = {
	\ 'line': 2,
	\ 'core_line': 3,
	\ 'col': 3,
	\ 'core_col': 4,
	\ 'width': 14,
	\ 'core_width': 12,
	\ 'height': 3,
	\ 'core_height': 1,
	\ 'firstline': 1,
	\ 'scrollbar': 0,
	\ 'visible': 1}
  let winid = popup_create('hello border', {'line': 2, 'col': 3, 'border': []})",
  call assert_equal(with_border_or_padding, popup_getpos(winid))
  let options = popup_getoptions(winid)
  call assert_equal([], options.border)
  call assert_false(has_key(options, "padding"))

  let winid = popup_create('hello padding', {'line': 2, 'col': 3, 'padding': []})
  let with_border_or_padding.width = 15
  let with_border_or_padding.core_width = 13
  call assert_equal(with_border_or_padding, popup_getpos(winid))
  let options = popup_getoptions(winid)
  call assert_false(has_key(options, "border"))
  call assert_equal([], options.padding)

  call popup_setoptions(winid, {
	\ 'padding': [1, 2, 3, 4],
	\ 'border': [4, 0, 7, 8],
	\ 'borderhighlight': ['Top', 'Right', 'Bottom', 'Left'],
	\ 'borderchars': ['1', '^', '2', '>', '3', 'v', '4', '<'],
	\ })
  let options = popup_getoptions(winid)
  call assert_equal([1, 0, 1, 1], options.border)
  call assert_equal([1, 2, 3, 4], options.padding)
  call assert_equal(['Top', 'Right', 'Bottom', 'Left'], options.borderhighlight)
  call assert_equal(['1', '^', '2', '>', '3', 'v', '4', '<'], options.borderchars)

  let winid = popup_create('hello both', {'line': 3, 'col': 8, 'border': [], 'padding': []})
  call assert_equal({
	\ 'line': 3,
	\ 'core_line': 5,
	\ 'col': 8,
	\ 'core_col': 10,
	\ 'width': 14,
	\ 'core_width': 10,
	\ 'height': 5,
	\ 'scrollbar': 0,
	\ 'core_height': 1,
	\ 'firstline': 1,
	\ 'visible': 1}, popup_getpos(winid))

  call popup_clear()
endfunc

func Test_popup_with_syntax_win_execute()
  if !CanRunVimInTerminal()
    throw 'Skipped: cannot make screendumps'
  endif
  let lines =<< trim END
	call setline(1, range(1, 100))
	hi PopupColor ctermbg=lightblue
	let winid = popup_create([
	    \ '#include <stdio.h>',
	    \ 'int main(void)',
	    \ '{',
	    \ '    printf(123);',
	    \ '}',
	    \], {'line': 3, 'col': 25, 'highlight': 'PopupColor'})
	call win_execute(winid, 'set syntax=cpp')
  END
  call writefile(lines, 'XtestPopup')
  let buf = RunVimInTerminal('-S XtestPopup', {'rows': 10})
  call VerifyScreenDump(buf, 'Test_popupwin_10', {})

  " clean up
  call StopVimInTerminal(buf)
  call delete('XtestPopup')
endfunc

func Test_popup_with_syntax_setbufvar()
  if !CanRunVimInTerminal()
    throw 'Skipped: cannot make screendumps'
  endif
  let lines =<< trim END
	call setline(1, range(1, 100))
	hi PopupColor ctermbg=lightgrey
	let winid = popup_create([
	    \ '#include <stdio.h>',
	    \ 'int main(void)',
	    \ '{',
	    \ "\tprintf(567);",
	    \ '}',
	    \], {'line': 3, 'col': 21, 'highlight': 'PopupColor'})
	call setbufvar(winbufnr(winid), '&syntax', 'cpp')
  END
  call writefile(lines, 'XtestPopup')
  let buf = RunVimInTerminal('-S XtestPopup', {'rows': 10})
  call VerifyScreenDump(buf, 'Test_popupwin_11', {})

  " clean up
  call StopVimInTerminal(buf)
  call delete('XtestPopup')
endfunc

func Test_popup_with_matches()
  if !CanRunVimInTerminal()
    throw 'Skipped: cannot make screendumps'
  endif
  let lines =<< trim END
	call setline(1, ['111 222 333', '444 555 666'])
	let winid = popup_create([
	    \ '111 222 333',
	    \ '444 555 666',
	    \], {'line': 3, 'col': 10, 'border': []})
	set hlsearch
	/666
	call matchadd('ErrorMsg', '111')
	call matchadd('ErrorMsg', '444')
	call win_execute(winid, "call matchadd('ErrorMsg', '111')")
	call win_execute(winid, "call matchadd('ErrorMsg', '555')")
  END
  call writefile(lines, 'XtestPopupMatches')
  let buf = RunVimInTerminal('-S XtestPopupMatches', {'rows': 10})
  call VerifyScreenDump(buf, 'Test_popupwin_matches', {})

  " clean up
  call StopVimInTerminal(buf)
  call delete('XtestPopupMatches')
endfunc

func Test_popup_all_corners()
  if !CanRunVimInTerminal()
    throw 'Skipped: cannot make screendumps'
  endif
  let lines =<< trim END
	call setline(1, repeat([repeat('-', 60)], 15))
	set so=0
	normal 2G3|r#
	let winid1 = popup_create(['first', 'second'], {
	      \ 'line': 'cursor+1',
	      \ 'col': 'cursor',
	      \ 'pos': 'topleft',
	      \ 'border': [],
	      \ 'padding': [],
	      \ })
	normal 25|r@
	let winid1 = popup_create(['First', 'SeconD'], {
	      \ 'line': 'cursor+1',
	      \ 'col': 'cursor',
	      \ 'pos': 'topright',
	      \ 'border': [],
	      \ 'padding': [],
	      \ })
	normal 9G29|r%
	let winid1 = popup_create(['fiRSt', 'seCOnd'], {
	      \ 'line': 'cursor-1',
	      \ 'col': 'cursor',
	      \ 'pos': 'botleft',
	      \ 'border': [],
	      \ 'padding': [],
	      \ })
	normal 51|r&
	let winid1 = popup_create(['FIrsT', 'SEcoND'], {
	      \ 'line': 'cursor-1',
	      \ 'col': 'cursor',
	      \ 'pos': 'botright',
	      \ 'border': [],
	      \ 'padding': [],
	      \ })
  END
  call writefile(lines, 'XtestPopupCorners')
  let buf = RunVimInTerminal('-S XtestPopupCorners', {'rows': 12})
  call VerifyScreenDump(buf, 'Test_popupwin_corners', {})

  " clean up
  call StopVimInTerminal(buf)
  call delete('XtestPopupCorners')
endfunc

func Test_popup_firstline()
  if !CanRunVimInTerminal()
    throw 'Skipped: cannot make screendumps'
  endif
  let lines =<< trim END
	call setline(1, range(1, 20))
	call popup_create(['1111', '222222', '33333', '44', '5', '666666', '77777', '888', '9999999999999999'], {
	      \ 'maxheight': 4,
	      \ 'firstline': 3,
	      \ })
  END
  call writefile(lines, 'XtestPopupFirstline')
  let buf = RunVimInTerminal('-S XtestPopupFirstline', {'rows': 10})
  call VerifyScreenDump(buf, 'Test_popupwin_firstline', {})

  " clean up
  call StopVimInTerminal(buf)
  call delete('XtestPopupFirstline')

  let winid = popup_create(['1111', '222222', '33333', '44444'], {
	\ 'maxheight': 2,
	\ 'firstline': 3,
	\ })
  call assert_equal(3, popup_getoptions(winid).firstline)
  call popup_setoptions(winid, {'firstline': 1})
  call assert_equal(1, popup_getoptions(winid).firstline)

  call popup_close(winid)
endfunc

func Test_popup_drag()
  if !CanRunVimInTerminal()
    throw 'Skipped: cannot make screendumps'
  endif
  " create a popup that covers the command line
  let lines =<< trim END
	call setline(1, range(1, 20))
	let winid = popup_create(['1111', '222222', '33333'], {
	      \ 'drag': 1,
	      \ 'border': [],
	      \ 'line': &lines - 4,
	      \ })
	func Dragit()
	  call feedkeys("\<F3>\<LeftMouse>\<F4>\<LeftDrag>\<LeftRelease>", "xt")
	endfunc
	map <silent> <F3> :call test_setmouse(&lines - 4, &columns / 2)<CR>
	map <silent> <F4> :call test_setmouse(&lines - 8, &columns / 2)<CR>
  END
  call writefile(lines, 'XtestPopupDrag')
  let buf = RunVimInTerminal('-S XtestPopupDrag', {'rows': 10})
  call VerifyScreenDump(buf, 'Test_popupwin_drag_01', {})

  call term_sendkeys(buf, ":call Dragit()\<CR>")
  call VerifyScreenDump(buf, 'Test_popupwin_drag_02', {})

  " clean up
  call StopVimInTerminal(buf)
  call delete('XtestPopupDrag')
endfunc

func Test_popup_close_with_mouse()
  if !CanRunVimInTerminal()
    throw 'Skipped: cannot make screendumps'
  endif
  let lines =<< trim END
	call setline(1, range(1, 20))
	" With border, can click on X
	let winid = popup_create('foobar', {
	      \ 'close': 'button',
	      \ 'border': [],
	      \ 'line': 1,
	      \ 'col': 1,
	      \ })
	func CloseMsg(id, result)
	  echomsg 'Popup closed with ' .. a:result
	endfunc
	let winid = popup_create('notification', {
	      \ 'close': 'click',
	      \ 'line': 3,
	      \ 'col': 15,
	      \ 'callback': 'CloseMsg',
	      \ })
	let winid = popup_create('no border here', {
	      \ 'close': 'button',
	      \ 'line': 5,
	      \ 'col': 3,
	      \ })
	let winid = popup_create('only padding', {
	      \ 'close': 'button',
	      \ 'padding': [],
	      \ 'line': 5,
	      \ 'col': 23,
	      \ })
	func CloseWithX()
	  call feedkeys("\<F3>\<LeftMouse>\<LeftRelease>", "xt")
	endfunc
	map <silent> <F3> :call test_setmouse(1, len('foobar') + 2)<CR>
	func CloseWithClick()
	  call feedkeys("\<F4>\<LeftMouse>\<LeftRelease>", "xt")
	endfunc
	map <silent> <F4> :call test_setmouse(3, 17)<CR>
  END
  call writefile(lines, 'XtestPopupClose')
  let buf = RunVimInTerminal('-S XtestPopupClose', {'rows': 10})
  call VerifyScreenDump(buf, 'Test_popupwin_close_01', {})

  call term_sendkeys(buf, ":call CloseWithX()\<CR>")
  call VerifyScreenDump(buf, 'Test_popupwin_close_02', {})

  call term_sendkeys(buf, ":call CloseWithClick()\<CR>")
  call VerifyScreenDump(buf, 'Test_popupwin_close_03', {})

  " clean up
  call StopVimInTerminal(buf)
  call delete('XtestPopupClose')
endfunction

func Test_popup_with_mask()
  if !CanRunVimInTerminal()
    throw 'Skipped: cannot make screendumps'
  endif
  let lines =<< trim END
	call setline(1, repeat([join(range(1, 42), '')], 13))
	hi PopupColor ctermbg=lightgrey
	let winid = popup_create([
	    \ 'some text',
	    \ 'another line',
	    \], {
	    \ 'line': 1,
	    \ 'col': 10,
	    \ 'wrap': 0,
	    \ 'fixed': 1,
	    \ 'zindex': 90,
	    \ 'padding': [],
	    \ 'highlight': 'PopupColor',
	    \ 'mask': [[1,1,1,1], [-5,-1,4,4], [7,9,2,3], [2,4,3,3]]})
	call popup_create([
	    \ 'xxxxxxxxx',
	    \ 'yyyyyyyyy',
	    \], {
	    \ 'line': 3,
	    \ 'col': 18,
	    \ 'zindex': 20})
	let winidb = popup_create([
	    \ 'just one line',
	    \], {
	    \ 'line': 7,
	    \ 'col': 10,
	    \ 'wrap': 0,
	    \ 'fixed': 1,
	    \ 'close': 'button',
	    \ 'zindex': 90,
	    \ 'padding': [],
	    \ 'border': [],
	    \ 'mask': [[1,2,1,1], [-5,-1,4,4], [7,9,2,3], [3,5,5,5],[-7,-4,5,5]]})
  END
  call writefile(lines, 'XtestPopupMask')
  let buf = RunVimInTerminal('-S XtestPopupMask', {'rows': 13})
  call VerifyScreenDump(buf, 'Test_popupwin_mask_1', {})

  call term_sendkeys(buf, ":call popup_move(winid, {'col': 11, 'line': 2})\<CR>")
  call term_sendkeys(buf, ":call popup_move(winidb, {'col': 12})\<CR>")
  call VerifyScreenDump(buf, 'Test_popupwin_mask_2', {})

  call term_sendkeys(buf, ":call popup_move(winid, {'col': 65, 'line': 2})\<CR>")
  call term_sendkeys(buf, ":call popup_move(winidb, {'col': 63})\<CR>")
  call VerifyScreenDump(buf, 'Test_popupwin_mask_3', {})

  call term_sendkeys(buf, ":call popup_move(winid, {'pos': 'topright', 'col': 12, 'line': 2})\<CR>")
  call term_sendkeys(buf, ":call popup_move(winidb, {'pos': 'topright', 'col': 12})\<CR>")
  call VerifyScreenDump(buf, 'Test_popupwin_mask_4', {})

  call term_sendkeys(buf, ":call popup_move(winid, {'pos': 'topright', 'col': 12, 'line': 11})\<CR>")
  call term_sendkeys(buf, ":call popup_move(winidb, {'pos': 'topleft', 'col': 42, 'line': 11})\<CR>")
  call VerifyScreenDump(buf, 'Test_popupwin_mask_5', {})

  " clean up
  call StopVimInTerminal(buf)
  call delete('XtestPopupMask')
endfunc

func Test_popup_select()
  if !CanRunVimInTerminal()
    throw 'Skipped: cannot make screendumps'
  endif
  if !has('clipboard')
    throw 'Skipped: clipboard feature missing'
  endif
  " create a popup with some text to be selected
  let lines =<< trim END
    set clipboard=autoselect
    call setline(1, range(1, 20))
    let winid = popup_create(['the word', 'some more', 'several words here'], {
	  \ 'drag': 1,
	  \ 'border': [],
	  \ 'line': 3,
	  \ 'col': 10,
	  \ })
    func Select1()
      call feedkeys("\<F3>\<LeftMouse>\<F4>\<LeftDrag>\<LeftRelease>", "xt")
    endfunc
    map <silent> <F3> :call test_setmouse(4, 15)<CR>
    map <silent> <F4> :call test_setmouse(6, 23)<CR>
  END
  call writefile(lines, 'XtestPopupSelect')
  let buf = RunVimInTerminal('-S XtestPopupSelect', {'rows': 10})
  call term_sendkeys(buf, ":call Select1()\<CR>")
  call VerifyScreenDump(buf, 'Test_popupwin_select_01', {})

  call term_sendkeys(buf, ":call popup_close(winid)\<CR>")
  call term_sendkeys(buf, "\"*p")
  " clean the command line, sometimes it still shows a command
  call term_sendkeys(buf, ":\<esc>")

  call VerifyScreenDump(buf, 'Test_popupwin_select_02', {})

  " clean up
  call StopVimInTerminal(buf)
  call delete('XtestPopupSelect')
endfunc

func Test_popup_in_tab()
  " default popup is local to tab, not visible when in other tab
  let winid = popup_create("text", {})
  let bufnr = winbufnr(winid)
  call assert_equal(1, popup_getpos(winid).visible)
  call assert_equal(0, popup_getoptions(winid).tabpage)
  tabnew
  call assert_equal(0, popup_getpos(winid).visible)
  call assert_equal(1, popup_getoptions(winid).tabpage)
  quit
  call assert_equal(1, popup_getpos(winid).visible)

  call assert_equal(1, bufexists(bufnr))
  call popup_clear()
  " buffer is gone now
  call assert_equal(0, bufexists(bufnr))

  " global popup is visible in any tab
  let winid = popup_create("text", {'tabpage': -1})
  call assert_equal(1, popup_getpos(winid).visible)
  call assert_equal(-1, popup_getoptions(winid).tabpage)
  tabnew
  call assert_equal(1, popup_getpos(winid).visible)
  call assert_equal(-1, popup_getoptions(winid).tabpage)
  quit
  call assert_equal(1, popup_getpos(winid).visible)
  call popup_clear()

  " create popup in other tab
  tabnew
  let winid = popup_create("text", {'tabpage': 1})
  call assert_equal(0, popup_getpos(winid).visible)
  call assert_equal(1, popup_getoptions(winid).tabpage)
  quit
  call assert_equal(1, popup_getpos(winid).visible)
  call assert_equal(0, popup_getoptions(winid).tabpage)
  call popup_clear()
endfunc

func Test_popup_valid_arguments()
  " Zero value is like the property wasn't there
  let winid = popup_create("text", {"col": 0})
  let pos = popup_getpos(winid)
  call assert_inrange(&columns / 2 - 1, &columns / 2 + 1, pos.col)
  call popup_clear()

  " using cursor column has minimum value of 1
  let winid = popup_create("text", {"col": 'cursor-100'})
  let pos = popup_getpos(winid)
  call assert_equal(1, pos.col)
  call popup_clear()

  " center
  let winid = popup_create("text", {"pos": 'center'})
  let pos = popup_getpos(winid)
  let around = (&columns - pos.width) / 2
  call assert_inrange(around - 1, around + 1, pos.col)
  let around = (&lines - pos.height) / 2
  call assert_inrange(around - 1, around + 1, pos.line)
  call popup_clear()
endfunc

func Test_popup_invalid_arguments()
  call assert_fails('call popup_create(666, {})', 'E86:')
  call popup_clear()
  call assert_fails('call popup_create("text", "none")', 'E715:')
  call popup_clear()

  call assert_fails('call popup_create("text", {"col": "xxx"})', 'E475:')
  call popup_clear()
  call assert_fails('call popup_create("text", {"col": "cursor8"})', 'E15:')
  call popup_clear()
  call assert_fails('call popup_create("text", {"col": "cursor+x"})', 'E15:')
  call popup_clear()
  call assert_fails('call popup_create("text", {"col": "cursor+8x"})', 'E15:')
  call popup_clear()

  call assert_fails('call popup_create("text", {"line": "xxx"})', 'E475:')
  call popup_clear()
  call assert_fails('call popup_create("text", {"line": "cursor8"})', 'E15:')
  call popup_clear()
  call assert_fails('call popup_create("text", {"line": "cursor+x"})', 'E15:')
  call popup_clear()
  call assert_fails('call popup_create("text", {"line": "cursor+8x"})', 'E15:')
  call popup_clear()

  call assert_fails('call popup_create("text", {"pos": "there"})', 'E475:')
  call popup_clear()
  call assert_fails('call popup_create("text", {"padding": "none"})', 'E714:')
  call popup_clear()
  call assert_fails('call popup_create("text", {"border": "none"})', 'E714:')
  call popup_clear()
  call assert_fails('call popup_create("text", {"borderhighlight": "none"})', 'E714:')
  call popup_clear()
  call assert_fails('call popup_create("text", {"borderchars": "none"})', 'E714:')
  call popup_clear()

  call assert_fails('call popup_create([{"text": "text"}, 666], {})', 'E715:')
  call popup_clear()
  call assert_fails('call popup_create([{"text": "text", "props": "none"}], {})', 'E714:')
  call popup_clear()
  call assert_fails('call popup_create([{"text": "text", "props": ["none"]}], {})', 'E715:')
  call popup_clear()
endfunc

func Test_win_execute_closing_curwin()
  split
  let winid = popup_create('some text', {})
  call assert_fails('call win_execute(winid, winnr() .. "close")', 'E994')
  call popup_clear()
endfunc

func Test_win_execute_not_allowed()
  let winid = popup_create('some text', {})
  call assert_fails('call win_execute(winid, "split")', 'E994:')
  call assert_fails('call win_execute(winid, "vsplit")', 'E994:')
  call assert_fails('call win_execute(winid, "close")', 'E994:')
  call assert_fails('call win_execute(winid, "bdelete")', 'E994:')
  call assert_fails('call win_execute(winid, "bwipe!")', 'E994:')
  call assert_fails('call win_execute(winid, "tabnew")', 'E994:')
  call assert_fails('call win_execute(winid, "tabnext")', 'E994:')
  call assert_fails('call win_execute(winid, "next")', 'E994:')
  call assert_fails('call win_execute(winid, "rewind")', 'E994:')
  call assert_fails('call win_execute(winid, "buf")', 'E994:')
  call assert_fails('call win_execute(winid, "edit")', 'E994:')
  call assert_fails('call win_execute(winid, "enew")', 'E994:')
  call assert_fails('call win_execute(winid, "wincmd x")', 'E994:')
  call assert_fails('call win_execute(winid, "wincmd w")', 'E994:')
  call assert_fails('call win_execute(winid, "wincmd t")', 'E994:')
  call assert_fails('call win_execute(winid, "wincmd b")', 'E994:')
  call popup_clear()
endfunc

func Test_popup_with_wrap()
  if !CanRunVimInTerminal()
    throw 'Skipped: cannot make screendumps'
  endif
  let lines =<< trim END
	 call setline(1, range(1, 100))
	 let winid = popup_create(
	   \ 'a long line that wont fit',
	   \ {'line': 3, 'col': 20, 'maxwidth': 10, 'wrap': 1})
  END
  call writefile(lines, 'XtestPopup')
  let buf = RunVimInTerminal('-S XtestPopup', {'rows': 10})
  call VerifyScreenDump(buf, 'Test_popupwin_wrap', {})

  " clean up
  call StopVimInTerminal(buf)
  call delete('XtestPopup')
endfunc

func Test_popup_without_wrap()
  if !CanRunVimInTerminal()
    throw 'Skipped: cannot make screendumps'
  endif
  let lines =<< trim END
	 call setline(1, range(1, 100))
	 let winid = popup_create(
	   \ 'a long line that wont fit',
	   \ {'line': 3, 'col': 20, 'maxwidth': 10, 'wrap': 0})
  END
  call writefile(lines, 'XtestPopup')
  let buf = RunVimInTerminal('-S XtestPopup', {'rows': 10})
  call VerifyScreenDump(buf, 'Test_popupwin_nowrap', {})

  " clean up
  call StopVimInTerminal(buf)
  call delete('XtestPopup')
endfunc

func Test_popup_time()
  if !has('timers')
    throw 'Skipped: timer feature not supported'
  endif
  topleft vnew
  call setline(1, 'hello')

  let winid = popup_create('world', {
	\ 'line': 1,
	\ 'col': 1,
	\ 'minwidth': 20,
	\ 'time': 500,
	\})
  redraw
  let line = join(map(range(1, 5), 'screenstring(1, v:val)'), '')
  call assert_equal('world', line)

  call assert_equal(winid, popup_locate(1, 1))
  call assert_equal(winid, popup_locate(1, 20))
  call assert_equal(0, popup_locate(1, 21))
  call assert_equal(0, popup_locate(2, 1))

  sleep 700m
  redraw
  let line = join(map(range(1, 5), 'screenstring(1, v:val)'), '')
  call assert_equal('hello', line)

  call popup_create('on the command line', {
	\ 'line': &lines,
	\ 'col': 10,
	\ 'minwidth': 20,
	\ 'time': 500,
	\})
  redraw
  let line = join(map(range(1, 30), 'screenstring(&lines, v:val)'), '')
  call assert_match('.*on the command line.*', line)

  sleep 700m
  redraw
  let line = join(map(range(1, 30), 'screenstring(&lines, v:val)'), '')
  call assert_notmatch('.*on the command line.*', line)

  bwipe!
endfunc

func Test_popup_hide()
  topleft vnew
  call setline(1, 'hello')

  let winid = popup_create('world', {
	\ 'line': 1,
	\ 'col': 1,
	\ 'minwidth': 20,
	\})
  redraw
  let line = join(map(range(1, 5), 'screenstring(1, v:val)'), '')
  call assert_equal('world', line)
  call assert_equal(1, popup_getpos(winid).visible)
  " buffer is still listed and active
  call assert_match(winbufnr(winid) .. 'u a.*\[Popup\]', execute('ls u'))

  call popup_hide(winid)
  redraw
  let line = join(map(range(1, 5), 'screenstring(1, v:val)'), '')
  call assert_equal('hello', line)
  call assert_equal(0, popup_getpos(winid).visible)
  " buffer is still listed but hidden
  call assert_match(winbufnr(winid) .. 'u h.*\[Popup\]', execute('ls u'))

  call popup_show(winid)
  redraw
  let line = join(map(range(1, 5), 'screenstring(1, v:val)'), '')
  call assert_equal('world', line)
  call assert_equal(1, popup_getpos(winid).visible)


  call popup_close(winid)
  redraw
  let line = join(map(range(1, 5), 'screenstring(1, v:val)'), '')
  call assert_equal('hello', line)

  " error is given for existing non-popup window
  call assert_fails('call popup_hide(win_getid())', 'E993:')

  " no error non-existing window
  call popup_hide(1234234)
  call popup_show(41234234)

  bwipe!
endfunc

func Test_popup_move()
  topleft vnew
  call setline(1, 'hello')

  let winid = popup_create('world', {
	\ 'line': 1,
	\ 'col': 1,
	\ 'minwidth': 20,
	\})
  redraw
  let line = join(map(range(1, 6), 'screenstring(1, v:val)'), '')
  call assert_equal('world ', line)

  call popup_move(winid, {'line': 2, 'col': 2})
  redraw
  let line = join(map(range(1, 6), 'screenstring(1, v:val)'), '')
  call assert_equal('hello ', line)
  let line = join(map(range(1, 6), 'screenstring(2, v:val)'), '')
  call assert_equal('~world', line)

  call popup_move(winid, {'line': 1})
  redraw
  let line = join(map(range(1, 6), 'screenstring(1, v:val)'), '')
  call assert_equal('hworld', line)

  call popup_close(winid)

  bwipe!
endfunc

func Test_popup_getpos()
  let winid = popup_create('hello', {
    \ 'line': 2,
    \ 'col': 3,
    \ 'minwidth': 10,
    \ 'minheight': 11,
    \})
  redraw
  let res = popup_getpos(winid)
  call assert_equal(2, res.line)
  call assert_equal(3, res.col)
  call assert_equal(10, res.width)
  call assert_equal(11, res.height)
  call assert_equal(1, res.visible)

  call popup_close(winid)
endfunc

func Test_popup_width_longest()
  let tests = [
	\ [['hello', 'this', 'window', 'displays', 'all of its text'], 15],
	\ [['hello', 'this', 'window', 'all of its text', 'displays'], 15],
	\ [['hello', 'this', 'all of its text', 'window', 'displays'], 15],
	\ [['hello', 'all of its text', 'this', 'window', 'displays'], 15],
	\ [['all of its text', 'hello', 'this', 'window', 'displays'], 15],
	\ ]

  for test in tests
    let winid = popup_create(test[0], {'line': 2, 'col': 3})
    redraw
    let position = popup_getpos(winid)
    call assert_equal(test[1], position.width)
    call popup_close(winid)
  endfor
endfunc

func Test_popup_wraps()
  let tests = [
	\ ['nowrap', 6, 1],
	\ ['a line that wraps once', 12, 2],
	\ ['a line that wraps two times', 12, 3],
	\ ]
  for test in tests
    let winid = popup_create(test[0],
	  \ {'line': 2, 'col': 3, 'maxwidth': 12})
    redraw
    let position = popup_getpos(winid)
    call assert_equal(test[1], position.width)
    call assert_equal(test[2], position.height)

    call popup_close(winid)
    call assert_equal({}, popup_getpos(winid))
  endfor
endfunc

func Test_popup_getoptions()
  let winid = popup_create('hello', {
    \ 'line': 2,
    \ 'col': 3,
    \ 'minwidth': 10,
    \ 'minheight': 11,
    \ 'maxwidth': 20,
    \ 'maxheight': 21,
    \ 'zindex': 100,
    \ 'time': 5000,
    \ 'fixed': 1
    \})
  redraw
  let res = popup_getoptions(winid)
  call assert_equal(2, res.line)
  call assert_equal(3, res.col)
  call assert_equal(10, res.minwidth)
  call assert_equal(11, res.minheight)
  call assert_equal(20, res.maxwidth)
  call assert_equal(21, res.maxheight)
  call assert_equal(100, res.zindex)
  call assert_equal(1, res.fixed)
  if has('timers')
    call assert_equal(5000, res.time)
  endif
  call popup_close(winid)

  let winid = popup_create('hello', {})
  redraw
  let res = popup_getoptions(winid)
  call assert_equal(0, res.line)
  call assert_equal(0, res.col)
  call assert_equal(0, res.minwidth)
  call assert_equal(0, res.minheight)
  call assert_equal(0, res.maxwidth)
  call assert_equal(0, res.maxheight)
  call assert_equal(50, res.zindex)
  call assert_equal(0, res.fixed)
  if has('timers')
    call assert_equal(0, res.time)
  endif
  call popup_close(winid)
  call assert_equal({}, popup_getoptions(winid))
endfunc

func Test_popup_option_values()
  new
  " window-local
  setlocal number
  setlocal nowrap
  " buffer-local
  setlocal omnifunc=Something
  " global/buffer-local
  setlocal path=/there
  " global/window-local
  setlocal scrolloff=9

  let winid = popup_create('hello', {})
  call assert_equal(0, getwinvar(winid, '&number'))
  call assert_equal(1, getwinvar(winid, '&wrap'))
  call assert_equal('', getwinvar(winid, '&omnifunc'))
  call assert_equal(&g:path, getwinvar(winid, '&path'))
  call assert_equal(&g:scrolloff, getwinvar(winid, '&scrolloff'))

  call popup_close(winid)
  bwipe
endfunc

func Test_popup_atcursor()
  topleft vnew
  call setline(1, [
  \  'xxxxxxxxxxxxxxxxx',
  \  'xxxxxxxxxxxxxxxxx',
  \  'xxxxxxxxxxxxxxxxx',
  \])

  call cursor(2, 2)
  redraw
  let winid = popup_atcursor('vim', {})
  redraw
  let line = join(map(range(1, 17), 'screenstring(1, v:val)'), '')
  call assert_equal('xvimxxxxxxxxxxxxx', line)
  call popup_close(winid)

  call cursor(3, 4)
  redraw
  let winid = popup_atcursor('vim', {})
  redraw
  let line = join(map(range(1, 17), 'screenstring(2, v:val)'), '')
  call assert_equal('xxxvimxxxxxxxxxxx', line)
  call popup_close(winid)

  call cursor(1, 1)
  redraw
  let winid = popup_create('vim', {
  \ 'line': 'cursor+2',
  \ 'col': 'cursor+1',
  \})
  redraw
  let line = join(map(range(1, 17), 'screenstring(3, v:val)'), '')
  call assert_equal('xvimxxxxxxxxxxxxx', line)
  call popup_close(winid)

  call cursor(3, 3)
  redraw
  let winid = popup_create('vim', {
  \ 'line': 'cursor-2',
  \ 'col': 'cursor-1',
  \})
  redraw
  let line = join(map(range(1, 17), 'screenstring(1, v:val)'), '')
  call assert_equal('xvimxxxxxxxxxxxxx', line)
  call popup_close(winid)

  " just enough room above
  call cursor(3, 3)
  redraw
  let winid = popup_atcursor(['vim', 'is great'], {})
  redraw
  let pos = popup_getpos(winid)
  call assert_equal(1, pos.line)
  call popup_close(winid)

  " not enough room above, popup goes below the cursor
  call cursor(3, 3)
  redraw
  let winid = popup_atcursor(['vim', 'is', 'great'], {})
  redraw
  let pos = popup_getpos(winid)
  call assert_equal(4, pos.line)
  call popup_close(winid)

  " cursor in first line, popup in line 2
  call cursor(1, 1)
  redraw
  let winid = popup_atcursor(['vim', 'is', 'great'], {})
  redraw
  let pos = popup_getpos(winid)
  call assert_equal(2, pos.line)
  call popup_close(winid)

  bwipe!
endfunc

func Test_popup_beval()
  if !CanRunVimInTerminal()
    throw 'Skipped: cannot make screendumps'
  endif

  let lines =<< trim END
	call setline(1, range(1, 20))
	call setline(5, 'here is some text to hover over')
	set balloonevalterm
	set balloonexpr=BalloonExpr()
	set balloondelay=100
	func BalloonExpr()
	  let s:winid = popup_beval([v:beval_text], {})
	  return ''
	endfunc
	func Hover()
	  call test_setmouse(5, 15)
	  call feedkeys("\<MouseMove>\<Ignore>", "xt")
	  sleep 100m
	endfunc
	func MoveOntoPopup()
	  call test_setmouse(4, 17)
	  call feedkeys("\<F4>\<MouseMove>\<Ignore>", "xt")
	endfunc
	func MoveAway()
	  call test_setmouse(5, 13)
	  call feedkeys("\<F5>\<MouseMove>\<Ignore>", "xt")
	endfunc
  END
  call writefile(lines, 'XtestPopupBeval')
  let buf = RunVimInTerminal('-S XtestPopupBeval', {'rows': 10})
  call term_wait(buf, 100)
  call term_sendkeys(buf, 'j')
  call term_sendkeys(buf, ":call Hover()\<CR>")
  call VerifyScreenDump(buf, 'Test_popupwin_beval_1', {})

  call term_sendkeys(buf, ":call MoveOntoPopup()\<CR>")
  call VerifyScreenDump(buf, 'Test_popupwin_beval_2', {})

  call term_sendkeys(buf, ":call MoveAway()\<CR>")
  call VerifyScreenDump(buf, 'Test_popupwin_beval_3', {})

  " clean up
  call StopVimInTerminal(buf)
  call delete('XtestPopupBeval')
endfunc

func Test_popup_filter()
  new
  call setline(1, 'some text')

  func MyPopupFilter(winid, c)
    if a:c == 'e'
      let g:eaten = 'e'
      return 1
    endif
    if a:c == '0'
      let g:ignored = '0'
      return 0
    endif
    if a:c == 'x'
      call popup_close(a:winid)
      return 1
    endif
    return 0
  endfunc

  let winid = popup_create('something', {'filter': 'MyPopupFilter'})
  redraw

  " e is consumed by the filter
  call feedkeys('e', 'xt')
  call assert_equal('e', g:eaten)

  " 0 is ignored by the filter
  normal $
  call assert_equal(9, getcurpos()[2])
  call feedkeys('0', 'xt')
  call assert_equal('0', g:ignored)
  call assert_equal(1, getcurpos()[2])

  " x closes the popup
  call feedkeys('x', 'xt')
  call assert_equal('e', g:eaten)
  call assert_equal(-1, winbufnr(winid))

  delfunc MyPopupFilter
  call popup_clear()
endfunc

func ShowDialog(key, result)
  let s:cb_res = 999
  let winid = popup_dialog('do you want to quit (Yes/no)?', {
	  \ 'filter': 'popup_filter_yesno',
	  \ 'callback': 'QuitCallback',
	  \ })
  redraw
  call feedkeys(a:key, "xt")
  call assert_equal(winid, s:cb_winid)
  call assert_equal(a:result, s:cb_res)
endfunc

func Test_popup_dialog()
  func QuitCallback(id, res)
    let s:cb_winid = a:id
    let s:cb_res = a:res
  endfunc

  let winid = ShowDialog("y", 1)
  let winid = ShowDialog("Y", 1)
  let winid = ShowDialog("n", 0)
  let winid = ShowDialog("N", 0)
  let winid = ShowDialog("x", 0)
  let winid = ShowDialog("X", 0)
  let winid = ShowDialog("\<Esc>", 0)
  let winid = ShowDialog("\<C-C>", -1)

  delfunc QuitCallback
endfunc

func ShowMenu(key, result)
  let s:cb_res = 999
  let winid = popup_menu(['one', 'two', 'something else'], {
	  \ 'callback': 'QuitCallback',
	  \ })
  redraw
  call feedkeys(a:key, "xt")
  call assert_equal(winid, s:cb_winid)
  call assert_equal(a:result, s:cb_res)
endfunc

func Test_popup_menu()
  func QuitCallback(id, res)
    let s:cb_winid = a:id
    let s:cb_res = a:res
  endfunc

  let winid = ShowMenu(" ", 1)
  let winid = ShowMenu("j \<CR>", 2)
  let winid = ShowMenu("JjK \<CR>", 2)
  let winid = ShowMenu("jjjjjj ", 3)
  let winid = ShowMenu("kkk ", 1)
  let winid = ShowMenu("x", -1)
  let winid = ShowMenu("X", -1)
  let winid = ShowMenu("\<Esc>", -1)
  let winid = ShowMenu("\<C-C>", -1)

  delfunc QuitCallback
endfunc

func Test_popup_menu_screenshot()
  if !CanRunVimInTerminal()
    throw 'Skipped: cannot make screendumps'
  endif

  let lines =<< trim END
	call setline(1, range(1, 20))
	hi PopupSelected ctermbg=lightblue
	call popup_menu(['one', 'two', 'another'], {'callback': 'MenuDone', 'title': ' make a choice from the list '})
	func MenuDone(id, res)
	  echomsg "selected " .. a:res
	endfunc
  END
  call writefile(lines, 'XtestPopupMenu')
  let buf = RunVimInTerminal('-S XtestPopupMenu', {'rows': 10})
  call VerifyScreenDump(buf, 'Test_popupwin_menu_01', {})

  call term_sendkeys(buf, "jj")
  call VerifyScreenDump(buf, 'Test_popupwin_menu_02', {})

  call term_sendkeys(buf, " ")
  call VerifyScreenDump(buf, 'Test_popupwin_menu_03', {})

  " clean up
  call StopVimInTerminal(buf)
  call delete('XtestPopupMenu')
endfunc

func Test_popup_title()
  if !CanRunVimInTerminal()
    throw 'Skipped: cannot make screendumps'
  endif

  " Create a popup without title or border, a line of padding will be added to
  " put the title on.
  let lines =<< trim END
	call setline(1, range(1, 20))
	call popup_create(['one', 'two', 'another'], {'title': 'Title String'})
  END
  call writefile(lines, 'XtestPopupTitle')
  let buf = RunVimInTerminal('-S XtestPopupTitle', {'rows': 10})
  call VerifyScreenDump(buf, 'Test_popupwin_title', {})

  " clean up
  call StopVimInTerminal(buf)
  call delete('XtestPopupTitle')

  let winid = popup_create('something', {'title': 'Some Title'})
  call assert_equal('Some Title', popup_getoptions(winid).title)
  call popup_setoptions(winid, {'title': 'Another Title'})
  call assert_equal('Another Title', popup_getoptions(winid).title)

  call popup_clear()
endfunc

func Test_popup_close_callback()
  func PopupDone(id, result)
    let g:result = a:result
  endfunc
  let winid = popup_create('something', {'callback': 'PopupDone'})
  redraw
  call popup_close(winid, 'done')
  call assert_equal('done', g:result)
endfunc

func Test_popup_empty()
  let winid = popup_create('', {'padding': [2,2,2,2]})
  redraw
  let pos = popup_getpos(winid)
  call assert_equal(5, pos.width)
  call assert_equal(5, pos.height)

  let winid = popup_create([], {'border': []})
  redraw
  let pos = popup_getpos(winid)
  call assert_equal(3, pos.width)
  call assert_equal(3, pos.height)
endfunc

func Test_popup_never_behind()
  if !CanRunVimInTerminal()
    throw 'Skipped: cannot make screendumps'
  endif
  " +-----------------------------+
  " |             |               |
  " |             |               |
  " |             |               |
  " |            line1            |
  " |------------line2------------|
  " |            line3            |
  " |            line4            |
  " |                             |
  " |                             |
  " +-----------------------------+
  let lines =<< trim END
    only 
    split
    vsplit
    let info_window1 = getwininfo()[0]
    let line = info_window1['height']
    let col = info_window1['width']
    call popup_create(['line1', 'line2', 'line3', 'line4'], {
	      \   'line' : line,
	      \   'col' : col,
	      \ })
  END
  call writefile(lines, 'XtestPopupBehind')
  let buf = RunVimInTerminal('-S XtestPopupBehind', {'rows': 10})
  call term_sendkeys(buf, "\<C-W>w")
  call VerifyScreenDump(buf, 'Test_popupwin_behind', {})

  " clean up
  call StopVimInTerminal(buf)
  call delete('XtestPopupBehind')
endfunc

func s:VerifyPosition( p, msg, line, col, width, height )
  call assert_equal( a:line,   popup_getpos( a:p ).line,   a:msg . ' (l)' )
  call assert_equal( a:col,    popup_getpos( a:p ).col,    a:msg . ' (c)' )
  call assert_equal( a:width,  popup_getpos( a:p ).width,  a:msg . ' (w)' )
  call assert_equal( a:height, popup_getpos( a:p ).height, a:msg . ' (h)' )
endfunc

func Test_popup_position_adjust()
  " Anything placed past 2 cells from of the right of the screen is moved to the
  " left.
  "
  " When wrapping is disabled, we also shift to the left to display on the
  " screen, unless fixed is set.

  " Entries for cases which don't vary based on wrapping.
  " Format is per tests described below
  let both_wrap_tests = [
        \       [ 'a', 5, &columns,        5, &columns - 2, 1, 1 ],
        \       [ 'b', 5, &columns + 1,    5, &columns - 2, 1, 1 ],
        \       [ 'c', 5, &columns - 1,    5, &columns - 2, 1, 1 ],
        \       [ 'd', 5, &columns - 2,    5, &columns - 2, 1, 1 ],
        \       [ 'e', 5, &columns - 3,    5, &columns - 3, 1, 1 ],
        \
        \       [ 'aa', 5, &columns,        5, &columns - 2, 2, 1 ],
        \       [ 'bb', 5, &columns + 1,    5, &columns - 2, 2, 1 ],
        \       [ 'cc', 5, &columns - 1,    5, &columns - 2, 2, 1 ],
        \       [ 'dd', 5, &columns - 2,    5, &columns - 2, 2, 1 ],
        \       [ 'ee', 5, &columns - 3,    5, &columns - 3, 2, 1 ],
        \
        \       [ 'aaa', 5, &columns,        5, &columns - 2, 3, 1 ],
        \       [ 'bbb', 5, &columns + 1,    5, &columns - 2, 3, 1 ],
        \       [ 'ccc', 5, &columns - 1,    5, &columns - 2, 3, 1 ],
        \       [ 'ddd', 5, &columns - 2,    5, &columns - 2, 3, 1 ],
        \       [ 'eee', 5, &columns - 3,    5, &columns - 3, 3, 1 ],
        \ ]

  " these test groups are dicts with:
  "  - comment: something to identify the group of tests by
  "  - options: dict of options to merge with the row/col in tests
  "  - tests: list of cases. Each one is a list with elements:
  "     - text
  "     - row
  "     - col
  "     - expected row
  "     - expected col
  "     - expected width
  "     - expected height
  let tests = [
        \ {
        \   'comment': 'left-aligned with wrapping',
        \   'options': {
        \     'wrap': 1,
        \     'pos': 'botleft',
        \   },
        \   'tests': both_wrap_tests + [
        \       [ 'aaaa', 5, &columns,        4, &columns - 2, 3, 2 ],
        \       [ 'bbbb', 5, &columns + 1,    4, &columns - 2, 3, 2 ],
        \       [ 'cccc', 5, &columns - 1,    4, &columns - 2, 3, 2 ],
        \       [ 'dddd', 5, &columns - 2,    4, &columns - 2, 3, 2 ],
        \       [ 'eeee', 5, &columns - 3,    5, &columns - 3, 4, 1 ],
        \   ],
        \ },
        \ {
        \   'comment': 'left aligned without wrapping',
        \   'options': {
        \     'wrap': 0,
        \     'pos': 'botleft',
        \   },
        \   'tests': both_wrap_tests + [
        \       [ 'aaaa', 5, &columns,        5, &columns - 3, 4, 1 ],
        \       [ 'bbbb', 5, &columns + 1,    5, &columns - 3, 4, 1 ],
        \       [ 'cccc', 5, &columns - 1,    5, &columns - 3, 4, 1 ],
        \       [ 'dddd', 5, &columns - 2,    5, &columns - 3, 4, 1 ],
        \       [ 'eeee', 5, &columns - 3,    5, &columns - 3, 4, 1 ],
        \   ],
        \ },
        \ {
        \   'comment': 'left aligned with fixed position',
        \   'options': {
        \     'wrap': 0,
        \     'fixed': 1,
        \     'pos': 'botleft',
        \   },
        \   'tests': both_wrap_tests + [
        \       [ 'aaaa', 5, &columns,        5, &columns - 2, 3, 1 ],
        \       [ 'bbbb', 5, &columns + 1,    5, &columns - 2, 3, 1 ],
        \       [ 'cccc', 5, &columns - 1,    5, &columns - 2, 3, 1 ],
        \       [ 'dddd', 5, &columns - 2,    5, &columns - 2, 3, 1 ],
        \       [ 'eeee', 5, &columns - 3,    5, &columns - 3, 4, 1 ],
        \   ],
        \ },
      \ ]

  for test_group in tests
    for test in test_group.tests
      let [ text, line, col, e_line, e_col, e_width, e_height ] = test
      let options = {
            \ 'line': line,
            \ 'col': col,
            \ }
      call extend( options, test_group.options )

      let p = popup_create( text, options )

      let msg = string( extend( options, { 'text': text } ) )
      call s:VerifyPosition( p, msg, e_line, e_col, e_width, e_height )
      call popup_close( p )
    endfor
  endfor

  call popup_clear()
  %bwipe!
endfunc

func Test_adjust_left_past_screen_width()
  " width of screen
  let X = join(map(range(&columns), {->'X'}), '')

  let p = popup_create( X, { 'line': 1, 'col': 1, 'wrap': 0 } )
  call s:VerifyPosition( p, 'full width topleft', 1, 1, &columns, 1 )

  redraw
  let line = join(map(range(1, &columns + 1), 'screenstring(1, v:val)'), '')
  call assert_equal(X, line)

  call popup_close( p )
  redraw

  " Same if placed on the right hand side
  let p = popup_create( X, { 'line': 1, 'col': &columns, 'wrap': 0 } )
  call s:VerifyPosition( p, 'full width topright', 1, 1, &columns, 1 )

  redraw
  let line = join(map(range(1, &columns + 1), 'screenstring(1, v:val)'), '')
  call assert_equal(X, line)

  call popup_close( p )
  redraw

  " Extend so > window width
  let X .= 'x'

  let p = popup_create( X, { 'line': 1, 'col': 1, 'wrap': 0 } )
  call s:VerifyPosition( p, 'full width +  1 topleft', 1, 1, &columns, 1 )

  redraw
  let line = join(map(range(1, &columns + 1), 'screenstring(1, v:val)'), '')
  call assert_equal(X[ : -2 ], line)

  call popup_close( p )
  redraw

  " Shifted then truncated (the x is not visible)
  let p = popup_create( X, { 'line': 1, 'col': &columns - 3, 'wrap': 0 } )
  call s:VerifyPosition( p, 'full width + 1 topright', 1, 1, &columns, 1 )

  redraw
  let line = join(map(range(1, &columns + 1), 'screenstring(1, v:val)'), '')
  call assert_equal(X[ : -2 ], line)

  call popup_close( p )
  redraw

  " Not shifted, just truncated
  let p = popup_create( X,
        \ { 'line': 1, 'col': 2, 'wrap': 0, 'fixed': 1 } )
  call s:VerifyPosition( p, 'full width + 1 fixed', 1, 2, &columns - 1, 1)

  redraw
  let line = join(map(range(1, &columns + 1), 'screenstring(1, v:val)'), '')
  let e_line = ' ' . X[ 1 : -2 ]
  call assert_equal(e_line, line)

  call popup_close( p )
  redraw

  call popup_clear()
  %bwipe!
endfunc

func Test_popup_moved()
  new
  call test_override('char_avail', 1)
  call setline(1, ['one word to move around', 'a WORD.and->some thing'])

  exe "normal gg0/word\<CR>"
  let winid = popup_atcursor('text', {'moved': 'any'})
  redraw
  call assert_equal(1, popup_getpos(winid).visible)
  call assert_equal([1, 4, 4], popup_getoptions(winid).moved)
  " trigger the check for last_cursormoved by going into insert mode
  call feedkeys("li\<Esc>", 'xt')
  call assert_equal({}, popup_getpos(winid))
  call popup_clear()

  exe "normal gg0/word\<CR>"
  let winid = popup_atcursor('text', {'moved': 'word'})
  redraw
  call assert_equal(1, popup_getpos(winid).visible)
  call assert_equal([1, 4, 7], popup_getoptions(winid).moved)
  call feedkeys("hi\<Esc>", 'xt')
  call assert_equal({}, popup_getpos(winid))
  call popup_clear()

  exe "normal gg0/word\<CR>"
  let winid = popup_atcursor('text', {'moved': 'word'})
  redraw
  call assert_equal(1, popup_getpos(winid).visible)
  call assert_equal([1, 4, 7], popup_getoptions(winid).moved)
  call feedkeys("li\<Esc>", 'xt')
  call assert_equal(1, popup_getpos(winid).visible)
  call feedkeys("ei\<Esc>", 'xt')
  call assert_equal(1, popup_getpos(winid).visible)
  call feedkeys("eli\<Esc>", 'xt')
  call assert_equal({}, popup_getpos(winid))
  call popup_clear()

  " WORD is the default
  exe "normal gg0/WORD\<CR>"
  let winid = popup_atcursor('text', {})
  redraw
  call assert_equal(1, popup_getpos(winid).visible)
  call assert_equal([2, 2, 15], popup_getoptions(winid).moved)
  call feedkeys("eli\<Esc>", 'xt')
  call assert_equal(1, popup_getpos(winid).visible)
  call feedkeys("wi\<Esc>", 'xt')
  call assert_equal(1, popup_getpos(winid).visible)
  call feedkeys("Eli\<Esc>", 'xt')
  call assert_equal({}, popup_getpos(winid))
  call popup_clear()

  exe "normal gg0/word\<CR>"
  let winid = popup_atcursor('text', {'moved': [5, 10]})
  redraw
  call assert_equal(1, popup_getpos(winid).visible)
  call feedkeys("eli\<Esc>", 'xt')
  call feedkeys("ei\<Esc>", 'xt')
  call assert_equal(1, popup_getpos(winid).visible)
  call feedkeys("eli\<Esc>", 'xt')
  call assert_equal({}, popup_getpos(winid))
  call popup_clear()

  bwipe!
  call test_override('ALL', 0)
endfunc

func Test_notifications()
  if !has('timers')
    throw 'Skipped: timer feature not supported'
  endif
  if !CanRunVimInTerminal()
    throw 'Skipped: cannot make screendumps'
  endif

  call writefile([
	\ "call setline(1, range(1, 20))",
	\ "hi Notification ctermbg=lightblue",
	\ "call popup_notification('first notification', {})",
	\], 'XtestNotifications')
  let buf = RunVimInTerminal('-S XtestNotifications', {'rows': 10})
  call VerifyScreenDump(buf, 'Test_popupwin_notify_01', {})

  " second one goes below the first one
  call term_sendkeys(buf, ":hi link PopupNotification Notification\<CR>")
  call term_sendkeys(buf, ":call popup_notification('another important notification', {})\<CR>")
  call VerifyScreenDump(buf, 'Test_popupwin_notify_02', {})

  " clean up
  call StopVimInTerminal(buf)
  call delete('XtestNotifications')
endfunc

func Test_popup_scrollbar()
  if !CanRunVimInTerminal()
    throw 'Skipped: cannot make screendumps'
  endif

  let lines =<< trim END
    call setline(1, range(1, 20))
    hi ScrollThumb ctermbg=blue
    hi ScrollBar ctermbg=red
    let winid = popup_create(['one', 'two', 'three', 'four', 'five',
	  \ 'six', 'seven', 'eight', 'nine'], {
	  \ 'minwidth': 8,
	  \ 'maxheight': 4,
	  \ })
    func ScrollUp()
      call feedkeys("\<F3>\<ScrollWheelUp>", "xt")
    endfunc
    func ScrollDown()
      call feedkeys("\<F3>\<ScrollWheelDown>", "xt")
    endfunc
    func ClickTop()
      call feedkeys("\<F4>\<LeftMouse>", "xt")
    endfunc
    func ClickBot()
      call popup_setoptions(g:winid, {'border': [], 'close': 'button'})
      call feedkeys("\<F5>\<LeftMouse>", "xt")
    endfunc
    map <silent> <F3> :call test_setmouse(5, 36)<CR>
    map <silent> <F4> :call test_setmouse(4, 42)<CR>
    map <silent> <F5> :call test_setmouse(7, 42)<CR>
  END
  call writefile(lines, 'XtestPopupScroll')
  let buf = RunVimInTerminal('-S XtestPopupScroll', {'rows': 10})
  call VerifyScreenDump(buf, 'Test_popupwin_scroll_1', {})

  call term_sendkeys(buf, ":call popup_setoptions(winid, {'firstline': 2})\<CR>")
  call VerifyScreenDump(buf, 'Test_popupwin_scroll_2', {})

  call term_sendkeys(buf, ":call popup_setoptions(winid, {'firstline': 6})\<CR>")
  call VerifyScreenDump(buf, 'Test_popupwin_scroll_3', {})

  call term_sendkeys(buf, ":call popup_setoptions(winid, {'firstline': 9})\<CR>")
  call VerifyScreenDump(buf, 'Test_popupwin_scroll_4', {})

  call term_sendkeys(buf, ":call popup_setoptions(winid, {'scrollbarhighlight': 'ScrollBar', 'thumbhighlight': 'ScrollThumb'})\<CR>")
  call term_sendkeys(buf, ":call ScrollUp()\<CR>")
  call VerifyScreenDump(buf, 'Test_popupwin_scroll_5', {})

  call term_sendkeys(buf, ":call ScrollDown()\<CR>")
  call VerifyScreenDump(buf, 'Test_popupwin_scroll_6', {})

  call term_sendkeys(buf, ":call ScrollDown()\<CR>")
  " wait a bit, otherwise it fails sometimes (double click recognized?)
  sleep 100m
  call term_sendkeys(buf, ":call ScrollDown()\<CR>")
  call VerifyScreenDump(buf, 'Test_popupwin_scroll_7', {})

  call term_sendkeys(buf, ":call ClickTop()\<CR>")
  sleep 100m
  call term_sendkeys(buf, ":call ClickTop()\<CR>")
  call VerifyScreenDump(buf, 'Test_popupwin_scroll_8', {})

  call term_sendkeys(buf, ":call ClickBot()\<CR>")
  call VerifyScreenDump(buf, 'Test_popupwin_scroll_9', {})

  " clean up
  call StopVimInTerminal(buf)
  call delete('XtestPopupScroll')
endfunc

func Test_popup_fitting_scrollbar()
  " this was causing a crash, divide by zero
  let winid = popup_create([
	\ 'one', 'two', 'longer line that wraps', 'four', 'five'], {
	\ 'scrollbar': 1,
	\ 'maxwidth': 10,
	\ 'maxheight': 5,
	\ 'firstline': 2})
  redraw
  call popup_clear()
endfunc

func Test_popup_settext()
  if !CanRunVimInTerminal()
    throw 'Skipped: cannot make screendumps'
  endif

  let lines =<< trim END
    let opts = {'wrap': 0}
    let p = popup_create('test', opts)
    call popup_settext(p, 'this is a text')
  END

  call writefile( lines, 'XtestPopupSetText' )
  let buf = RunVimInTerminal('-S XtestPopupSetText', {'rows': 10})
  call VerifyScreenDump(buf, 'Test_popup_settext_01', {})

  " Setting to empty string clears it
  call term_sendkeys(buf, ":call popup_settext(p, '')\<CR>")
  call VerifyScreenDump(buf, 'Test_popup_settext_02', {})

  " Setting a list
  call term_sendkeys(buf, ":call popup_settext(p, ['a','b','c'])\<CR>")
  call VerifyScreenDump(buf, 'Test_popup_settext_03', {})

  " Shrinking with a list
  call term_sendkeys(buf, ":call popup_settext(p, ['a'])\<CR>")
  call VerifyScreenDump(buf, 'Test_popup_settext_04', {})

  " Growing with a list
  call term_sendkeys(buf, ":call popup_settext(p, ['a','b','c'])\<CR>")
  call VerifyScreenDump(buf, 'Test_popup_settext_03', {})

  " Empty list clears
  call term_sendkeys(buf, ":call popup_settext(p, [])\<CR>")
  call VerifyScreenDump(buf, 'Test_popup_settext_05', {})

  " Dicts
  call term_sendkeys(buf, ":call popup_settext(p, [{'text': 'aaaa'}, {'text': 'bbbb'}, {'text': 'cccc'}])\<CR>")
  call VerifyScreenDump(buf, 'Test_popup_settext_06', {})

  " clean up
  call StopVimInTerminal(buf)
  call delete('XtestPopupSetText')
endfunc

func Test_popup_hidden()
  new

  let winid = popup_atcursor('text', {'hidden': 1})
  redraw
  call assert_equal(0, popup_getpos(winid).visible)
  call popup_close(winid)

  let winid = popup_create('text', {'hidden': 1})
  redraw
  call assert_equal(0, popup_getpos(winid).visible)
  call popup_close(winid)

  func QuitCallback(id, res)
    let s:cb_winid = a:id
    let s:cb_res = a:res
  endfunc
  let winid = popup_dialog('make a choice', {'hidden': 1,
	  \ 'filter': 'popup_filter_yesno',
	  \ 'callback': 'QuitCallback',
	  \ })
  redraw
  call assert_equal(0, popup_getpos(winid).visible)
  call assert_equal(function('popup_filter_yesno'), popup_getoptions(winid).filter)
  call assert_equal(function('QuitCallback'), popup_getoptions(winid).callback)
  exe "normal anot used by filter\<Esc>"
  call assert_equal('not used by filter', getline(1))

  call popup_show(winid)
  call feedkeys('y', "xt")
  call assert_equal(1, s:cb_res)

  bwipe!
  delfunc QuitCallback
endfunc

" Test options not checked elsewhere
func Test_set_get_options()
  let winid = popup_create('some text', {'highlight': 'Beautiful'})
  let options = popup_getoptions(winid)
  call assert_equal(1, options.wrap)
  call assert_equal(0, options.drag)
  call assert_equal('Beautiful', options.highlight)

  call popup_setoptions(winid, {'wrap': 0, 'drag': 1, 'highlight': 'Another'})
  let options = popup_getoptions(winid)
  call assert_equal(0, options.wrap)
  call assert_equal(1, options.drag)
  call assert_equal('Another', options.highlight)

  call popup_close(winid)
endfunc

func Test_popupwin_garbage_collect()
  func MyPopupFilter(x, winid, c)
    " NOP
  endfunc

  let winid = popup_create('something', {'filter': function('MyPopupFilter', [{}])})
  call test_garbagecollect_now()
  redraw
  " Must not crach caused by invalid memory access
  call feedkeys('j', 'xt')
  call assert_true(v:true)

  call popup_close(winid)
  delfunc MyPopupFilter
endfunc

func Test_popupwin_with_buffer()
  call writefile(['some text', 'in a buffer'], 'XsomeFile')
  let buf = bufadd('XsomeFile')
  call assert_equal(0, bufloaded(buf))
  let winid = popup_create(buf, {})
  call assert_notequal(0, winid)
  let pos = popup_getpos(winid)
  call assert_equal(2, pos.height)
  call assert_equal(1, bufloaded(buf))
  call popup_close(winid)
  call assert_equal({}, popup_getpos(winid))
  call assert_equal(1, bufloaded(buf))
  exe 'bwipe! ' .. buf

  edit test_popupwin.vim
  let winid = popup_create(bufnr(''), {})
  redraw
  call popup_close(winid)
  call delete('XsomeFile')
endfunc

func Test_popupwin_width()
  let winid = popup_create(repeat(['short', 'long long long line', 'medium width'], 50), {
	\ 'maxwidth': 40,
	\ 'maxheight': 10,
	\ })
  for top in range(1, 20)
    call popup_setoptions(winid, {'firstline': top})
    redraw
    call assert_equal(19, popup_getpos(winid).width)
  endfor
  call popup_clear()
endfunc

func Test_popupwin_buf_close()
  let buf = bufadd('Xtestbuf')
  call bufload(buf)
  call setbufline(buf, 1, ['just', 'some', 'lines'])
  let winid = popup_create(buf, {})
  redraw
  call assert_equal(3, popup_getpos(winid).height)
  let bufinfo = getbufinfo(buf)[0]
  call assert_equal(1, bufinfo.changed)
  call assert_equal(0, bufinfo.hidden)
  call assert_equal(0, bufinfo.listed)
  call assert_equal(1, bufinfo.loaded)
  call assert_equal([], bufinfo.windows)
  call assert_equal([winid], bufinfo.popups)

  call popup_close(winid)
  call assert_equal({}, popup_getpos(winid))
  let bufinfo = getbufinfo(buf)[0]
  call assert_equal(1, bufinfo.changed)
  call assert_equal(1, bufinfo.hidden)
  call assert_equal(0, bufinfo.listed)
  call assert_equal(1, bufinfo.loaded)
  call assert_equal([], bufinfo.windows)
  call assert_equal([], bufinfo.popups)
  exe 'bwipe! ' .. buf
endfunc

<<<<<<< HEAD
func Test_popup_menu_with_scrollbar()
=======
func Test_popup_menu_with_maxwidth()
>>>>>>> b073da89
  if !CanRunVimInTerminal()
    throw 'Skipped: cannot make screendumps'
  endif

  let lines =<< trim END
<<<<<<< HEAD
    call setline(1, range(1, 20))
    hi ScrollThumb ctermbg=blue
    hi ScrollBar ctermbg=red
    let winid = popup_menu(['one', 'two', 'three', 'four', 'five',
	  \ 'six', 'seven', 'eight', 'nine'], {
	  \ 'minwidth': 8,
	  \ 'maxheight': 3,
	  \ })
  END
  call writefile(lines, 'XtestPopupMenuScroll')
  let buf = RunVimInTerminal('-S XtestPopupMenuScroll', {'rows': 10})

  call term_sendkeys(buf, "j")
  call VerifyScreenDump(buf, 'Test_popupwin_menu_scroll_1', {})

  call term_sendkeys(buf, "jjj")
  call VerifyScreenDump(buf, 'Test_popupwin_menu_scroll_2', {})

  " if the cursor is bottom line, keep at bottom line.
  call term_sendkeys(buf, repeat("j", 100))
  call VerifyScreenDump(buf, 'Test_popupwin_menu_scroll_3', {})

  call term_sendkeys(buf, "kkk")
  call VerifyScreenDump(buf, 'Test_popupwin_menu_scroll_4', {})

  " if the cursor is top line, keep at top line.
  call term_sendkeys(buf, repeat("k", 100))
  call VerifyScreenDump(buf, 'Test_popupwin_menu_scroll_5', {})

  " close the menu popupwin.
  call term_sendkeys(buf, " ")

  " clean up
  call StopVimInTerminal(buf)
  call delete('XtestPopupMenuScroll')
endfunc
=======
	call setline(1, range(1, 10))
	hi ScrollThumb ctermbg=blue
	hi ScrollBar ctermbg=red
	func PopupMenu(lines, line, col, scrollbar = 0)
		return popup_menu(a:lines, {
			\ 'maxwidth': 10,
			\ 'maxheight': 3,
			\ 'pos' : 'topleft',
			\ 'col' : a:col,
			\ 'line' : a:line,
			\ 'scrollbar' : a:scrollbar,
			\ })
	endfunc
	call PopupMenu(['x'], 1, 1)
	call PopupMenu(['123456789|'], 1, 16)
	call PopupMenu(['123456789|' .. ' '], 7, 1)
	call PopupMenu([repeat('123456789|', 100)], 7, 16)
	call PopupMenu(repeat(['123456789|' .. ' '], 5), 1, 33, 1)
  END
  call writefile(lines, 'XtestPopupMenuMaxWidth')
  let buf = RunVimInTerminal('-S XtestPopupMenuMaxWidth', {'rows': 13})
  call VerifyScreenDump(buf, 'Test_popupwin_menu_maxwidth_1', {})

  " close the menu popupwin.
  call term_sendkeys(buf, " ")
  call term_sendkeys(buf, " ")
  call term_sendkeys(buf, " ")
  call term_sendkeys(buf, " ")
  call term_sendkeys(buf, " ")

  " clean up
  call StopVimInTerminal(buf)
  call delete('XtestPopupMenuMaxWidth')
endfunc

" vim: shiftwidth=2 sts=2 expandtab
>>>>>>> b073da89
<|MERGE_RESOLUTION|>--- conflicted
+++ resolved
@@ -1820,54 +1820,7 @@
   exe 'bwipe! ' .. buf
 endfunc
 
-<<<<<<< HEAD
-func Test_popup_menu_with_scrollbar()
-=======
 func Test_popup_menu_with_maxwidth()
->>>>>>> b073da89
-  if !CanRunVimInTerminal()
-    throw 'Skipped: cannot make screendumps'
-  endif
-
-  let lines =<< trim END
-<<<<<<< HEAD
-    call setline(1, range(1, 20))
-    hi ScrollThumb ctermbg=blue
-    hi ScrollBar ctermbg=red
-    let winid = popup_menu(['one', 'two', 'three', 'four', 'five',
-	  \ 'six', 'seven', 'eight', 'nine'], {
-	  \ 'minwidth': 8,
-	  \ 'maxheight': 3,
-	  \ })
-  END
-  call writefile(lines, 'XtestPopupMenuScroll')
-  let buf = RunVimInTerminal('-S XtestPopupMenuScroll', {'rows': 10})
-
-  call term_sendkeys(buf, "j")
-  call VerifyScreenDump(buf, 'Test_popupwin_menu_scroll_1', {})
-
-  call term_sendkeys(buf, "jjj")
-  call VerifyScreenDump(buf, 'Test_popupwin_menu_scroll_2', {})
-
-  " if the cursor is bottom line, keep at bottom line.
-  call term_sendkeys(buf, repeat("j", 100))
-  call VerifyScreenDump(buf, 'Test_popupwin_menu_scroll_3', {})
-
-  call term_sendkeys(buf, "kkk")
-  call VerifyScreenDump(buf, 'Test_popupwin_menu_scroll_4', {})
-
-  " if the cursor is top line, keep at top line.
-  call term_sendkeys(buf, repeat("k", 100))
-  call VerifyScreenDump(buf, 'Test_popupwin_menu_scroll_5', {})
-
-  " close the menu popupwin.
-  call term_sendkeys(buf, " ")
-
-  " clean up
-  call StopVimInTerminal(buf)
-  call delete('XtestPopupMenuScroll')
-endfunc
-=======
 	call setline(1, range(1, 10))
 	hi ScrollThumb ctermbg=blue
 	hi ScrollBar ctermbg=red
@@ -1903,5 +1856,47 @@
   call delete('XtestPopupMenuMaxWidth')
 endfunc
 
-" vim: shiftwidth=2 sts=2 expandtab
->>>>>>> b073da89
+func Test_popup_menu_with_scrollbar()
+  if !CanRunVimInTerminal()
+    throw 'Skipped: cannot make screendumps'
+  endif
+
+  let lines =<< trim END
+    call setline(1, range(1, 20))
+    hi ScrollThumb ctermbg=blue
+    hi ScrollBar ctermbg=red
+    call popup_menu(['one', 'two', 'three', 'four', 'five',
+	  \ 'six', 'seven', 'eight', 'nine'], {
+	  \ 'minwidth': 8,
+	  \ 'maxheight': 3,
+	  \ })
+  END
+  call writefile(lines, 'XtestPopupMenuScroll')
+  let buf = RunVimInTerminal('-S XtestPopupMenuScroll', {'rows': 10})
+
+  call term_sendkeys(buf, "j")
+  call VerifyScreenDump(buf, 'Test_popupwin_menu_scroll_1', {})
+
+  call term_sendkeys(buf, "jjj")
+  call VerifyScreenDump(buf, 'Test_popupwin_menu_scroll_2', {})
+
+  " if the cursor is bottom line, keep at bottom line.
+  call term_sendkeys(buf, repeat("j", 100))
+  call VerifyScreenDump(buf, 'Test_popupwin_menu_scroll_3', {})
+
+  call term_sendkeys(buf, "kkk")
+  call VerifyScreenDump(buf, 'Test_popupwin_menu_scroll_4', {})
+
+  " if the cursor is top line, keep at top line.
+  call term_sendkeys(buf, repeat("k", 100))
+  call VerifyScreenDump(buf, 'Test_popupwin_menu_scroll_5', {})
+
+  " close the menu popupwin.
+  call term_sendkeys(buf, " ")
+
+  " clean up
+  call StopVimInTerminal(buf)
+  call delete('XtestPopupMenuScroll')
+endfunc
+
+" vim: shiftwidth=2 sts=2 expandtab