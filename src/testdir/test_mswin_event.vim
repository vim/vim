--- conflicted
+++ resolved
@@ -492,15 +492,6 @@
   " Also with ALL permutatios of modifiers; Shift, Ctrl & Alt
   " NOTE: Windows intercepts some of these keys in the GUI
   if !has("gui_running")
-<<<<<<< HEAD
-    " Test for Function Keys 'F1' to 'F12'
-    for n in range(1, 12)
-      let kstr = $"F{n}"
-      let keycode = eval('"\<' .. kstr .. '>"')
-      call SendKey(111+n)
-      let ch = getcharstr(0)
-      call assert_equal(keycode, $"{ch}", $"key = <{kstr}>")
-=======
     for [mod_str, vim_mod_mask, mod_keycodes] in s:vim_key_modifiers
       for n in range(1, 12)
         let kstr = $"{mod_str}F{n}"
@@ -522,7 +513,6 @@
         endfor
         call assert_equal(vim_mod_mask, mod_mask, $"mod = {vim_mod_mask} for key = {kstr}")
       endfor
->>>>>>> 2468add0
     endfor
   endif
 
@@ -586,19 +576,6 @@
     \ [[s:VK.CONTROL,  s:VK.OEM_MINUS], "C-_", 0]
     \ ]
 
-<<<<<<< HEAD
-  " Not working for the console in CI Testing yet!?
-  if has("gui_running")
-    for [kcodes, kstr, kmod] in keytests
-      call SendKeyGroup(kcodes)
-      let ch = getcharstr(0)
-      let mod = getcharmod()
-      let keycode = eval('"\<' .. kstr .. '>"')
-      call assert_equal(keycode, ch, $"key = {kstr}")
-      call assert_equal(kmod, mod, $"mod = {kmod} key = {kstr}")
-    endfor
-  endif
-=======
   for [kcodes, kstr, kmod] in keytests
     call SendKeyGroup(kcodes)
     let ch = getcharstr(0)
@@ -607,7 +584,6 @@
     call assert_equal(keycode, ch, $"key = {kstr}")
     call assert_equal(kmod, mod, $"mod = {kmod} key = {kstr}")
   endfor
->>>>>>> 2468add0
 
   bw!
 endfunc
