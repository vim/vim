/* vi:set ts=8 sts=4 sw=4 noet:
 *
 * VIM - Vi IMproved	by Bram Moolenaar
 *
 * Do ":help uganda"  in Vim to read copying and usage conditions.
 * Do ":help credits" in Vim to see a list of people who contributed.
 * See README.txt for an overview of the Vim source code.
 */

/*
 * evalfunc.c: Builtin functions
 */
#define USING_FLOAT_STUFF

#include "vim.h"

#if defined(FEAT_EVAL) || defined(PROTO)

#ifdef VMS
# include <float.h>
#endif

static void f_and(typval_T *argvars, typval_T *rettv);
#ifdef FEAT_BEVAL
static void f_balloon_gettext(typval_T *argvars, typval_T *rettv);
static void f_balloon_show(typval_T *argvars, typval_T *rettv);
# if defined(FEAT_BEVAL_TERM)
static void f_balloon_split(typval_T *argvars, typval_T *rettv);
# endif
#endif
static void f_byte2line(typval_T *argvars, typval_T *rettv);
static void f_call(typval_T *argvars, typval_T *rettv);
static void f_changenr(typval_T *argvars, typval_T *rettv);
static void f_char2nr(typval_T *argvars, typval_T *rettv);
static void f_charcol(typval_T *argvars, typval_T *rettv);
static void f_col(typval_T *argvars, typval_T *rettv);
static void f_confirm(typval_T *argvars, typval_T *rettv);
static void f_copy(typval_T *argvars, typval_T *rettv);
static void f_cursor(typval_T *argsvars, typval_T *rettv);
#ifdef MSWIN
static void f_debugbreak(typval_T *argvars, typval_T *rettv);
#endif
static void f_deepcopy(typval_T *argvars, typval_T *rettv);
static void f_did_filetype(typval_T *argvars, typval_T *rettv);
static void f_echoraw(typval_T *argvars, typval_T *rettv);
static void f_empty(typval_T *argvars, typval_T *rettv);
static void f_environ(typval_T *argvars, typval_T *rettv);
static void f_escape(typval_T *argvars, typval_T *rettv);
static void f_eval(typval_T *argvars, typval_T *rettv);
static void f_eventhandler(typval_T *argvars, typval_T *rettv);
static void f_execute(typval_T *argvars, typval_T *rettv);
static void f_exists_compiled(typval_T *argvars, typval_T *rettv);
static void f_expand(typval_T *argvars, typval_T *rettv);
static void f_expandcmd(typval_T *argvars, typval_T *rettv);
static void f_feedkeys(typval_T *argvars, typval_T *rettv);
static void f_fnameescape(typval_T *argvars, typval_T *rettv);
static void f_foreground(typval_T *argvars, typval_T *rettv);
static void f_funcref(typval_T *argvars, typval_T *rettv);
static void f_function(typval_T *argvars, typval_T *rettv);
static void f_garbagecollect(typval_T *argvars, typval_T *rettv);
static void f_get(typval_T *argvars, typval_T *rettv);
static void f_getchangelist(typval_T *argvars, typval_T *rettv);
static void f_getcharpos(typval_T *argvars, typval_T *rettv);
static void f_getcharsearch(typval_T *argvars, typval_T *rettv);
static void f_getenv(typval_T *argvars, typval_T *rettv);
static void f_getfontname(typval_T *argvars, typval_T *rettv);
static void f_getjumplist(typval_T *argvars, typval_T *rettv);
static void f_getpid(typval_T *argvars, typval_T *rettv);
static void f_getcurpos(typval_T *argvars, typval_T *rettv);
static void f_getcursorcharpos(typval_T *argvars, typval_T *rettv);
static void f_getpos(typval_T *argvars, typval_T *rettv);
static void f_getreg(typval_T *argvars, typval_T *rettv);
static void f_getreginfo(typval_T *argvars, typval_T *rettv);
static void f_getregtype(typval_T *argvars, typval_T *rettv);
static void f_gettagstack(typval_T *argvars, typval_T *rettv);
static void f_gettext(typval_T *argvars, typval_T *rettv);
static void f_haslocaldir(typval_T *argvars, typval_T *rettv);
static void f_hlID(typval_T *argvars, typval_T *rettv);
static void f_hlexists(typval_T *argvars, typval_T *rettv);
static void f_hostname(typval_T *argvars, typval_T *rettv);
static void f_index(typval_T *argvars, typval_T *rettv);
static void f_indexof(typval_T *argvars, typval_T *rettv);
static void f_input(typval_T *argvars, typval_T *rettv);
static void f_inputdialog(typval_T *argvars, typval_T *rettv);
static void f_inputlist(typval_T *argvars, typval_T *rettv);
static void f_inputrestore(typval_T *argvars, typval_T *rettv);
static void f_inputsave(typval_T *argvars, typval_T *rettv);
static void f_inputsecret(typval_T *argvars, typval_T *rettv);
static void f_interrupt(typval_T *argvars, typval_T *rettv);
static void f_invert(typval_T *argvars, typval_T *rettv);
static void f_islocked(typval_T *argvars, typval_T *rettv);
static void f_keytrans(typval_T *argvars, typval_T *rettv);
static void f_last_buffer_nr(typval_T *argvars, typval_T *rettv);
static void f_libcall(typval_T *argvars, typval_T *rettv);
static void f_libcallnr(typval_T *argvars, typval_T *rettv);
static void f_line(typval_T *argvars, typval_T *rettv);
static void f_line2byte(typval_T *argvars, typval_T *rettv);
#ifdef FEAT_LUA
static void f_luaeval(typval_T *argvars, typval_T *rettv);
#endif
static void f_match(typval_T *argvars, typval_T *rettv);
static void f_matchend(typval_T *argvars, typval_T *rettv);
static void f_matchlist(typval_T *argvars, typval_T *rettv);
static void f_matchstr(typval_T *argvars, typval_T *rettv);
static void f_matchstrpos(typval_T *argvars, typval_T *rettv);
static void f_max(typval_T *argvars, typval_T *rettv);
static void f_min(typval_T *argvars, typval_T *rettv);
#ifdef FEAT_MZSCHEME
static void f_mzeval(typval_T *argvars, typval_T *rettv);
#endif
static void f_nextnonblank(typval_T *argvars, typval_T *rettv);
static void f_nr2char(typval_T *argvars, typval_T *rettv);
static void f_or(typval_T *argvars, typval_T *rettv);
#ifdef FEAT_PERL
static void f_perleval(typval_T *argvars, typval_T *rettv);
#endif
static void f_prevnonblank(typval_T *argvars, typval_T *rettv);
static void f_printf(typval_T *argvars, typval_T *rettv);
static void f_pum_getpos(typval_T *argvars, typval_T *rettv);
static void f_pumvisible(typval_T *argvars, typval_T *rettv);
#ifdef FEAT_PYTHON3
static void f_py3eval(typval_T *argvars, typval_T *rettv);
#endif
#ifdef FEAT_PYTHON
static void f_pyeval(typval_T *argvars, typval_T *rettv);
#endif
#if defined(FEAT_PYTHON) || defined(FEAT_PYTHON3)
static void f_pyxeval(typval_T *argvars, typval_T *rettv);
#endif
static void f_test_srand_seed(typval_T *argvars, typval_T *rettv);
static void f_rand(typval_T *argvars, typval_T *rettv);
static void f_range(typval_T *argvars, typval_T *rettv);
static void f_reg_executing(typval_T *argvars, typval_T *rettv);
static void f_reg_recording(typval_T *argvars, typval_T *rettv);
static void f_rename(typval_T *argvars, typval_T *rettv);
static void f_repeat(typval_T *argvars, typval_T *rettv);
#ifdef FEAT_RUBY
static void f_rubyeval(typval_T *argvars, typval_T *rettv);
#endif
static void f_screenattr(typval_T *argvars, typval_T *rettv);
static void f_screenchar(typval_T *argvars, typval_T *rettv);
static void f_screenchars(typval_T *argvars, typval_T *rettv);
static void f_screencol(typval_T *argvars, typval_T *rettv);
static void f_screenrow(typval_T *argvars, typval_T *rettv);
static void f_screenstring(typval_T *argvars, typval_T *rettv);
static void f_search(typval_T *argvars, typval_T *rettv);
static void f_searchdecl(typval_T *argvars, typval_T *rettv);
static void f_searchpair(typval_T *argvars, typval_T *rettv);
static void f_searchpairpos(typval_T *argvars, typval_T *rettv);
static void f_searchpos(typval_T *argvars, typval_T *rettv);
static void f_setcharpos(typval_T *argvars, typval_T *rettv);
static void f_setcharsearch(typval_T *argvars, typval_T *rettv);
static void f_setcursorcharpos(typval_T *argvars, typval_T *rettv);
static void f_setenv(typval_T *argvars, typval_T *rettv);
static void f_setfperm(typval_T *argvars, typval_T *rettv);
static void f_setpos(typval_T *argvars, typval_T *rettv);
static void f_setreg(typval_T *argvars, typval_T *rettv);
static void f_settagstack(typval_T *argvars, typval_T *rettv);
#ifdef FEAT_CRYPT
static void f_sha256(typval_T *argvars, typval_T *rettv);
#endif
static void f_shellescape(typval_T *argvars, typval_T *rettv);
static void f_shiftwidth(typval_T *argvars, typval_T *rettv);
static void f_soundfold(typval_T *argvars, typval_T *rettv);
static void f_spellbadword(typval_T *argvars, typval_T *rettv);
static void f_spellsuggest(typval_T *argvars, typval_T *rettv);
static void f_split(typval_T *argvars, typval_T *rettv);
static void f_srand(typval_T *argvars, typval_T *rettv);
static void f_submatch(typval_T *argvars, typval_T *rettv);
static void f_substitute(typval_T *argvars, typval_T *rettv);
static void f_swapinfo(typval_T *argvars, typval_T *rettv);
static void f_swapname(typval_T *argvars, typval_T *rettv);
static void f_synID(typval_T *argvars, typval_T *rettv);
static void f_synIDattr(typval_T *argvars, typval_T *rettv);
static void f_synIDtrans(typval_T *argvars, typval_T *rettv);
static void f_synstack(typval_T *argvars, typval_T *rettv);
static void f_synconcealed(typval_T *argvars, typval_T *rettv);
static void f_tabpagebuflist(typval_T *argvars, typval_T *rettv);
static void f_taglist(typval_T *argvars, typval_T *rettv);
static void f_tagfiles(typval_T *argvars, typval_T *rettv);
static void f_type(typval_T *argvars, typval_T *rettv);
static void f_virtcol(typval_T *argvars, typval_T *rettv);
static void f_visualmode(typval_T *argvars, typval_T *rettv);
static void f_wildmenumode(typval_T *argvars, typval_T *rettv);
static void f_windowsversion(typval_T *argvars, typval_T *rettv);
static void f_wordcount(typval_T *argvars, typval_T *rettv);
static void f_xor(typval_T *argvars, typval_T *rettv);


/*
 * Functions that check the argument type of a builtin function.
 * Each function returns FAIL and gives an error message if the type is wrong.
 */

// Context passed to an arg_ function.
typedef struct {
    int		arg_count;	// actual argument count
    type2_T	*arg_types;	// list of argument types
    int		arg_idx;	// current argument index (first arg is zero)
    cctx_T	*arg_cctx;
} argcontext_T;

// A function to check one argument type.  The first argument is the type to
// check.  If needed, other argument types can be obtained with the context.
// E.g. if "arg_idx" is 1, then (type - 1) is the first argument type.
typedef int (*argcheck_T)(type_T *, type_T *, argcontext_T *);

/*
 * Call need_type() to check an argument type.
 */
    static int
check_arg_type(
	type_T		*expected,
	type_T		*actual,
	argcontext_T	*context)
{
    return need_type(actual, expected,
	    context->arg_idx - context->arg_count, context->arg_idx + 1,
	    context->arg_cctx, FALSE, FALSE);
}

/*
 * Call need_type() to check an argument type and that it is modifiable
 */
    static int
check_arg_type_mod(
	type_T		*expected,
	type_T		*actual,
	argcontext_T	*context)
{
    if (need_type(actual, expected,
	    context->arg_idx - context->arg_count, context->arg_idx + 1,
	    context->arg_cctx, FALSE, FALSE) == FAIL)
	return FAIL;
    return arg_type_modifiable(actual, context->arg_idx + 1);
}

/*
 * Give an error if "type" is a constant.
 */
    int
arg_type_modifiable(type_T *type, int arg_idx)
{
    char *tofree;

    if ((type->tt_flags & TTFLAG_CONST) == 0)
	return OK;
    semsg(_(e_argument_nr_trying_to_modify_const_str),
	    arg_idx, type_name(type, &tofree));
    vim_free(tofree);
    return FAIL;
}

/*
 * Check "type" is a float or a number.
 */
    static int
arg_float_or_nr(type_T *type, type_T *decl_type UNUSED, argcontext_T *context)
{
    if (type->tt_type == VAR_FLOAT
	    || type->tt_type == VAR_NUMBER
	    || type_any_or_unknown(type))
	return OK;
    arg_type_mismatch(&t_number, type, context->arg_idx + 1);
    return FAIL;
}

/*
 * Check "type" is a number.
 */
    static int
arg_number(type_T *type, type_T *decl_type UNUSED, argcontext_T *context)
{
    return check_arg_type(&t_number, type, context);
}

/*
 * Check "type" is a dict of 'any'.
 */
    static int
arg_dict_any(type_T *type, type_T *decl_type UNUSED, argcontext_T *context)
{
    return check_arg_type(&t_dict_any, type, context);
}

/*
 * Check "type" is a list of 'any'.
 */
    static int
arg_list_any(type_T *type, type_T *decl_type UNUSED, argcontext_T *context)
{
    return check_arg_type(&t_list_any, type, context);
}

/*
 * Check "type" is a list of 'any' and modifiable
 */
    static int
arg_list_any_mod(
	type_T	     *type,
	type_T	     *decl_type UNUSED,
	argcontext_T *context)
{
    return check_arg_type_mod(&t_list_any, type, context);
}

/*
 * Check "type" is a list of numbers.
 */
    static int
arg_list_number(type_T *type, type_T *decl_type UNUSED, argcontext_T *context)
{
    return check_arg_type(&t_list_number, type, context);
}

/*
 * Check "type" is a list of strings.
 */
    static int
arg_list_string(type_T *type, type_T *decl_type UNUSED, argcontext_T *context)
{
    return check_arg_type(&t_list_string, type, context);
}

/*
 * Check "type" is a string.
 */
    static int
arg_string(type_T *type, type_T *decl_type UNUSED, argcontext_T *context)
{
    return check_arg_type(&t_string, type, context);
}

/*
 * Check "type" is a blob
 */
    static int
arg_blob(type_T *type, type_T *decl_type UNUSED, argcontext_T *context)
{
    return check_arg_type(&t_blob, type, context);
}

/*
 * Check "type" is a bool or number 0 or 1.
 */
    static int
arg_bool(type_T *type, type_T *decl_type UNUSED, argcontext_T *context)
{
    return check_arg_type(&t_bool, type, context);
}

/*
 * Check "type" is a list of 'any' or a blob.
 */
    static int
arg_list_or_blob(type_T *type, type_T *decl_type UNUSED, argcontext_T *context)
{
    if (type->tt_type == VAR_LIST
	    || type->tt_type == VAR_BLOB
	    || type_any_or_unknown(type))
	return OK;
    arg_type_mismatch(&t_list_any, type, context->arg_idx + 1);
    return FAIL;
}

/*
 * Check "type" is a modifiable list of 'any' or a blob.
 */
    static int
arg_list_or_blob_mod(
	type_T	     *type,
	type_T	     *decl_type,
	argcontext_T *context)
{
    if (arg_list_or_blob(type, decl_type, context) == FAIL)
	return FAIL;
    return arg_type_modifiable(type, context->arg_idx + 1);
}

/*
 * Check "type" is a string or a number
 */
    static int
arg_string_or_nr(type_T *type, type_T *decl_type UNUSED, argcontext_T *context)
{
    if (type->tt_type == VAR_STRING
	    || type->tt_type == VAR_NUMBER
	    || type_any_or_unknown(type))
	return OK;
    arg_type_mismatch(&t_string, type, context->arg_idx + 1);
    return FAIL;
}

/*
 * Check "type" is a buffer (string or a number)
 */
    static int
arg_buffer(type_T *type, type_T *decl_type UNUSED, argcontext_T *context)
{
    if (type->tt_type == VAR_STRING
	    || type->tt_type == VAR_NUMBER
	    || type_any_or_unknown(type))
	return OK;
    arg_type_mismatch(&t_string, type, context->arg_idx + 1);
    return FAIL;
}

/*
 * Check "type" is a buffer or a dict of any
 */
    static int
arg_buffer_or_dict_any(type_T *type, type_T *decl_type UNUSED, argcontext_T *context)
{
    if (type->tt_type == VAR_STRING
	    || type->tt_type == VAR_NUMBER
	    || type->tt_type == VAR_DICT
	    || type_any_or_unknown(type))
	return OK;
    arg_type_mismatch(&t_string, type, context->arg_idx + 1);
    return FAIL;
}

/*
 * Check "type" is a line (string or a number)
 */
    static int
arg_lnum(type_T *type, type_T *decl_type UNUSED, argcontext_T *context)
{
    if (type->tt_type == VAR_STRING
	    || type->tt_type == VAR_NUMBER
	    || type_any_or_unknown(type))
	return OK;
    arg_type_mismatch(&t_string, type, context->arg_idx + 1);
    return FAIL;
}

/*
 * Check "type" is a string or a list of strings.
 */
    static int
arg_string_or_list_string(type_T *type, type_T *decl_type UNUSED, argcontext_T *context)
{
    if (type->tt_type == VAR_STRING
	    || type_any_or_unknown(type))
	return OK;
    if (type->tt_type != VAR_LIST)
    {
	arg_type_mismatch(&t_string, type, context->arg_idx + 1);
	return FAIL;
    }
    if (type->tt_member->tt_type == VAR_ANY
		    || type->tt_member->tt_type == VAR_STRING)
	return OK;

    arg_type_mismatch(&t_list_string, type, context->arg_idx + 1);
    return FAIL;
}

/*
 * Check "type" is a string or a list of 'any'
 */
    static int
arg_string_or_list_any(type_T *type, type_T *decl_type UNUSED, argcontext_T *context)
{
    if (type->tt_type == VAR_STRING
	    || type->tt_type == VAR_LIST
	    || type_any_or_unknown(type))
	return OK;
    arg_type_mismatch(&t_string, type, context->arg_idx + 1);
    return FAIL;
}

/*
 * Check "type" is a string or a dict of 'any'
 */
    static int
arg_string_or_dict_any(type_T *type, type_T *decl_type UNUSED, argcontext_T *context)
{
    if (type->tt_type == VAR_STRING
	    || type->tt_type == VAR_DICT
	    || type_any_or_unknown(type))
	return OK;
    arg_type_mismatch(&t_string, type, context->arg_idx + 1);
    return FAIL;
}

/*
 * Check "type" is a string or a blob
 */
    static int
arg_string_or_blob(type_T *type, type_T *decl_type UNUSED, argcontext_T *context)
{
    if (type->tt_type == VAR_STRING
	    || type->tt_type == VAR_BLOB
	    || type_any_or_unknown(type))
	return OK;
    arg_type_mismatch(&t_string, type, context->arg_idx + 1);
    return FAIL;
}

/*
 * Check "type" is a list of 'any' or a dict of 'any'.
 */
    static int
arg_list_or_dict(type_T *type, type_T *decl_type UNUSED, argcontext_T *context)
{
    if (type->tt_type == VAR_LIST
	    || type->tt_type == VAR_DICT
	    || type_any_or_unknown(type))
	return OK;
    arg_type_mismatch(&t_list_any, type, context->arg_idx + 1);
    return FAIL;
}

/*
 * Check "type" is a list of 'any' or a dict of 'any'.  And modifiable.
 */
    static int
arg_list_or_dict_mod(
	type_T	     *type,
	type_T	     *decl_type,
	argcontext_T *context)
{
    if (arg_list_or_dict(type, decl_type, context) == FAIL)
	return FAIL;
    return arg_type_modifiable(type, context->arg_idx + 1);
}

/*
 * Check "type" is a list of 'any' or a dict of 'any' or a blob.
 * Also check if "type" is modifiable.
 */
    static int
arg_list_or_dict_or_blob_mod(
	type_T	     *type,
	type_T	     *decl_type UNUSED,
	argcontext_T *context)
{
    if (type->tt_type == VAR_LIST
	    || type->tt_type == VAR_DICT
	    || type->tt_type == VAR_BLOB
	    || type_any_or_unknown(type))
	return arg_type_modifiable(type, context->arg_idx + 1);
    arg_type_mismatch(&t_list_any, type, context->arg_idx + 1);
    return FAIL;
}

/*
 * Check "type" is a list of 'any' or a dict of 'any' or a blob or a string.
 */
    static int
arg_list_or_dict_or_blob_or_string(type_T *type, type_T *decl_type UNUSED, argcontext_T *context)
{
    if (type->tt_type == VAR_LIST
	    || type->tt_type == VAR_DICT
	    || type->tt_type == VAR_BLOB
	    || type->tt_type == VAR_STRING
	    || type_any_or_unknown(type))
	return OK;
    arg_type_mismatch(&t_list_any, type, context->arg_idx + 1);
    return FAIL;
}

/*
 * Check "type" is a list of 'any' or a dict of 'any' or a blob or a string.
 * Also check the value is modifiable.
 */
    static int
arg_list_or_dict_or_blob_or_string_mod(
	type_T	     *type,
	type_T	     *decl_type,
	argcontext_T *context)
{
    if (arg_list_or_dict_or_blob_or_string(type, decl_type, context) == FAIL)
	return FAIL;
    return arg_type_modifiable(type, context->arg_idx + 1);
}

/*
 * Check second argument of map() or filter().
 */
    static int
check_map_filter_arg2(type_T *type, argcontext_T *context, int is_map)
{
    type_T *expected_member = NULL;
    type_T *(args[2]);
    type_T t_func_exp = {VAR_FUNC, 2, 0, 0, NULL, args};

    if (context->arg_types[0].type_curr->tt_type == VAR_LIST
	    || context->arg_types[0].type_curr->tt_type == VAR_DICT)
    {
	// Use the declared type if possible, so that an error is given if
	// a declared list changes type, but not if a constant list changes
	// type.
	if (context->arg_types[0].type_decl->tt_type == VAR_LIST
		|| context->arg_types[0].type_decl->tt_type == VAR_DICT)
	    expected_member = context->arg_types[0].type_decl->tt_member;
	else
	    expected_member = context->arg_types[0].type_curr->tt_member;
    }
    else if (context->arg_types[0].type_curr->tt_type == VAR_STRING)
	expected_member = &t_string;
    else if (context->arg_types[0].type_curr->tt_type == VAR_BLOB)
	expected_member = &t_number;

    args[0] = NULL;
    args[1] = &t_unknown;
    if (type->tt_argcount != -1)
    {
	if (!(type->tt_argcount == 2 || (type->tt_argcount == 1
				    && (type->tt_flags & TTFLAG_VARARGS))))
	{
	    emsg(_(e_invalid_number_of_arguments));
	    return FAIL;
	}
	if (type->tt_flags & TTFLAG_VARARGS)
	    // check the argument types at runtime
	    t_func_exp.tt_argcount = -1;
	else
	{
	    if (context->arg_types[0].type_curr->tt_type == VAR_STRING
		    || context->arg_types[0].type_curr->tt_type == VAR_BLOB
		    || context->arg_types[0].type_curr->tt_type == VAR_LIST)
		args[0] = &t_number;
	    else if (context->arg_types[0].type_decl->tt_type == VAR_DICT)
		args[0] = &t_string;
	    if (args[0] != NULL)
		args[1] = expected_member;
	}
    }

    if (!type_any_or_unknown(type->tt_member) || args[0] != NULL)
    {
	where_T where = WHERE_INIT;

	if (is_map)
	    t_func_exp.tt_member = expected_member == NULL
					|| type_any_or_unknown(type->tt_member)
				? &t_any : expected_member;
	else
	    t_func_exp.tt_member = &t_bool;
	if (args[0] == NULL)
	    args[0] = &t_unknown;
	if (type->tt_argcount == -1)
	    t_func_exp.tt_argcount = -1;

	where.wt_index = 2;
	return check_type(&t_func_exp, type, TRUE, where);
    }
    return OK;
}

/*
 * Check second argument of filter(): func must return a bool.
 */
    static int
arg_filter_func(type_T *type, type_T *decl_type UNUSED, argcontext_T *context)
{
    if (type->tt_type == VAR_STRING
	    || type->tt_type == VAR_PARTIAL
	    || type_any_or_unknown(type))
	return OK;

    if (type->tt_type == VAR_FUNC)
	return check_map_filter_arg2(type, context, FALSE);
    semsg(_(e_string_or_function_required_for_argument_nr), 2);
    return FAIL;
}

/*
 * Check second argument of map(), the function.
 */
    static int
arg_map_func(type_T *type, type_T *decl_type UNUSED, argcontext_T *context)
{
    if (type->tt_type == VAR_STRING
	    || type->tt_type == VAR_PARTIAL
	    || type_any_or_unknown(type))
	return OK;

    if (type->tt_type == VAR_FUNC)
	return check_map_filter_arg2(type, context, TRUE);
    semsg(_(e_string_or_function_required_for_argument_nr), 2);
    return FAIL;
}

/*
 * Check second argument of sort() and uniq(), the "how" argument.
 */
    static int
arg_sort_how(type_T *type, type_T *decl_type UNUSED, argcontext_T *context)
{
    if (type->tt_type == VAR_STRING
	    || type->tt_type == VAR_PARTIAL
	    || type_any_or_unknown(type))
	return OK;

    if (type->tt_type == VAR_FUNC)
    {
	type_T *(args[2]);
	type_T t_func_exp = {VAR_FUNC, 2, 0, 0, &t_number, args};

	if (context->arg_types[0].type_curr->tt_type == VAR_LIST)
	    args[0] = context->arg_types[0].type_curr->tt_member;
	else
	    args[0] = &t_unknown;
	if (!type_any_or_unknown(type->tt_member) || args[0] != &t_unknown)
	{
	    where_T where = WHERE_INIT;

	    args[1] = args[0];
	    if (type->tt_argcount == -1)
		t_func_exp.tt_argcount = -1;
	    where.wt_index = 2;
	    return check_type(&t_func_exp, type, TRUE, where);
	}

	return OK;
    }
    semsg(_(e_string_or_function_required_for_argument_nr), 2);
    return FAIL;
}

/*
 * Check an expression argument, can be a string, funcref or partial.
 * Also accept a bool, a constant resulting from compiling a string argument.
 * Also accept a number, one and zero are accepted.
 */
    static int
arg_string_or_func(type_T *type, type_T *decl_type UNUSED, argcontext_T *context)
{
    if (type->tt_type == VAR_STRING
	    || type->tt_type == VAR_PARTIAL
	    || type->tt_type == VAR_FUNC
	    || type->tt_type == VAR_BOOL
	    || type->tt_type == VAR_NUMBER
	    || type_any_or_unknown(type))
	return OK;
    arg_type_mismatch(&t_func_any, type, context->arg_idx + 1);
    return FAIL;
}

/*
 * Check "type" is a list of 'any' or a blob or a string.
 */
    static int
arg_string_list_or_blob(type_T *type, type_T *decl_type UNUSED, argcontext_T *context)
{
    if (type->tt_type == VAR_LIST
	    || type->tt_type == VAR_BLOB
	    || type->tt_type == VAR_STRING
	    || type_any_or_unknown(type))
	return OK;
    arg_type_mismatch(&t_list_any, type, context->arg_idx + 1);
    return FAIL;
}

/*
 * Check "type" is a job.
 */
    static int
arg_job(type_T *type, type_T *decl_type UNUSED, argcontext_T *context)
{
    return check_arg_type(&t_job, type, context);
}

/*
 * Check "type" is a channel or a job.
 */
    static int
arg_chan_or_job(type_T *type, type_T *decl_type UNUSED, argcontext_T *context)
{
    if (type->tt_type == VAR_CHANNEL
	    || type->tt_type == VAR_JOB
	    || type_any_or_unknown(type))
	return OK;
    arg_type_mismatch(&t_channel, type, context->arg_idx + 1);
    return FAIL;
}

/*
 * Check "type" can be used as the type_decl of the previous argument.
 * Must not be used for the first argcheck_T entry.
 */
    static int
arg_same_as_prev(type_T *type, type_T *decl_type UNUSED, argcontext_T *context)
{
    type_T *prev_type = context->arg_types[context->arg_idx - 1].type_decl;

    return check_arg_type(prev_type, type, context);
}

/*
 * Check "type" is the same basic type as the previous argument, checks list or
 * dict vs other type, but not member type.
 * Must not be used for the first argcheck_T entry.
 */
    static int
arg_same_struct_as_prev(type_T *type, type_T *decl_type UNUSED, argcontext_T *context)
{
    type_T *prev_type = context->arg_types[context->arg_idx - 1].type_curr;

    if (prev_type->tt_type != context->arg_types[context->arg_idx].type_curr->tt_type)
	return check_arg_type(prev_type, type, context);
    return OK;
}

/*
 * Check "type" is an item of the list or blob of the previous arg.
 * Must not be used for the first argcheck_T entry.
 */
    static int
arg_item_of_prev(type_T *type, type_T *decl_type UNUSED, argcontext_T *context)
{
    type_T *prev_type = context->arg_types[context->arg_idx - 1].type_curr;
    type_T *expected;

    if (prev_type->tt_type == VAR_LIST)
	expected = prev_type->tt_member;
    else if (prev_type->tt_type == VAR_BLOB)
	expected = &t_number;
    else
	// probably VAR_ANY, can't check
	return OK;

    return check_arg_type(expected, type, context);
}

/*
 * Check "type" is a string or a number or a list
 */
    static int
arg_str_or_nr_or_list(type_T *type, type_T *decl_type UNUSED, argcontext_T *context)
{
    if (type->tt_type == VAR_STRING
	    || type->tt_type == VAR_NUMBER
	    || type->tt_type == VAR_LIST
	    || type_any_or_unknown(type))
	return OK;
    arg_type_mismatch(&t_string, type, context->arg_idx + 1);
    return FAIL;
}

/*
 * Check "type" is a dict of 'any' or a string
 */
    static int
arg_dict_any_or_string(type_T *type, type_T *decl_type UNUSED, argcontext_T *context)
{
    if (type->tt_type == VAR_DICT
	    || type->tt_type == VAR_STRING
	    || type_any_or_unknown(type))
	return OK;
    arg_type_mismatch(&t_string, type, context->arg_idx + 1);
    return FAIL;
}

/*
 * Check "type" which is the third argument of extend() (number or string or
 * any)
 */
    static int
arg_extend3(type_T *type, type_T *decl_type, argcontext_T *context)
{
    type_T *first_type = context->arg_types[context->arg_idx - 2].type_curr;

    if (first_type->tt_type == VAR_LIST)
	return arg_number(type, decl_type, context);
    if (first_type->tt_type == VAR_DICT)
	return arg_string(type, decl_type, context);
    return OK;
}

/*
 * Check "type" which is the first argument of get() (blob or list or dict or
 * funcref)
 */
    static int
arg_get1(type_T *type, type_T *decl_type UNUSED, argcontext_T *context)
{
    if (type->tt_type == VAR_BLOB
	    || type->tt_type == VAR_LIST
	    || type->tt_type == VAR_DICT
	    || type->tt_type == VAR_FUNC
	    || type->tt_type == VAR_PARTIAL
	    || type_any_or_unknown(type))
	return OK;

    arg_type_mismatch(&t_list_any, type, context->arg_idx + 1);
    return FAIL;
}

/*
 * Check "type" which is the first argument of len() (number or string or
 * blob or list or dict)
 */
    static int
arg_len1(type_T *type, type_T *decl_type UNUSED, argcontext_T *context)
{
    if (type->tt_type == VAR_STRING
	    || type->tt_type == VAR_NUMBER
	    || type->tt_type == VAR_BLOB
	    || type->tt_type == VAR_LIST
	    || type->tt_type == VAR_DICT
	    || type_any_or_unknown(type))
	return OK;

    arg_type_mismatch(&t_list_any, type, context->arg_idx + 1);
    return FAIL;
}

/*
 * Check "type" which is the second argument of remove() (number or string or
 * any)
 */
    static int
arg_remove2(type_T *type, type_T *decl_type, argcontext_T *context)
{
    type_T *first_type = context->arg_types[context->arg_idx - 1].type_curr;

    if (first_type->tt_type == VAR_LIST || first_type->tt_type == VAR_BLOB)
	return arg_number(type, decl_type, context);
    if (first_type->tt_type == VAR_DICT)
	return arg_string_or_nr(type, decl_type, context);
    return OK;
}

/*
 * Check "type" which is the first argument of repeat() (string or number or
 * list or any)
 */
    static int
arg_repeat1(type_T *type, type_T *decl_type UNUSED, argcontext_T *context)
{
    if (type->tt_type == VAR_STRING
	    || type->tt_type == VAR_NUMBER
	    || type->tt_type == VAR_BLOB
	    || type->tt_type == VAR_LIST
	    || type_any_or_unknown(type))
	return OK;

    arg_type_mismatch(&t_string, type, context->arg_idx + 1);
    return FAIL;
}

/*
 * Check "type" which is the first argument of slice() (list or blob or string
 * or any)
 */
    static int
arg_slice1(type_T *type, type_T *decl_type UNUSED, argcontext_T *context)
{
    if (type->tt_type == VAR_LIST
	    || type->tt_type == VAR_BLOB
	    || type->tt_type == VAR_STRING
	    || type_any_or_unknown(type))
	return OK;

    arg_type_mismatch(&t_list_any, type, context->arg_idx + 1);
    return FAIL;
}

/*
 * Check "type" which is the first argument of count() (string or list or dict
 * or any)
 */
    static int
arg_string_or_list_or_dict(type_T *type, type_T *decl_type UNUSED, argcontext_T *context)
{
    if (type->tt_type == VAR_STRING
	    || type->tt_type == VAR_LIST
	    || type->tt_type == VAR_DICT
	    || type_any_or_unknown(type))
	return OK;

    semsg(_(e_string_list_or_dict_required_for_argument_nr),
							 context->arg_idx + 1);
    return FAIL;
}

/*
 * Check "type" which is the first argument of cursor() (number or string or
 * list or any)
 */
    static int
arg_cursor1(type_T *type, type_T *decl_type UNUSED, argcontext_T *context)
{
    if (type->tt_type == VAR_NUMBER
	    || type->tt_type == VAR_STRING
	    || type->tt_type == VAR_LIST
	    || type_any_or_unknown(type))
	return OK;

    arg_type_mismatch(&t_number, type, context->arg_idx + 1);
    return FAIL;
}

/*
 * Lists of functions that check the argument types of a builtin function.
 */
static argcheck_T arg1_blob[] = {arg_blob};
static argcheck_T arg1_bool[] = {arg_bool};
static argcheck_T arg1_buffer[] = {arg_buffer};
static argcheck_T arg1_buffer_or_dict_any[] = {arg_buffer_or_dict_any};
static argcheck_T arg1_chan_or_job[] = {arg_chan_or_job};
static argcheck_T arg1_dict_any[] = {arg_dict_any};
static argcheck_T arg1_dict_or_string[] = {arg_dict_any_or_string};
static argcheck_T arg1_float_or_nr[] = {arg_float_or_nr};
static argcheck_T arg1_job[] = {arg_job};
static argcheck_T arg1_list_any[] = {arg_list_any};
static argcheck_T arg1_list_number[] = {arg_list_number};
static argcheck_T arg1_list_or_blob_mod[] = {arg_list_or_blob_mod};
static argcheck_T arg1_list_or_dict[] = {arg_list_or_dict};
static argcheck_T arg1_list_string[] = {arg_list_string};
static argcheck_T arg1_string_or_list_or_dict[] = {arg_string_or_list_or_dict};
static argcheck_T arg1_lnum[] = {arg_lnum};
static argcheck_T arg1_number[] = {arg_number};
static argcheck_T arg1_string[] = {arg_string};
static argcheck_T arg1_string_or_list_any[] = {arg_string_or_list_any};
static argcheck_T arg1_string_or_list_string[] = {arg_string_or_list_string};
static argcheck_T arg1_string_or_nr[] = {arg_string_or_nr};
static argcheck_T arg2_any_buffer[] = {NULL, arg_buffer};
static argcheck_T arg2_buffer_any[] = {arg_buffer, NULL};
static argcheck_T arg2_buffer_bool[] = {arg_buffer, arg_bool};
static argcheck_T arg2_buffer_list_any[] = {arg_buffer, arg_list_any};
static argcheck_T arg2_buffer_lnum[] = {arg_buffer, arg_lnum};
static argcheck_T arg2_buffer_number[] = {arg_buffer, arg_number};
static argcheck_T arg2_buffer_string[] = {arg_buffer, arg_string};
static argcheck_T arg2_chan_or_job_dict[] = {arg_chan_or_job, arg_dict_any};
static argcheck_T arg2_chan_or_job_string[] = {arg_chan_or_job, arg_string};
static argcheck_T arg2_dict_any_list_any[] = {arg_dict_any, arg_list_any};
static argcheck_T arg2_dict_any_string_or_nr[] = {arg_dict_any, arg_string_or_nr};
static argcheck_T arg2_dict_string[] = {arg_dict_any, arg_string};
static argcheck_T arg2_float_or_nr[] = {arg_float_or_nr, arg_float_or_nr};
static argcheck_T arg2_job_dict[] = {arg_job, arg_dict_any};
static argcheck_T arg2_job_string_or_number[] = {arg_job, arg_string_or_nr};
static argcheck_T arg2_list_any_number[] = {arg_list_any, arg_number};
static argcheck_T arg2_list_any_string[] = {arg_list_any, arg_string};
static argcheck_T arg2_list_number[] = {arg_list_number, arg_list_number};
static argcheck_T arg2_list_number_bool[] = {arg_list_number, arg_bool};
static argcheck_T arg2_listblobmod_item[] = {arg_list_or_blob_mod, arg_item_of_prev};
static argcheck_T arg2_lnum[] = {arg_lnum, arg_lnum};
static argcheck_T arg2_lnum_number[] = {arg_lnum, arg_number};
static argcheck_T arg2_number[] = {arg_number, arg_number};
static argcheck_T arg2_number_any[] = {arg_number, NULL};
static argcheck_T arg2_number_bool[] = {arg_number, arg_bool};
static argcheck_T arg2_number_dict_any[] = {arg_number, arg_dict_any};
static argcheck_T arg2_number_list[] = {arg_number, arg_list_any};
static argcheck_T arg2_number_string[] = {arg_number, arg_string};
static argcheck_T arg2_number_string_or_list[] = {arg_number, arg_string_or_list_any};
static argcheck_T arg2_str_or_nr_or_list_dict[] = {arg_str_or_nr_or_list, arg_dict_any};
static argcheck_T arg2_string[] = {arg_string, arg_string};
static argcheck_T arg2_string_any[] = {arg_string, NULL};
static argcheck_T arg2_string_bool[] = {arg_string, arg_bool};
static argcheck_T arg2_string_chan_or_job[] = {arg_string, arg_chan_or_job};
static argcheck_T arg2_string_dict[] = {arg_string, arg_dict_any};
static argcheck_T arg2_string_list_number[] = {arg_string, arg_list_number};
static argcheck_T arg2_string_number[] = {arg_string, arg_number};
static argcheck_T arg2_string_or_list_dict[] = {arg_string_or_list_any, arg_dict_any};
static argcheck_T arg2_string_or_list_bool[] = {arg_string_or_list_any, arg_bool};
static argcheck_T arg2_string_or_list_number[] = {arg_string_or_list_any, arg_number};
static argcheck_T arg2_string_string_or_number[] = {arg_string, arg_string_or_nr};
static argcheck_T arg3_any_list_dict[] = {NULL, arg_list_any, arg_dict_any};
static argcheck_T arg3_buffer_lnum_lnum[] = {arg_buffer, arg_lnum, arg_lnum};
static argcheck_T arg3_buffer_number_number[] = {arg_buffer, arg_number, arg_number};
static argcheck_T arg3_buffer_string_any[] = {arg_buffer, arg_string, NULL};
static argcheck_T arg3_buffer_string_dict[] = {arg_buffer, arg_string, arg_dict_any};
static argcheck_T arg3_dict_number_number[] = {arg_dict_any, arg_number, arg_number};
static argcheck_T arg3_list_string_dict[] = {arg_list_any, arg_string, arg_dict_any};
static argcheck_T arg3_lnum_number_bool[] = {arg_lnum, arg_number, arg_bool};
static argcheck_T arg3_number[] = {arg_number, arg_number, arg_number};
static argcheck_T arg3_number_any_dict[] = {arg_number, NULL, arg_dict_any};
static argcheck_T arg3_number_number_dict[] = {arg_number, arg_number, arg_dict_any};
static argcheck_T arg3_number_string_any[] = {arg_number, arg_string, NULL};
static argcheck_T arg3_number_string_buffer[] = {arg_number, arg_string, arg_buffer};
static argcheck_T arg3_number_string_string[] = {arg_number, arg_string, arg_string};
static argcheck_T arg3_string[] = {arg_string, arg_string, arg_string};
static argcheck_T arg3_string_any_dict[] = {arg_string, NULL, arg_dict_any};
static argcheck_T arg3_string_any_string[] = {arg_string, NULL, arg_string};
static argcheck_T arg3_string_bool_bool[] = {arg_string, arg_bool, arg_bool};
static argcheck_T arg3_string_number_bool[] = {arg_string, arg_number, arg_bool};
static argcheck_T arg3_string_number_number[] = {arg_string, arg_number, arg_number};
static argcheck_T arg3_string_or_dict_bool_dict[] = {arg_string_or_dict_any, arg_bool, arg_dict_any};
static argcheck_T arg3_string_string_bool[] = {arg_string, arg_string, arg_bool};
static argcheck_T arg3_string_string_dict[] = {arg_string, arg_string, arg_dict_any};
static argcheck_T arg3_string_string_number[] = {arg_string, arg_string, arg_number};
static argcheck_T arg4_number_number_string_any[] = {arg_number, arg_number, arg_string, NULL};
static argcheck_T arg4_string_string_any_string[] = {arg_string, arg_string, NULL, arg_string};
static argcheck_T arg4_string_string_number_string[] = {arg_string, arg_string, arg_number, arg_string};
/* Function specific argument types (not covered by the above) */
static argcheck_T arg15_assert_fails[] = {arg_string_or_nr, arg_string_or_list_any, NULL, arg_number, arg_string};
static argcheck_T arg34_assert_inrange[] = {arg_float_or_nr, arg_float_or_nr, arg_float_or_nr, arg_string};
static argcheck_T arg4_browse[] = {arg_bool, arg_string, arg_string, arg_string};
static argcheck_T arg23_chanexpr[] = {arg_chan_or_job, NULL, arg_dict_any};
static argcheck_T arg23_chanraw[] = {arg_chan_or_job, arg_string_or_blob, arg_dict_any};
static argcheck_T arg24_count[] = {arg_string_or_list_or_dict, NULL, arg_bool, arg_number};
static argcheck_T arg13_cursor[] = {arg_cursor1, arg_number, arg_number};
static argcheck_T arg12_deepcopy[] = {NULL, arg_bool};
static argcheck_T arg12_execute[] = {arg_string_or_list_string, arg_string};
static argcheck_T arg23_extend[] = {arg_list_or_dict_mod, arg_same_as_prev, arg_extend3};
static argcheck_T arg23_extendnew[] = {arg_list_or_dict, arg_same_struct_as_prev, arg_extend3};
static argcheck_T arg23_get[] = {arg_get1, arg_string_or_nr, NULL};
static argcheck_T arg14_glob[] = {arg_string, arg_bool, arg_bool, arg_bool};
static argcheck_T arg25_globpath[] = {arg_string, arg_string, arg_bool, arg_bool, arg_bool};
static argcheck_T arg24_index[] = {arg_list_or_blob, arg_item_of_prev, arg_number, arg_bool};
static argcheck_T arg23_index[] = {arg_list_or_blob, arg_filter_func, arg_dict_any};
static argcheck_T arg23_insert[] = {arg_list_or_blob, arg_item_of_prev, arg_number};
static argcheck_T arg1_len[] = {arg_len1};
static argcheck_T arg3_libcall[] = {arg_string, arg_string, arg_string_or_nr};
static argcheck_T arg14_maparg[] = {arg_string, arg_string, arg_bool, arg_bool};
static argcheck_T arg2_filter[] = {arg_list_or_dict_or_blob_or_string_mod, arg_filter_func};
static argcheck_T arg2_map[] = {arg_list_or_dict_or_blob_or_string_mod, arg_map_func};
static argcheck_T arg2_mapnew[] = {arg_list_or_dict_or_blob_or_string, NULL};
static argcheck_T arg25_matchadd[] = {arg_string, arg_string, arg_number, arg_number, arg_dict_any};
static argcheck_T arg25_matchaddpos[] = {arg_string, arg_list_any, arg_number, arg_number, arg_dict_any};
static argcheck_T arg119_printf[] = {arg_string_or_nr, NULL, NULL, NULL, NULL, NULL, NULL, NULL, NULL, NULL, NULL, NULL, NULL, NULL, NULL, NULL, NULL, NULL, NULL};
static argcheck_T arg23_reduce[] = {arg_string_list_or_blob, NULL, NULL};
static argcheck_T arg24_remote_expr[] = {arg_string, arg_string, arg_string, arg_number};
static argcheck_T arg23_remove[] = {arg_list_or_dict_or_blob_mod, arg_remove2, arg_number};
static argcheck_T arg2_repeat[] = {arg_repeat1, arg_number};
static argcheck_T arg15_search[] = {arg_string, arg_string, arg_number, arg_number, arg_string_or_func};
static argcheck_T arg37_searchpair[] = {arg_string, arg_string, arg_string, arg_string, arg_string_or_func, arg_number, arg_number};
static argcheck_T arg3_setbufline[] = {arg_buffer, arg_lnum, arg_str_or_nr_or_list};
static argcheck_T arg2_setline[] = {arg_lnum, NULL};
static argcheck_T arg24_setloclist[] = {arg_number, arg_list_any, arg_string, arg_dict_any};
static argcheck_T arg13_setqflist[] = {arg_list_any, arg_string, arg_dict_any};
static argcheck_T arg23_settagstack[] = {arg_number, arg_dict_any, arg_string};
static argcheck_T arg02_sign_getplaced[] = {arg_buffer, arg_dict_any};
static argcheck_T arg45_sign_place[] = {arg_number, arg_string, arg_string, arg_buffer, arg_dict_any};
static argcheck_T arg23_slice[] = {arg_slice1, arg_number, arg_number};
static argcheck_T arg13_sortuniq[] = {arg_list_any_mod, arg_sort_how, arg_dict_any};
static argcheck_T arg24_strpart[] = {arg_string, arg_number, arg_number, arg_bool};
static argcheck_T arg12_system[] = {arg_string, arg_str_or_nr_or_list};
static argcheck_T arg23_win_execute[] = {arg_number, arg_string_or_list_string, arg_string};
static argcheck_T arg23_writefile[] = {arg_list_or_blob, arg_string, arg_string};
static argcheck_T arg24_match_func[] = {arg_string_or_list_any, arg_string, arg_number, arg_number};


/*
 * Functions that return the return type of a builtin function.
 * Note that "argtypes" is NULL if "argcount" is zero.
 */
    static type_T *
ret_void(int argcount UNUSED,
	type2_T *argtypes UNUSED,
	type_T	**decl_type UNUSED)
{
    return &t_void;
}
    static type_T *
ret_any(int	argcount UNUSED,
	type2_T *argtypes UNUSED,
	type_T	**decl_type UNUSED)
{
    return &t_any;
}
    static type_T *
ret_bool(int argcount UNUSED,
	type2_T *argtypes UNUSED,
	type_T	**decl_type UNUSED)
{
    return &t_bool;
}
    static type_T *
ret_number_bool(int argcount UNUSED,
	type2_T *argtypes UNUSED,
	type_T	**decl_type UNUSED)
{
    return &t_number_bool;
}
    static type_T *
ret_number(int argcount UNUSED,
	type2_T *argtypes UNUSED,
	type_T	**decl_type UNUSED)
{
    return &t_number;
}
    static type_T *
ret_float(int argcount UNUSED,
	type2_T *argtypes UNUSED,
	type_T	**decl_type UNUSED)
{
    return &t_float;
}
    static type_T *
ret_string(int argcount UNUSED,
	type2_T *argtypes UNUSED,
	type_T	**decl_type UNUSED)
{
    return &t_string;
}
    static type_T *
ret_list_any(int argcount UNUSED,
	type2_T *argtypes UNUSED,
	type_T	**decl_type UNUSED)
{
    return &t_list_any;
}
    static type_T *
ret_list_number(int argcount UNUSED,
	type2_T *argtypes UNUSED,
	type_T	**decl_type)
{
    *decl_type = &t_list_any;
    return &t_list_number;
}
    static type_T *
ret_list_string(int argcount UNUSED,
	type2_T *argtypes UNUSED,
	type_T	**decl_type)
{
    *decl_type = &t_list_any;
    return &t_list_string;
}
    static type_T *
ret_list_dict_any(int argcount UNUSED,
	type2_T *argtypes UNUSED,
	type_T	**decl_type)
{
    *decl_type = &t_list_any;
    return &t_list_dict_any;
}
    static type_T *
ret_list_items(int argcount UNUSED,
	type2_T *argtypes UNUSED,
	type_T	**decl_type)
{
    *decl_type = &t_list_any;
    return &t_list_list_any;
}

    static type_T *
ret_list_string_items(int argcount UNUSED,
	type2_T *argtypes UNUSED,
	type_T	**decl_type)
{
    *decl_type = &t_list_any;
    return &t_list_list_string;
}
    static type_T *
ret_dict_any(int argcount UNUSED,
	type2_T *argtypes UNUSED,
	type_T	**decl_type UNUSED)
{
    return &t_dict_any;
}
    static type_T *
ret_job_info(int argcount,
	type2_T *argtypes UNUSED,
	type_T	**decl_type)
{
    if (argcount == 0)
    {
	*decl_type = &t_list_any;
	return &t_list_job;
    }
    return &t_dict_any;
}
    static type_T *
ret_dict_number(int argcount UNUSED,
	type2_T *argtypes UNUSED,
	type_T	**decl_type UNUSED)
{
    return &t_dict_number;
}
    static type_T *
ret_dict_string(int argcount UNUSED,
	type2_T *argtypes UNUSED,
	type_T	**decl_type UNUSED)
{
    return &t_dict_string;
}
    static type_T *
ret_blob(int argcount UNUSED,
	type2_T *argtypes UNUSED,
	type_T	**decl_type UNUSED)
{
    return &t_blob;
}
    static type_T *
ret_func_any(int argcount UNUSED,
	type2_T *argtypes UNUSED,
	type_T	**decl_type UNUSED)
{
    return &t_func_any;
}
    static type_T *
ret_func_unknown(int argcount UNUSED,
	type2_T *argtypes UNUSED,
	type_T	**decl_type UNUSED)
{
    return &t_func_unknown;
}
    static type_T *
ret_channel(int argcount UNUSED,
	type2_T *argtypes UNUSED,
	type_T	**decl_type UNUSED)
{
    return &t_channel;
}
    static type_T *
ret_job(int argcount UNUSED,
	type2_T *argtypes UNUSED,
	type_T	**decl_type UNUSED)
{
    return &t_job;
}
    static type_T *
ret_first_arg(int argcount,
	type2_T *argtypes,
	type_T	**decl_type)
{
    if (argcount > 0)
    {
	*decl_type = argtypes[0].type_decl;
	return argtypes[0].type_curr;
    }
    return &t_void;
}
    static type_T *
ret_slice(int argcount,
	type2_T *argtypes,
	type_T	**decl_type)
{
    if (argcount > 0)
    {
	if (argtypes[0].type_decl != NULL)
	{
	    switch (argtypes[0].type_decl->tt_type)
	    {
		case VAR_STRING: *decl_type = &t_string; break;
		case VAR_BLOB: *decl_type = &t_blob; break;
		case VAR_LIST: *decl_type = &t_list_any; break;
		default: break;
	    }
	}
	return argtypes[0].type_curr;
    }
    return &t_void;
}
    static type_T *
ret_copy(int argcount,
	type2_T *argtypes,
	type_T	**decl_type)
{
    if (argcount > 0)
    {
	if (argtypes[0].type_decl != NULL)
	{
	    if (argtypes[0].type_decl->tt_type == VAR_LIST)
		*decl_type = &t_list_any;
	    else if (argtypes[0].type_decl->tt_type == VAR_DICT)
		*decl_type = &t_dict_any;
	    else
		*decl_type = argtypes[0].type_decl;
	}
	if (argtypes[0].type_curr != NULL)
	{
	    if (argtypes[0].type_curr->tt_type == VAR_LIST)
		return &t_list_any;
	    else if (argtypes[0].type_curr->tt_type == VAR_DICT)
		return &t_dict_any;
	}
	return argtypes[0].type_curr;
    }
    return &t_void;
}
    static type_T *
ret_extend(int argcount,
	type2_T *argtypes,
	type_T	**decl_type)
{
    if (argcount > 0)
    {
	*decl_type = argtypes[0].type_decl;
	// if the second argument has a different current type then the current
	// type is "any"
	if (argcount > 1 && !equal_type(argtypes[0].type_curr,
						     argtypes[1].type_curr, 0))
	{
	    if (argtypes[0].type_curr->tt_type == VAR_LIST)
		return &t_list_any;
	    if (argtypes[0].type_curr->tt_type == VAR_DICT)
		return &t_dict_any;
	}
	return argtypes[0].type_curr;
    }
    return &t_void;
}
    static type_T *
ret_repeat(int argcount,
	type2_T *argtypes,
	type_T	**decl_type UNUSED)
{
    if (argcount == 0)
	return &t_any;
    if (argtypes[0].type_curr == &t_number)
	return &t_string;
    return argtypes[0].type_curr;
}
// for map(): returns first argument but item type may differ
    static type_T *
ret_first_cont(int argcount,
	type2_T *argtypes,
	type_T	**decl_type UNUSED)
{
    if (argcount > 0)
    {
	if (argtypes[0].type_curr->tt_type == VAR_LIST)
	    return &t_list_any;
	if (argtypes[0].type_curr->tt_type == VAR_DICT)
	    return &t_dict_any;
	if (argtypes[0].type_curr->tt_type == VAR_BLOB)
	    return argtypes[0].type_curr;
    }
    return &t_any;
}
// for getline()
    static type_T *
ret_getline(int argcount,
	type2_T *argtypes UNUSED,
	type_T	**decl_type UNUSED)
{
    if (argcount == 1)
	return &t_string;
    *decl_type = &t_list_any;
    return &t_list_string;
}
// for finddir()
    static type_T *
ret_finddir(int argcount,
	type2_T *argtypes UNUSED,
	type_T	**decl_type UNUSED)
{
    if (argcount < 3)
	return &t_string;
    // Depending on the count would be a string or a list of strings.
    return &t_any;
}

/*
 * Used for getqflist(): returns list if there is no argument, dict if there is
 * one.
 */
    static type_T *
ret_list_or_dict_0(int argcount,
	type2_T *argtypes UNUSED,
	type_T	**decl_type)
{
    if (argcount > 0)
	return &t_dict_any;
    *decl_type = &t_list_any;
    return &t_list_dict_any;
}

/*
 * Used for getloclist(): returns list if there is one argument, dict if there
 * are two.
 */
    static type_T *
ret_list_or_dict_1(int argcount,
	type2_T *argtypes UNUSED,
	type_T	**decl_type)
{
    if (argcount > 1)
	return &t_dict_any;
    *decl_type = &t_list_any;
    return &t_list_dict_any;
}

    static type_T *
ret_argv(int argcount,
	type2_T *argtypes UNUSED,
	type_T	**decl_type)
{
    // argv() returns list of strings
    if (argcount == 0)
    {
	*decl_type = &t_list_any;
	return &t_list_string;
    }

    // argv(0) returns a string, but argv(-1] returns a list
    return &t_any;
}

    static type_T *
ret_remove(int argcount,
	type2_T *argtypes,
	type_T	**decl_type)
{
    if (argcount > 0)
    {
	if (argtypes[0].type_curr->tt_type == VAR_LIST
		|| argtypes[0].type_curr->tt_type == VAR_DICT)
	{
	    if (argcount == 3)
	    {
		*decl_type = argtypes[0].type_decl;
		return argtypes[0].type_curr;
	    }
	    if (argtypes[0].type_curr->tt_type
					     == argtypes[0].type_decl->tt_type)
		*decl_type = argtypes[0].type_decl->tt_member;
	    return argtypes[0].type_curr->tt_member;
	}
	if (argtypes[0].type_curr->tt_type == VAR_BLOB)
	    return &t_number;
    }
    return &t_any;
}

    static type_T *
ret_getreg(int argcount,
	type2_T *argtypes UNUSED,
	type_T	**decl_type)
{
    // Assume that if the third argument is passed it's non-zero
    if (argcount == 3)
    {
	*decl_type = &t_list_any;
	return &t_list_string;
    }
    return &t_string;
}

    static type_T *
ret_virtcol(int argcount,
	type2_T *argtypes UNUSED,
	type_T	**decl_type)
{
    // Assume that if the second argument is passed it's non-zero
    if (argcount == 2)
    {
	*decl_type = &t_list_any;
	return &t_list_number;
    }
    return &t_number;
}

    static type_T *
ret_maparg(int argcount,
	type2_T *argtypes UNUSED,
	type_T	**decl_type UNUSED)
{
    // Assume that if the fourth argument is passed it's non-zero
    if (argcount == 4)
	return &t_dict_any;
    return &t_string;
}

/*
 * Array with names and number of arguments of all internal functions
 * MUST BE KEPT SORTED IN strcmp() ORDER FOR BINARY SEARCH!
 */
typedef struct
{
    char	*f_name;	// function name
    char	f_min_argc;	// minimal number of arguments
    char	f_max_argc;	// maximal number of arguments
    char	f_argtype;	// for method: FEARG_ values
    argcheck_T	*f_argcheck;	// list of functions to check argument types
    type_T	*(*f_retfunc)(int argcount, type2_T *argtypes,
							   type_T **decl_type);
				// return type function
    void	(*f_func)(typval_T *args, typval_T *rvar);
				// implementation of function
} funcentry_T;

// values for f_argtype; zero means it cannot be used as a method
#define FEARG_1    1	    // base is the first argument
#define FEARG_2    2	    // base is the second argument
#define FEARG_3    3	    // base is the third argument
#define FEARG_4    4	    // base is the fourth argument

#if defined(HAVE_MATH_H)
# define MATH_FUNC(name) name
#else
# define MATH_FUNC(name) NULL
#endif
#ifdef FEAT_TIMERS
# define TIMER_FUNC(name) name
#else
# define TIMER_FUNC(name) NULL
#endif
#ifdef FEAT_JOB_CHANNEL
# define JOB_FUNC(name) name
#else
# define JOB_FUNC(name) NULL
#endif
#ifdef FEAT_PROP_POPUP
# define PROP_FUNC(name) name
#else
# define PROP_FUNC(name) NULL
#endif
#ifdef FEAT_SIGNS
# define SIGN_FUNC(name) name
#else
# define SIGN_FUNC(name) NULL
#endif
#ifdef FEAT_SOUND
# define SOUND_FUNC(name) name
#else
# define SOUND_FUNC(name) NULL
#endif
#ifdef FEAT_TERMINAL
# define TERM_FUNC(name) name
#else
# define TERM_FUNC(name) NULL
#endif

static funcentry_T global_functions[] =
{
    {"abs",		1, 1, FEARG_1,	    arg1_float_or_nr,
			ret_any,	    f_abs},
    {"acos",		1, 1, FEARG_1,	    arg1_float_or_nr,
			ret_float,	    f_acos},
    {"add",		2, 2, FEARG_1,	    arg2_listblobmod_item,
			ret_first_arg,	    f_add},
    {"and",		2, 2, FEARG_1,	    arg2_number,
			ret_number,	    f_and},
    {"append",		2, 2, FEARG_2,	    arg2_setline,
			ret_number_bool,    f_append},
    {"appendbufline",	3, 3, FEARG_3,	    arg3_setbufline,
			ret_number_bool,    f_appendbufline},
    {"argc",		0, 1, 0,	    arg1_number,
			ret_number,	    f_argc},
    {"argidx",		0, 0, 0,	    NULL,
			ret_number,	    f_argidx},
    {"arglistid",	0, 2, 0,	    arg2_number,
			ret_number,	    f_arglistid},
    {"argv",		0, 2, 0,	    arg2_number,
			ret_argv,	    f_argv},
    {"asin",		1, 1, FEARG_1,	    arg1_float_or_nr,
			ret_float,	    f_asin},
    {"assert_beeps",	1, 1, FEARG_1,	    arg1_string,
			ret_number_bool,    f_assert_beeps},
    {"assert_equal",	2, 3, FEARG_2,	    NULL,
			ret_number_bool,    f_assert_equal},
    {"assert_equalfile", 2, 3, FEARG_1,	    arg3_string,
			ret_number_bool,    f_assert_equalfile},
    {"assert_exception", 1, 2, 0,	    arg2_string,
			ret_number_bool,    f_assert_exception},
    {"assert_fails",	1, 5, FEARG_1,	    arg15_assert_fails,
			ret_number_bool,    f_assert_fails},
    {"assert_false",	1, 2, FEARG_1,	    NULL,
			ret_number_bool,    f_assert_false},
    {"assert_inrange",	3, 4, FEARG_3,	    arg34_assert_inrange,
			ret_number_bool,    f_assert_inrange},
    {"assert_match",	2, 3, FEARG_2,	    arg3_string,
			ret_number_bool,    f_assert_match},
    {"assert_nobeep",	1, 1, FEARG_1,	    arg1_string,
			ret_number_bool,    f_assert_nobeep},
    {"assert_notequal",	2, 3, FEARG_2,	    NULL,
			ret_number_bool,    f_assert_notequal},
    {"assert_notmatch",	2, 3, FEARG_2,	    arg3_string,
			ret_number_bool,    f_assert_notmatch},
    {"assert_report",	1, 1, FEARG_1,	    arg1_string,
			ret_number_bool,    f_assert_report},
    {"assert_true",	1, 2, FEARG_1,	    NULL,
			ret_number_bool,    f_assert_true},
    {"atan",		1, 1, FEARG_1,	    arg1_float_or_nr,
			ret_float,	    f_atan},
    {"atan2",		2, 2, FEARG_1,	    arg2_float_or_nr,
			ret_float,	    f_atan2},
    {"autocmd_add",	1, 1, FEARG_1,	    arg1_list_any,
			ret_number_bool,    f_autocmd_add},
    {"autocmd_delete",	1, 1, FEARG_1,	    arg1_list_any,
			ret_number_bool,    f_autocmd_delete},
    {"autocmd_get",	0, 1, FEARG_1,	    arg1_dict_any,
			ret_list_dict_any,  f_autocmd_get},
    {"balloon_gettext",	0, 0, 0,	    NULL,
			ret_string,
#ifdef FEAT_BEVAL
	    f_balloon_gettext
#else
	    NULL
#endif
			},
    {"balloon_show",	1, 1, FEARG_1,	    arg1_string_or_list_any,
			ret_void,
#ifdef FEAT_BEVAL
	    f_balloon_show
#else
	    NULL
#endif
			},
    {"balloon_split",	1, 1, FEARG_1,	    arg1_string,
			ret_list_string,
#if defined(FEAT_BEVAL_TERM)
	    f_balloon_split
#else
	    NULL
#endif
			},
    {"blob2list",	1, 1, FEARG_1,	    arg1_blob,
			ret_list_number,    f_blob2list},
    {"browse",		4, 4, 0,	    arg4_browse,
			ret_string,	    f_browse},
    {"browsedir",	2, 2, 0,	    arg2_string,
			ret_string,	    f_browsedir},
    {"bufadd",		1, 1, FEARG_1,	    arg1_string,
			ret_number,	    f_bufadd},
    {"bufexists",	1, 1, FEARG_1,	    arg1_buffer,
			ret_number_bool,    f_bufexists},
    {"buffer_exists",	1, 1, FEARG_1,	    arg1_buffer,	// obsolete
			ret_number_bool,    f_bufexists},
    {"buffer_name",	0, 1, FEARG_1,	    arg1_buffer,	// obsolete
			ret_string,	    f_bufname},
    {"buffer_number",	0, 1, FEARG_1,	    arg1_buffer,	// obsolete
			ret_number,	    f_bufnr},
    {"buflisted",	1, 1, FEARG_1,	    arg1_buffer,
			ret_number_bool,    f_buflisted},
    {"bufload",		1, 1, FEARG_1,	    arg1_buffer,
			ret_void,	    f_bufload},
    {"bufloaded",	1, 1, FEARG_1,	    arg1_buffer,
			ret_number_bool,    f_bufloaded},
    {"bufname",		0, 1, FEARG_1,	    arg1_buffer,
			ret_string,	    f_bufname},
    {"bufnr",		0, 2, FEARG_1,	    arg2_buffer_bool,
			ret_number,	    f_bufnr},
    {"bufwinid",	1, 1, FEARG_1,	    arg1_buffer,
			ret_number,	    f_bufwinid},
    {"bufwinnr",	1, 1, FEARG_1,	    arg1_buffer,
			ret_number,	    f_bufwinnr},
    {"byte2line",	1, 1, FEARG_1,	    arg1_number,
			ret_number,	    f_byte2line},
    {"byteidx",		2, 2, FEARG_1,	    arg2_string_number,
			ret_number,	    f_byteidx},
    {"byteidxcomp",	2, 2, FEARG_1,	    arg2_string_number,
			ret_number,	    f_byteidxcomp},
    {"call",		2, 3, FEARG_1,	    arg3_any_list_dict,
			ret_any,	    f_call},
    {"ceil",		1, 1, FEARG_1,	    arg1_float_or_nr,
			ret_float,	    f_ceil},
    {"ch_canread",	1, 1, FEARG_1,	    arg1_chan_or_job,
			ret_number_bool,    JOB_FUNC(f_ch_canread)},
    {"ch_close",	1, 1, FEARG_1,	    arg1_chan_or_job,
			ret_void,	    JOB_FUNC(f_ch_close)},
    {"ch_close_in",	1, 1, FEARG_1,	    arg1_chan_or_job,
			ret_void,	    JOB_FUNC(f_ch_close_in)},
    {"ch_evalexpr",	2, 3, FEARG_1,	    arg23_chanexpr,
			ret_any,	    JOB_FUNC(f_ch_evalexpr)},
    {"ch_evalraw",	2, 3, FEARG_1,	    arg23_chanraw,
			ret_any,	    JOB_FUNC(f_ch_evalraw)},
    {"ch_getbufnr",	2, 2, FEARG_1,	    arg2_chan_or_job_string,
			ret_number,	    JOB_FUNC(f_ch_getbufnr)},
    {"ch_getjob",	1, 1, FEARG_1,	    arg1_chan_or_job,
			ret_job,	    JOB_FUNC(f_ch_getjob)},
    {"ch_info",		1, 1, FEARG_1,	    arg1_chan_or_job,
			ret_dict_any,	    JOB_FUNC(f_ch_info)},
    {"ch_log",		1, 2, FEARG_1,	    arg2_string_chan_or_job,
			ret_void,	    f_ch_log},
    {"ch_logfile",	1, 2, FEARG_1,	    arg2_string,
			ret_void,	    f_ch_logfile},
    {"ch_open",		1, 2, FEARG_1,	    arg2_string_dict,
			ret_channel,	    JOB_FUNC(f_ch_open)},
    {"ch_read",		1, 2, FEARG_1,	    arg2_chan_or_job_dict,
			ret_string,	    JOB_FUNC(f_ch_read)},
    {"ch_readblob",	1, 2, FEARG_1,	    arg2_chan_or_job_dict,
			ret_blob,	    JOB_FUNC(f_ch_readblob)},
    {"ch_readraw",	1, 2, FEARG_1,	    arg2_chan_or_job_dict,
			ret_string,	    JOB_FUNC(f_ch_readraw)},
    {"ch_sendexpr",	2, 3, FEARG_1,	    arg23_chanexpr,
			ret_any,	    JOB_FUNC(f_ch_sendexpr)},
    {"ch_sendraw",	2, 3, FEARG_1,	    arg23_chanraw,
			ret_void,	    JOB_FUNC(f_ch_sendraw)},
    {"ch_setoptions",	2, 2, FEARG_1,	    arg2_chan_or_job_dict,
			ret_void,	    JOB_FUNC(f_ch_setoptions)},
    {"ch_status",	1, 2, FEARG_1,	    arg2_chan_or_job_dict,
			ret_string,	    JOB_FUNC(f_ch_status)},
    {"changenr",	0, 0, 0,	    NULL,
			ret_number,	    f_changenr},
    {"char2nr",		1, 2, FEARG_1,	    arg2_string_bool,
			ret_number,	    f_char2nr},
    {"charclass",	1, 1, FEARG_1,	    arg1_string,
			ret_number,	    f_charclass},
    {"charcol",		1, 2, FEARG_1,	    arg2_string_or_list_number,
			ret_number,	    f_charcol},
    {"charidx",		2, 3, FEARG_1,	    arg3_string_number_bool,
			ret_number,	    f_charidx},
    {"chdir",		1, 1, FEARG_1,	    arg1_string,
			ret_string,	    f_chdir},
    {"cindent",		1, 1, FEARG_1,	    arg1_lnum,
			ret_number,	    f_cindent},
    {"clearmatches",	0, 1, FEARG_1,	    arg1_number,
			ret_void,	    f_clearmatches},
    {"col",		1, 2, FEARG_1,	    arg2_string_or_list_number,
			ret_number,	    f_col},
    {"complete",	2, 2, FEARG_2,	    arg2_number_list,
			ret_void,	    f_complete},
    {"complete_add",	1, 1, FEARG_1,	    arg1_dict_or_string,
			ret_number,	    f_complete_add},
    {"complete_check",	0, 0, 0,	    NULL,
			ret_number_bool,    f_complete_check},
    {"complete_info",	0, 1, FEARG_1,	    arg1_list_string,
			ret_dict_any,	    f_complete_info},
    {"confirm",		1, 4, FEARG_1,	    arg4_string_string_number_string,
			ret_number,	    f_confirm},
    {"copy",		1, 1, FEARG_1,	    NULL,
			ret_copy,	    f_copy},
    {"cos",		1, 1, FEARG_1,	    arg1_float_or_nr,
			ret_float,	    f_cos},
    {"cosh",		1, 1, FEARG_1,	    arg1_float_or_nr,
			ret_float,	    f_cosh},
    {"count",		2, 4, FEARG_1,	    arg24_count,
			ret_number,	    f_count},
    {"cscope_connection",0,3, 0,	    arg3_number_string_string,
			ret_number,	    f_cscope_connection},
    {"cursor",		1, 3, FEARG_1,	    arg13_cursor,
			ret_number,	    f_cursor},
    {"debugbreak",	1, 1, FEARG_1,	    arg1_number,
			ret_number,
#ifdef MSWIN
	    f_debugbreak
#else
	    NULL
#endif
			},
    {"deepcopy",	1, 2, FEARG_1,	    arg12_deepcopy,
			ret_copy,	    f_deepcopy},
    {"delete",		1, 2, FEARG_1,	    arg2_string,
			ret_number_bool,    f_delete},
    {"deletebufline",	2, 3, FEARG_1,	    arg3_buffer_lnum_lnum,
			ret_number_bool,    f_deletebufline},
    {"did_filetype",	0, 0, 0,	    NULL,
			ret_number_bool,    f_did_filetype},
    {"diff_filler",	1, 1, FEARG_1,	    arg1_lnum,
			ret_number,	    f_diff_filler},
    {"diff_hlID",	2, 2, FEARG_1,	    arg2_lnum_number,
			ret_number,	    f_diff_hlID},
    {"digraph_get",	1, 1, FEARG_1,	    arg1_string,
			ret_string,	    f_digraph_get},
    {"digraph_getlist",0, 1, FEARG_1,	    arg1_bool,
			ret_list_string_items, f_digraph_getlist},
    {"digraph_set",	2, 2, FEARG_1,	    arg2_string,
			ret_bool,	f_digraph_set},
    {"digraph_setlist",1, 1, FEARG_1,	    arg1_list_string,
			ret_bool,	    f_digraph_setlist},
    {"echoraw",		1, 1, FEARG_1,	    arg1_string,
			ret_void,	    f_echoraw},
    {"empty",		1, 1, FEARG_1,	    NULL,
			ret_number_bool,    f_empty},
    {"environ",		0, 0, 0,	    NULL,
			ret_dict_string,    f_environ},
    {"escape",		2, 2, FEARG_1,	    arg2_string,
			ret_string,	    f_escape},
    {"eval",		1, 1, FEARG_1,	    arg1_string,
			ret_any,	    f_eval},
    {"eventhandler",	0, 0, 0,	    NULL,
			ret_number_bool,    f_eventhandler},
    {"executable",	1, 1, FEARG_1,	    arg1_string,
			ret_number,	    f_executable},
    {"execute",		1, 2, FEARG_1,	    arg12_execute,
			ret_string,	    f_execute},
    {"exepath",		1, 1, FEARG_1,	    arg1_string,
			ret_string,	    f_exepath},
    {"exists",		1, 1, FEARG_1,	    arg1_string,
			ret_number_bool,    f_exists},
    {"exists_compiled",	1, 1, FEARG_1,	    arg1_string,
			ret_number_bool,    f_exists_compiled},
    {"exp",		1, 1, FEARG_1,	    arg1_float_or_nr,
			ret_float,	    f_exp},
    {"expand",		1, 3, FEARG_1,	    arg3_string_bool_bool,
			ret_any,	    f_expand},
    {"expandcmd",	1, 2, FEARG_1,	    arg2_string_dict,
			ret_string,	    f_expandcmd},
    {"extend",		2, 3, FEARG_1,	    arg23_extend,
			ret_extend,	    f_extend},
    {"extendnew",	2, 3, FEARG_1,	    arg23_extendnew,
			ret_first_cont,	    f_extendnew},
    {"feedkeys",	1, 2, FEARG_1,	    arg2_string,
			ret_void,	    f_feedkeys},
    {"file_readable",	1, 1, FEARG_1,	    arg1_string,	// obsolete
			ret_number_bool,    f_filereadable},
    {"filereadable",	1, 1, FEARG_1,	    arg1_string,
			ret_number_bool,    f_filereadable},
    {"filewritable",	1, 1, FEARG_1,	    arg1_string,
			ret_number,	    f_filewritable},
    {"filter",		2, 2, FEARG_1,	    arg2_filter,
			ret_first_arg,	    f_filter},
    {"finddir",		1, 3, FEARG_1,	    arg3_string_string_number,
			ret_finddir,	    f_finddir},
    {"findfile",	1, 3, FEARG_1,	    arg3_string_string_number,
			ret_any,	    f_findfile},
    {"flatten",		1, 2, FEARG_1,	    arg2_list_any_number,
			ret_list_any,	    f_flatten},
    {"flattennew",	1, 2, FEARG_1,	    arg2_list_any_number,
			ret_list_any,	    f_flattennew},
    {"float2nr",	1, 1, FEARG_1,	    arg1_float_or_nr,
			ret_number,	    f_float2nr},
    {"floor",		1, 1, FEARG_1,	    arg1_float_or_nr,
			ret_float,	    f_floor},
    {"fmod",		2, 2, FEARG_1,	    arg2_float_or_nr,
			ret_float,	    f_fmod},
    {"fnameescape",	1, 1, FEARG_1,	    arg1_string,
			ret_string,	    f_fnameescape},
    {"fnamemodify",	2, 2, FEARG_1,	    arg2_string,
			ret_string,	    f_fnamemodify},
    {"foldclosed",	1, 1, FEARG_1,	    arg1_lnum,
			ret_number,	    f_foldclosed},
    {"foldclosedend",	1, 1, FEARG_1,	    arg1_lnum,
			ret_number,	    f_foldclosedend},
    {"foldlevel",	1, 1, FEARG_1,	    arg1_lnum,
			ret_number,	    f_foldlevel},
    {"foldtext",	0, 0, 0,	    NULL,
			ret_string,	    f_foldtext},
    {"foldtextresult",	1, 1, FEARG_1,	    arg1_lnum,
			ret_string,	    f_foldtextresult},
    {"foreground",	0, 0, 0,	    NULL,
			ret_void,	    f_foreground},
    {"fullcommand",	1, 2, FEARG_1,	    arg2_string_bool,
			ret_string,	    f_fullcommand},
    {"funcref",		1, 3, FEARG_1,	    arg3_any_list_dict,
			ret_func_unknown,   f_funcref},
    {"function",	1, 3, FEARG_1,	    arg3_any_list_dict,
			ret_func_unknown,   f_function},
    {"garbagecollect",	0, 1, 0,	    arg1_bool,
			ret_void,	    f_garbagecollect},
    {"get",		2, 3, FEARG_1,	    arg23_get,
			ret_any,	    f_get},
    {"getbufinfo",	0, 1, FEARG_1,	    arg1_buffer_or_dict_any,
			ret_list_dict_any,  f_getbufinfo},
    {"getbufline",	2, 3, FEARG_1,	    arg3_buffer_lnum_lnum,
			ret_list_string,    f_getbufline},
    {"getbufoneline",	2, 2, FEARG_1,	    arg2_buffer_lnum,
			ret_string,	    f_getbufoneline},
    {"getbufvar",	2, 3, FEARG_1,	    arg3_buffer_string_any,
			ret_any,	    f_getbufvar},
    {"getchangelist",	0, 1, FEARG_1,	    arg1_buffer,
			ret_list_any,	    f_getchangelist},
    {"getchar",		0, 1, 0,	    arg1_bool,
			ret_any,	    f_getchar},
    {"getcharmod",	0, 0, 0,	    NULL,
			ret_number,	    f_getcharmod},
    {"getcharpos",	1, 1, FEARG_1,	    arg1_string,
			ret_list_number,    f_getcharpos},
    {"getcharsearch",	0, 0, 0,	    NULL,
			ret_dict_any,	    f_getcharsearch},
    {"getcharstr",	0, 1, 0,	    arg1_bool,
			ret_string,	    f_getcharstr},
    {"getcmdcompltype",	0, 0, 0,	    NULL,
			ret_string,	    f_getcmdcompltype},
    {"getcmdline",	0, 0, 0,	    NULL,
			ret_string,	    f_getcmdline},
    {"getcmdpos",	0, 0, 0,	    NULL,
			ret_number,	    f_getcmdpos},
    {"getcmdscreenpos",	0, 0, 0,	    NULL,
			ret_number,	    f_getcmdscreenpos},
    {"getcmdtype",	0, 0, 0,	    NULL,
			ret_string,	    f_getcmdtype},
    {"getcmdwintype",	0, 0, 0,	    NULL,
			ret_string,	    f_getcmdwintype},
    {"getcompletion",	2, 3, FEARG_1,	    arg3_string_string_bool,
			ret_list_string,    f_getcompletion},
    {"getcurpos",	0, 1, FEARG_1,	    arg1_number,
			ret_list_number,    f_getcurpos},
    {"getcursorcharpos", 0, 1, FEARG_1,	    arg1_number,
			ret_list_number,    f_getcursorcharpos},
    {"getcwd",		0, 2, FEARG_1,	    arg2_number,
			ret_string,	    f_getcwd},
    {"getenv",		1, 1, FEARG_1,	    arg1_string,
			ret_any,	    f_getenv},
    {"getfontname",	0, 1, 0,	    arg1_string,
			ret_string,	    f_getfontname},
    {"getfperm",	1, 1, FEARG_1,	    arg1_string,
			ret_string,	    f_getfperm},
    {"getfsize",	1, 1, FEARG_1,	    arg1_string,
			ret_number,	    f_getfsize},
    {"getftime",	1, 1, FEARG_1,	    arg1_string,
			ret_number,	    f_getftime},
    {"getftype",	1, 1, FEARG_1,	    arg1_string,
			ret_string,	    f_getftype},
    {"getimstatus",	0, 0, 0,	    NULL,
			ret_number_bool,    f_getimstatus},
    {"getjumplist",	0, 2, FEARG_1,	    arg2_number,
			ret_list_any,	    f_getjumplist},
    {"getline",		1, 2, FEARG_1,	    arg2_lnum,
			ret_getline,	    f_getline},
    {"getloclist",	1, 2, 0,	    arg2_number_dict_any,
			ret_list_or_dict_1, f_getloclist},
    {"getmarklist",	0, 1, FEARG_1,	    arg1_buffer,
			ret_list_dict_any,  f_getmarklist},
    {"getmatches",	0, 1, 0,	    arg1_number,
			ret_list_dict_any,  f_getmatches},
    {"getmousepos",	0, 0, 0,	    NULL,
			ret_dict_number,    f_getmousepos},
    {"getmouseshape",	0, 0, 0,	    NULL,
			ret_string,	    f_getmouseshape},
    {"getpid",		0, 0, 0,	    NULL,
			ret_number,	    f_getpid},
    {"getpos",		1, 1, FEARG_1,	    arg1_string,
			ret_list_number,    f_getpos},
    {"getqflist",	0, 1, 0,	    arg1_dict_any,
			ret_list_or_dict_0, f_getqflist},
    {"getreg",		0, 3, FEARG_1,	    arg3_string_bool_bool,
			ret_getreg,	    f_getreg},
    {"getreginfo",	0, 1, FEARG_1,	    arg1_string,
			ret_dict_any,	    f_getreginfo},
    {"getregtype",	0, 1, FEARG_1,	    arg1_string,
			ret_string,	    f_getregtype},
    {"getscriptinfo",	0, 1, 0,	    arg1_dict_any,
			ret_list_dict_any,  f_getscriptinfo},
    {"gettabinfo",	0, 1, FEARG_1,	    arg1_number,
			ret_list_dict_any,  f_gettabinfo},
    {"gettabvar",	2, 3, FEARG_1,	    arg3_number_string_any,
			ret_any,	    f_gettabvar},
    {"gettabwinvar",	3, 4, FEARG_1,	    arg4_number_number_string_any,
			ret_any,	    f_gettabwinvar},
    {"gettagstack",	0, 1, FEARG_1,	    arg1_number,
			ret_dict_any,	    f_gettagstack},
    {"gettext",		1, 1, FEARG_1,	    arg1_string,
			ret_string,	    f_gettext},
    {"getwininfo",	0, 1, FEARG_1,	    arg1_number,
			ret_list_dict_any,  f_getwininfo},
    {"getwinpos",	0, 1, FEARG_1,	    arg1_number,
			ret_list_number,    f_getwinpos},
    {"getwinposx",	0, 0, 0,	    NULL,
			ret_number,	    f_getwinposx},
    {"getwinposy",	0, 0, 0,	    NULL,
			ret_number,	    f_getwinposy},
    {"getwinvar",	2, 3, FEARG_1,	    arg3_number_string_any,
			ret_any,	    f_getwinvar},
    {"glob",		1, 4, FEARG_1,	    arg14_glob,
			ret_any,	    f_glob},
    {"glob2regpat",	1, 1, FEARG_1,	    arg1_string,
			ret_string,	    f_glob2regpat},
    {"globpath",	2, 5, FEARG_2,	    arg25_globpath,
			ret_any,	    f_globpath},
    {"has",		1, 2, 0,	    arg2_string_bool,
			ret_number_bool,    f_has},
    {"has_key",		2, 2, FEARG_1,	    arg2_dict_any_string_or_nr,
			ret_number_bool,    f_has_key},
    {"haslocaldir",	0, 2, FEARG_1,	    arg2_number,
			ret_number,	    f_haslocaldir},
    {"hasmapto",	1, 3, FEARG_1,	    arg3_string_string_bool,
			ret_number_bool,    f_hasmapto},
    {"highlightID",	1, 1, FEARG_1,	    arg1_string,	// obsolete
			ret_number,	    f_hlID},
    {"highlight_exists",1, 1, FEARG_1,	    arg1_string,	// obsolete
			ret_number_bool,    f_hlexists},
    {"histadd",		2, 2, FEARG_2,	    arg2_string,
			ret_number_bool,    f_histadd},
    {"histdel",		1, 2, FEARG_1,	    arg2_string_string_or_number,
			ret_number_bool,    f_histdel},
    {"histget",		1, 2, FEARG_1,	    arg2_string_number,
			ret_string,	    f_histget},
    {"histnr",		1, 1, FEARG_1,	    arg1_string,
			ret_number,	    f_histnr},
    {"hlID",		1, 1, FEARG_1,	    arg1_string,
			ret_number,	    f_hlID},
    {"hlexists",	1, 1, FEARG_1,	    arg1_string,
			ret_number_bool,    f_hlexists},
    {"hlget",		0, 2, FEARG_1,	    arg2_string_bool,
			ret_list_dict_any,  f_hlget},
    {"hlset",		1, 1, FEARG_1,	    arg1_list_any,
			ret_number_bool,    f_hlset},
    {"hostname",	0, 0, 0,	    NULL,
			ret_string,	    f_hostname},
    {"iconv",		3, 3, FEARG_1,	    arg3_string,
			ret_string,	    f_iconv},
    {"indent",		1, 1, FEARG_1,	    arg1_lnum,
			ret_number,	    f_indent},
    {"index",		2, 4, FEARG_1,	    arg24_index,
			ret_number,	    f_index},
    {"indexof",		2, 3, FEARG_1,	    arg23_index,
			ret_number,	    f_indexof},
    {"input",		1, 3, FEARG_1,	    arg3_string,
			ret_string,	    f_input},
    {"inputdialog",	1, 3, FEARG_1,	    arg3_string,
			ret_string,	    f_inputdialog},
    {"inputlist",	1, 1, FEARG_1,	    arg1_list_string,
			ret_number,	    f_inputlist},
    {"inputrestore",	0, 0, 0,	    NULL,
			ret_number_bool,    f_inputrestore},
    {"inputsave",	0, 0, 0,	    NULL,
			ret_number_bool,    f_inputsave},
    {"inputsecret",	1, 2, FEARG_1,	    arg2_string,
			ret_string,	    f_inputsecret},
    {"insert",		2, 3, FEARG_1,	    arg23_insert,
			ret_first_arg,	    f_insert},
    {"interrupt",	0, 0, 0,	    NULL,
			ret_void,	    f_interrupt},
    {"invert",		1, 1, FEARG_1,	    arg1_number,
			ret_number,	    f_invert},
    {"isabsolutepath",	1, 1, FEARG_1,	    arg1_string,
			ret_number_bool,    f_isabsolutepath},
    {"isdirectory",	1, 1, FEARG_1,	    arg1_string,
			ret_number_bool,    f_isdirectory},
    {"isinf",		1, 1, FEARG_1,	    arg1_float_or_nr,
			ret_number,	    MATH_FUNC(f_isinf)},
    {"islocked",	1, 1, FEARG_1,	    arg1_string,
			ret_number_bool,    f_islocked},
    {"isnan",		1, 1, FEARG_1,	    arg1_float_or_nr,
			ret_number_bool,    MATH_FUNC(f_isnan)},
    {"items",		1, 1, FEARG_1,	    arg1_string_or_list_or_dict,
			ret_list_items,	    f_items},
    {"job_getchannel",	1, 1, FEARG_1,	    arg1_job,
			ret_channel,	    JOB_FUNC(f_job_getchannel)},
    {"job_info",	0, 1, FEARG_1,	    arg1_job,
			ret_job_info,	    JOB_FUNC(f_job_info)},
    {"job_setoptions",	2, 2, FEARG_1,	    arg2_job_dict,
			ret_void,	    JOB_FUNC(f_job_setoptions)},
    {"job_start",	1, 2, FEARG_1,	    arg2_string_or_list_dict,
			ret_job,	    JOB_FUNC(f_job_start)},
    {"job_status",	1, 1, FEARG_1,	    arg1_job,
			ret_string,	    JOB_FUNC(f_job_status)},
    {"job_stop",	1, 2, FEARG_1,	    arg2_job_string_or_number,
			ret_number_bool,    JOB_FUNC(f_job_stop)},
    {"join",		1, 2, FEARG_1,	    arg2_list_any_string,
			ret_string,	    f_join},
    {"js_decode",	1, 1, FEARG_1,	    arg1_string,
			ret_any,	    f_js_decode},
    {"js_encode",	1, 1, FEARG_1,	    NULL,
			ret_string,	    f_js_encode},
    {"json_decode",	1, 1, FEARG_1,	    arg1_string,
			ret_any,	    f_json_decode},
    {"json_encode",	1, 1, FEARG_1,	    NULL,
			ret_string,	    f_json_encode},
    {"keys",		1, 1, FEARG_1,	    arg1_dict_any,
			ret_list_string,    f_keys},
    {"keytrans",	1, 1, FEARG_1,	    arg1_string,
			ret_string,	    f_keytrans},
    {"last_buffer_nr",	0, 0, 0,	    NULL,	// obsolete
			ret_number,	    f_last_buffer_nr},
    {"len",		1, 1, FEARG_1,	    arg1_len,
			ret_number,	    f_len},
    {"libcall",		3, 3, FEARG_3,	    arg3_libcall,
			ret_string,	    f_libcall},
    {"libcallnr",	3, 3, FEARG_3,	    arg3_libcall,
			ret_number,	    f_libcallnr},
    {"line",		1, 2, FEARG_1,	    arg2_string_number,
			ret_number,	    f_line},
    {"line2byte",	1, 1, FEARG_1,	    arg1_lnum,
			ret_number,	    f_line2byte},
    {"lispindent",	1, 1, FEARG_1,	    arg1_lnum,
			ret_number,	    f_lispindent},
    {"list2blob",	1, 1, FEARG_1,	    arg1_list_number,
			ret_blob,	    f_list2blob},
    {"list2str",	1, 2, FEARG_1,	    arg2_list_number_bool,
			ret_string,	    f_list2str},
    {"listener_add",	1, 2, FEARG_2,	    arg2_any_buffer,
			ret_number,	    f_listener_add},
    {"listener_flush",	0, 1, FEARG_1,	    arg1_buffer,
			ret_void,	    f_listener_flush},
    {"listener_remove",	1, 1, FEARG_1,	    arg1_number,
			ret_number_bool,    f_listener_remove},
    {"localtime",	0, 0, 0,	    NULL,
			ret_number,	    f_localtime},
    {"log",		1, 1, FEARG_1,	    arg1_float_or_nr,
			ret_float,	    f_log},
    {"log10",		1, 1, FEARG_1,	    arg1_float_or_nr,
			ret_float,	    f_log10},
    {"luaeval",		1, 2, FEARG_1,	    arg2_string_any,
			ret_any,
#ifdef FEAT_LUA
		f_luaeval
#else
		NULL
#endif
			},
    {"map",		2, 2, FEARG_1,	    arg2_map,
			ret_first_cont,	    f_map},
    {"maparg",		1, 4, FEARG_1,	    arg14_maparg,
			ret_maparg,	    f_maparg},
    {"mapcheck",	1, 3, FEARG_1,	    arg3_string_string_bool,
			ret_string,	    f_mapcheck},
    {"maplist",		0, 1, 0,	    arg1_bool,
			ret_list_dict_any,  f_maplist},
    {"mapnew",		2, 2, FEARG_1,	    arg2_mapnew,
			ret_first_cont,	    f_mapnew},
    {"mapset",		1, 3, FEARG_1,	    arg3_string_or_dict_bool_dict,
			ret_void,	    f_mapset},
    {"match",		2, 4, FEARG_1,	    arg24_match_func,
			ret_any,	    f_match},
    {"matchadd",	2, 5, FEARG_1,	    arg25_matchadd,
			ret_number,	    f_matchadd},
    {"matchaddpos",	2, 5, FEARG_1,	    arg25_matchaddpos,
			ret_number,	    f_matchaddpos},
    {"matcharg",	1, 1, FEARG_1,	    arg1_number,
			ret_list_string,    f_matcharg},
    {"matchdelete",	1, 2, FEARG_1,	    arg2_number,
			ret_number_bool,    f_matchdelete},
    {"matchend",	2, 4, FEARG_1,	    arg24_match_func,
			ret_number,	    f_matchend},
    {"matchfuzzy",	2, 3, FEARG_1,	    arg3_list_string_dict,
			ret_list_string,    f_matchfuzzy},
    {"matchfuzzypos",	2, 3, FEARG_1,	    arg3_list_string_dict,
			ret_list_any,	    f_matchfuzzypos},
    {"matchlist",	2, 4, FEARG_1,	    arg24_match_func,
			ret_list_string,    f_matchlist},
    {"matchstr",	2, 4, FEARG_1,	    arg24_match_func,
			ret_string,	    f_matchstr},
    {"matchstrpos",	2, 4, FEARG_1,	    arg24_match_func,
			ret_list_any,	    f_matchstrpos},
    {"max",		1, 1, FEARG_1,	    arg1_list_or_dict,
			ret_number,	    f_max},
    {"menu_info",	1, 2, FEARG_1,	    arg2_string,
			ret_dict_any,
#ifdef FEAT_MENU
	    f_menu_info
#else
	    NULL
#endif
			},
    {"min",		1, 1, FEARG_1,	    arg1_list_or_dict,
			ret_number,	    f_min},
    {"mkdir",		1, 3, FEARG_1,	    arg3_string_string_number,
			ret_number_bool,    f_mkdir},
    {"mode",		0, 1, FEARG_1,	    arg1_bool,
			ret_string,	    f_mode},
    {"mzeval",		1, 1, FEARG_1,	    arg1_string,
			ret_any,
#ifdef FEAT_MZSCHEME
	    f_mzeval
#else
	    NULL
#endif
			},
    {"nextnonblank",	1, 1, FEARG_1,	    arg1_lnum,
			ret_number,	    f_nextnonblank},
    {"nr2char",		1, 2, FEARG_1,	    arg2_number_bool,
			ret_string,	    f_nr2char},
    {"or",		2, 2, FEARG_1,	    arg2_number,
			ret_number,	    f_or},
    {"pathshorten",	1, 2, FEARG_1,	    arg2_string_number,
			ret_string,	    f_pathshorten},
    {"perleval",	1, 1, FEARG_1,	    arg1_string,
			ret_any,
#ifdef FEAT_PERL
	    f_perleval
#else
	    NULL
#endif
			},
    {"popup_atcursor",	2, 2, FEARG_1,	    arg2_str_or_nr_or_list_dict,
			ret_number,	    PROP_FUNC(f_popup_atcursor)},
    {"popup_beval",	2, 2, FEARG_1,	    arg2_str_or_nr_or_list_dict,
			ret_number,	    PROP_FUNC(f_popup_beval)},
    {"popup_clear",	0, 1, 0,	    arg1_bool,
			ret_void,	    PROP_FUNC(f_popup_clear)},
    {"popup_close",	1, 2, FEARG_1,	    arg2_number_any,
			ret_void,	    PROP_FUNC(f_popup_close)},
    {"popup_create",	2, 2, FEARG_1,	    arg2_str_or_nr_or_list_dict,
			ret_number,	    PROP_FUNC(f_popup_create)},
    {"popup_dialog",	2, 2, FEARG_1,	    arg2_str_or_nr_or_list_dict,
			ret_number,	    PROP_FUNC(f_popup_dialog)},
    {"popup_filter_menu", 2, 2, 0,	    arg2_number_string,
			ret_bool,	    PROP_FUNC(f_popup_filter_menu)},
    {"popup_filter_yesno", 2, 2, 0,	    arg2_number_string,
			ret_bool,	    PROP_FUNC(f_popup_filter_yesno)},
    {"popup_findecho",	0, 0, 0,	    NULL,
			ret_number,	    PROP_FUNC(f_popup_findecho)},
    {"popup_findinfo",	0, 0, 0,	    NULL,
			ret_number,	    PROP_FUNC(f_popup_findinfo)},
    {"popup_findpreview", 0, 0, 0,	    NULL,
			ret_number,	    PROP_FUNC(f_popup_findpreview)},
    {"popup_getoptions", 1, 1, FEARG_1,	    arg1_number,
			ret_dict_any,	    PROP_FUNC(f_popup_getoptions)},
    {"popup_getpos",	1, 1, FEARG_1,	    arg1_number,
			ret_dict_any,	    PROP_FUNC(f_popup_getpos)},
    {"popup_hide",	1, 1, FEARG_1,	    arg1_number,
			ret_void,	    PROP_FUNC(f_popup_hide)},
    {"popup_list",	0, 0, 0,	    NULL,
			ret_list_number,    PROP_FUNC(f_popup_list)},
    {"popup_locate",	2, 2, 0,	    arg2_number,
			ret_number,	    PROP_FUNC(f_popup_locate)},
    {"popup_menu",	2, 2, FEARG_1,	    arg2_str_or_nr_or_list_dict,
			ret_number,	    PROP_FUNC(f_popup_menu)},
    {"popup_move",	2, 2, FEARG_1,	    arg2_number_dict_any,
			ret_void,	    PROP_FUNC(f_popup_move)},
    {"popup_notification", 2, 2, FEARG_1,   arg2_str_or_nr_or_list_dict,
			ret_number,	    PROP_FUNC(f_popup_notification)},
    {"popup_setoptions", 2, 2, FEARG_1,	    arg2_number_dict_any,
			ret_void,	    PROP_FUNC(f_popup_setoptions)},
    {"popup_settext",	2, 2, FEARG_1,	    arg2_number_string_or_list,
			ret_void,	    PROP_FUNC(f_popup_settext)},
    {"popup_show",	1, 1, FEARG_1,	    arg1_number,
			ret_void,	    PROP_FUNC(f_popup_show)},
    {"pow",		2, 2, FEARG_1,	    arg2_float_or_nr,
			ret_float,	    f_pow},
    {"prevnonblank",	1, 1, FEARG_1,	    arg1_lnum,
			ret_number,	    f_prevnonblank},
    {"printf",		1, 19, FEARG_2,	    arg119_printf,
			ret_string,	    f_printf},
    {"prompt_getprompt", 1, 1, FEARG_1,	    arg1_buffer,
			ret_string,	    JOB_FUNC(f_prompt_getprompt)},
    {"prompt_setcallback", 2, 2, FEARG_1,   arg2_buffer_any,
			ret_void,	    JOB_FUNC(f_prompt_setcallback)},
    {"prompt_setinterrupt", 2, 2, FEARG_1,  arg2_buffer_any,
			ret_void,	    JOB_FUNC(f_prompt_setinterrupt)},
    {"prompt_setprompt", 2, 2, FEARG_1,	    arg2_buffer_string,
			ret_void,	    JOB_FUNC(f_prompt_setprompt)},
    {"prop_add",	3, 3, FEARG_1,	    arg3_number_number_dict,
			ret_number,	    PROP_FUNC(f_prop_add)},
    {"prop_add_list",	2, 2, FEARG_1,	    arg2_dict_any_list_any,
			ret_void,	    PROP_FUNC(f_prop_add_list)},
    {"prop_clear",	1, 3, FEARG_1,	    arg3_number_number_dict,
			ret_void,	    PROP_FUNC(f_prop_clear)},
    {"prop_find",	1, 2, FEARG_1,	    arg2_dict_string,
			ret_dict_any,	    PROP_FUNC(f_prop_find)},
    {"prop_list",	1, 2, FEARG_1,	    arg2_number_dict_any,
			ret_list_dict_any,  PROP_FUNC(f_prop_list)},
    {"prop_remove",	1, 3, FEARG_1,	    arg3_dict_number_number,
			ret_number,	    PROP_FUNC(f_prop_remove)},
    {"prop_type_add",	2, 2, FEARG_1,	    arg2_string_dict,
			ret_void,	    PROP_FUNC(f_prop_type_add)},
    {"prop_type_change", 2, 2, FEARG_1,	    arg2_string_dict,
			ret_void,	    PROP_FUNC(f_prop_type_change)},
    {"prop_type_delete", 1, 2, FEARG_1,	    arg2_string_dict,
			ret_void,	    PROP_FUNC(f_prop_type_delete)},
    {"prop_type_get",	1, 2, FEARG_1,	    arg2_string_dict,
			ret_dict_any,	    PROP_FUNC(f_prop_type_get)},
    {"prop_type_list",	0, 1, FEARG_1,	    arg1_dict_any,
			ret_list_string,    PROP_FUNC(f_prop_type_list)},
    {"pum_getpos",	0, 0, 0,	    NULL,
			ret_dict_number,    f_pum_getpos},
    {"pumvisible",	0, 0, 0,	    NULL,
			ret_number_bool,    f_pumvisible},
    {"py3eval",		1, 1, FEARG_1,	    arg1_string,
			ret_any,
#ifdef FEAT_PYTHON3
	    f_py3eval
#else
	    NULL
#endif
	    },
    {"pyeval",		1, 1, FEARG_1,	    arg1_string,
			ret_any,
#ifdef FEAT_PYTHON
	    f_pyeval
#else
	    NULL
#endif
			},
    {"pyxeval",		1, 1, FEARG_1,	    arg1_string,
			ret_any,
#if defined(FEAT_PYTHON) || defined(FEAT_PYTHON3)
	    f_pyxeval
#else
	    NULL
#endif
			},
    {"rand",		0, 1, FEARG_1,	    arg1_list_number,
			ret_number,	    f_rand},
    {"range",		1, 3, FEARG_1,	    arg3_number,
			ret_list_number,    f_range},
    {"readblob",	1, 3, FEARG_1,	    arg3_string_number_number,
			ret_blob,	    f_readblob},
    {"readdir",		1, 3, FEARG_1,	    arg3_string_any_dict,
			ret_list_string,    f_readdir},
    {"readdirex",	1, 3, FEARG_1,	    arg3_string_any_dict,
			ret_list_dict_any,  f_readdirex},
    {"readfile",	1, 3, FEARG_1,	    arg3_string_string_number,
			ret_list_string,    f_readfile},
    {"reduce",		2, 3, FEARG_1,	    arg23_reduce,
			ret_any,	    f_reduce},
    {"reg_executing",	0, 0, 0,	    NULL,
			ret_string,	    f_reg_executing},
    {"reg_recording",	0, 0, 0,	    NULL,
			ret_string,	    f_reg_recording},
    {"reltime",		0, 2, FEARG_1,	    arg2_list_number,
			ret_list_any,	    f_reltime},
    {"reltimefloat",	1, 1, FEARG_1,	    arg1_list_number,
			ret_float,	    f_reltimefloat},
    {"reltimestr",	1, 1, FEARG_1,	    arg1_list_number,
			ret_string,	    f_reltimestr},
    {"remote_expr",	2, 4, FEARG_1,	    arg24_remote_expr,
			ret_string,	    f_remote_expr},
    {"remote_foreground", 1, 1, FEARG_1,    arg1_string,
			ret_string,	    f_remote_foreground},
    {"remote_peek",	1, 2, FEARG_1,	    arg2_string,
			ret_number,	    f_remote_peek},
    {"remote_read",	1, 2, FEARG_1,	    arg2_string_number,
			ret_string,	    f_remote_read},
    {"remote_send",	2, 3, FEARG_1,	    arg3_string,
			ret_string,	    f_remote_send},
    {"remote_startserver", 1, 1, FEARG_1,   arg1_string,
			ret_void,	    f_remote_startserver},
    {"remove",		2, 3, FEARG_1,	    arg23_remove,
			ret_remove,	    f_remove},
    {"rename",		2, 2, FEARG_1,	    arg2_string,
			ret_number_bool,    f_rename},
    {"repeat",		2, 2, FEARG_1,	    arg2_repeat,
			ret_repeat,	    f_repeat},
    {"resolve",		1, 1, FEARG_1,	    arg1_string,
			ret_string,	    f_resolve},
    {"reverse",		1, 1, FEARG_1,	    arg1_list_or_blob_mod,
			ret_first_arg,	    f_reverse},
    {"round",		1, 1, FEARG_1,	    arg1_float_or_nr,
			ret_float,	    f_round},
    {"rubyeval",	1, 1, FEARG_1,	    arg1_string,
			ret_any,
#ifdef FEAT_RUBY
	    f_rubyeval
#else
	    NULL
#endif
			},
    {"screenattr",	2, 2, FEARG_1,	    arg2_number,
			ret_number,	    f_screenattr},
    {"screenchar",	2, 2, FEARG_1,	    arg2_number,
			ret_number,	    f_screenchar},
    {"screenchars",	2, 2, FEARG_1,	    arg2_number,
			ret_list_number,    f_screenchars},
    {"screencol",	0, 0, 0,	    NULL,
			ret_number,	    f_screencol},
    {"screenpos",	3, 3, FEARG_1,	    arg3_number,
			ret_dict_number,    f_screenpos},
    {"screenrow",	0, 0, 0,	    NULL,
			ret_number,	    f_screenrow},
    {"screenstring",	2, 2, FEARG_1,	    arg2_number,
			ret_string,	    f_screenstring},
    {"search",		1, 5, FEARG_1,	    arg15_search,
			ret_number,	    f_search},
    {"searchcount",	0, 1, FEARG_1,	    arg1_dict_any,
			ret_dict_any,	    f_searchcount},
    {"searchdecl",	1, 3, FEARG_1,	    arg3_string_bool_bool,
			ret_number_bool,    f_searchdecl},
    {"searchpair",	3, 7, 0,	    arg37_searchpair,
			ret_number,	    f_searchpair},
    {"searchpairpos",	3, 7, 0,	    arg37_searchpair,
			ret_list_number,    f_searchpairpos},
    {"searchpos",	1, 5, FEARG_1,	    arg15_search,
			ret_list_number,    f_searchpos},
    {"server2client",	2, 2, FEARG_1,	    arg2_string,
			ret_number_bool,    f_server2client},
    {"serverlist",	0, 0, 0,	    NULL,
			ret_string,	    f_serverlist},
    {"setbufline",	3, 3, FEARG_3,	    arg3_setbufline,
			ret_number_bool,    f_setbufline},
    {"setbufvar",	3, 3, FEARG_3,	    arg3_buffer_string_any,
			ret_void,	    f_setbufvar},
    {"setcellwidths",	1, 1, FEARG_1,	    arg1_list_any,
			ret_void,	    f_setcellwidths},
    {"setcharpos",	2, 2, FEARG_2,	    arg2_string_list_number,
			ret_number_bool,    f_setcharpos},
    {"setcharsearch",	1, 1, FEARG_1,	    arg1_dict_any,
			ret_void,	    f_setcharsearch},
    {"setcmdline",	1, 2, FEARG_1,	    arg2_string_number,
			ret_number_bool,    f_setcmdline},
    {"setcmdpos",	1, 1, FEARG_1,	    arg1_number,
			ret_number_bool,    f_setcmdpos},
    {"setcursorcharpos", 1, 3, FEARG_1,	    arg13_cursor,
			ret_number_bool,    f_setcursorcharpos},
    {"setenv",		2, 2, FEARG_2,	    arg2_string_any,
			ret_void,	    f_setenv},
    {"setfperm",	2, 2, FEARG_1,	    arg2_string,
			ret_number_bool,    f_setfperm},
    {"setline",		2, 2, FEARG_2,	    arg2_setline,
			ret_number_bool,    f_setline},
    {"setloclist",	2, 4, FEARG_2,	    arg24_setloclist,
			ret_number_bool,    f_setloclist},
    {"setmatches",	1, 2, FEARG_1,	    arg2_list_any_number,
			ret_number_bool,    f_setmatches},
    {"setpos",		2, 2, FEARG_2,	    arg2_string_list_number,
			ret_number_bool,    f_setpos},
    {"setqflist",	1, 3, FEARG_1,	    arg13_setqflist,
			ret_number_bool,    f_setqflist},
    {"setreg",		2, 3, FEARG_2,	    arg3_string_any_string,
			ret_number_bool,    f_setreg},
    {"settabvar",	3, 3, FEARG_3,	    arg3_number_string_any,
			ret_void,	    f_settabvar},
    {"settabwinvar",	4, 4, FEARG_4,	    arg4_number_number_string_any,
			ret_void,	    f_settabwinvar},
    {"settagstack",	2, 3, FEARG_2,	    arg23_settagstack,
			ret_number_bool,    f_settagstack},
    {"setwinvar",	3, 3, FEARG_3,	    arg3_number_string_any,
			ret_void,	    f_setwinvar},
    {"sha256",		1, 1, FEARG_1,	    arg1_string,
			ret_string,
#ifdef FEAT_CRYPT
	    f_sha256
#else
	    NULL
#endif
			},
    {"shellescape",	1, 2, FEARG_1,	    arg2_string_bool,
			ret_string,	    f_shellescape},
    {"shiftwidth",	0, 1, FEARG_1,	    arg1_number,
			ret_number,	    f_shiftwidth},
    {"sign_define",	1, 2, FEARG_1,	    arg2_string_or_list_dict,
			ret_any,	    SIGN_FUNC(f_sign_define)},
    {"sign_getdefined",	0, 1, FEARG_1,	    arg1_string,
			ret_list_dict_any,  SIGN_FUNC(f_sign_getdefined)},
    {"sign_getplaced",	0, 2, FEARG_1,	    arg02_sign_getplaced,
			ret_list_dict_any,  SIGN_FUNC(f_sign_getplaced)},
    {"sign_jump",	3, 3, FEARG_1,	    arg3_number_string_buffer,
			ret_number,	    SIGN_FUNC(f_sign_jump)},
    {"sign_place",	4, 5, FEARG_1,	    arg45_sign_place,
			ret_number,	    SIGN_FUNC(f_sign_place)},
    {"sign_placelist",	1, 1, FEARG_1,	    arg1_list_any,
			ret_list_number,    SIGN_FUNC(f_sign_placelist)},
    {"sign_undefine",	0, 1, FEARG_1,	    arg1_string_or_list_string,
			ret_number_bool,    SIGN_FUNC(f_sign_undefine)},
    {"sign_unplace",	1, 2, FEARG_1,	    arg2_string_dict,
			ret_number_bool,    SIGN_FUNC(f_sign_unplace)},
    {"sign_unplacelist", 1, 1, FEARG_1,	    arg1_list_any,
			ret_list_number,    SIGN_FUNC(f_sign_unplacelist)},
    {"simplify",	1, 1, FEARG_1,	    arg1_string,
			ret_string,	    f_simplify},
    {"sin",		1, 1, FEARG_1,	    arg1_float_or_nr,
			ret_float,	    f_sin},
    {"sinh",		1, 1, FEARG_1,	    arg1_float_or_nr,
			ret_float,	    f_sinh},
    {"slice",		2, 3, FEARG_1,	    arg23_slice,
			ret_slice,	    f_slice},
    {"sort",		1, 3, FEARG_1,	    arg13_sortuniq,
			ret_first_arg,	    f_sort},
    {"sound_clear",	0, 0, 0,	    NULL,
			ret_void,	    SOUND_FUNC(f_sound_clear)},
    {"sound_playevent",	1, 2, FEARG_1,	    arg2_string_any,
			ret_number,	    SOUND_FUNC(f_sound_playevent)},
    {"sound_playfile",	1, 2, FEARG_1,	    arg2_string_any,
			ret_number,	    SOUND_FUNC(f_sound_playfile)},
    {"sound_stop",	1, 1, FEARG_1,	    arg1_number,
			ret_void,	    SOUND_FUNC(f_sound_stop)},
    {"soundfold",	1, 1, FEARG_1,	    arg1_string,
			ret_string,	    f_soundfold},
    {"spellbadword",	0, 1, FEARG_1,	    arg1_string,
			ret_list_string,    f_spellbadword},
    {"spellsuggest",	1, 3, FEARG_1,	    arg3_string_number_bool,
			ret_list_string,    f_spellsuggest},
    {"split",		1, 3, FEARG_1,	    arg3_string_string_bool,
			ret_list_string,    f_split},
    {"sqrt",		1, 1, FEARG_1,	    arg1_float_or_nr,
			ret_float,	    f_sqrt},
    {"srand",		0, 1, FEARG_1,	    arg1_number,
			ret_list_number,    f_srand},
    {"state",		0, 1, FEARG_1,	    arg1_string,
			ret_string,	    f_state},
    {"str2float",	1, 2, FEARG_1,	    arg2_string_bool,
			ret_float,	    f_str2float},
    {"str2list",	1, 2, FEARG_1,	    arg2_string_bool,
			ret_list_number,    f_str2list},
    {"str2nr",		1, 3, FEARG_1,	    arg3_string_number_bool,
			ret_number,	    f_str2nr},
    {"strcharlen",	1, 1, FEARG_1,	    arg1_string_or_nr,
			ret_number,	    f_strcharlen},
    {"strcharpart",	2, 4, FEARG_1,	    arg24_strpart,
			ret_string,	    f_strcharpart},
    {"strchars",	1, 2, FEARG_1,	    arg2_string_bool,
			ret_number,	    f_strchars},
    {"strdisplaywidth",	1, 2, FEARG_1,	    arg2_string_number,
			ret_number,	    f_strdisplaywidth},
    {"strftime",	1, 2, FEARG_1,	    arg2_string_number,
			ret_string,
#ifdef HAVE_STRFTIME
	    f_strftime
#else
	    NULL
#endif
			},
    {"strgetchar",	2, 2, FEARG_1,	    arg2_string_number,
			ret_number,	    f_strgetchar},
    {"stridx",		2, 3, FEARG_1,	    arg3_string_string_number,
			ret_number,	    f_stridx},
    {"string",		1, 1, FEARG_1,	    NULL,
			ret_string,	    f_string},
    {"strlen",		1, 1, FEARG_1,	    arg1_string_or_nr,
			ret_number,	    f_strlen},
    {"strpart",		2, 4, FEARG_1,	    arg24_strpart,
			ret_string,	    f_strpart},
    {"strptime",	2, 2, FEARG_1,	    arg2_string,
			ret_number,
#ifdef HAVE_STRPTIME
	    f_strptime
#else
	    NULL
#endif
			},
    {"strridx",		2, 3, FEARG_1,	    arg3_string_string_number,
			ret_number,	    f_strridx},
    {"strtrans",	1, 1, FEARG_1,	    arg1_string,
			ret_string,	    f_strtrans},
    {"strwidth",	1, 1, FEARG_1,	    arg1_string,
			ret_number,	    f_strwidth},
    {"submatch",	1, 2, FEARG_1,	    arg2_number_bool,
			ret_string,	    f_submatch},
    {"substitute",	4, 4, FEARG_1,	    arg4_string_string_any_string,
			ret_string,	    f_substitute},
    {"swapinfo",	1, 1, FEARG_1,	    arg1_string,
			ret_dict_any,	    f_swapinfo},
    {"swapname",	1, 1, FEARG_1,	    arg1_buffer,
			ret_string,	    f_swapname},
    {"synID",		3, 3, 0,	    arg3_lnum_number_bool,
			ret_number,	    f_synID},
    {"synIDattr",	2, 3, FEARG_1,	    arg3_number_string_string,
			ret_string,	    f_synIDattr},
    {"synIDtrans",	1, 1, FEARG_1,	    arg1_number,
			ret_number,	    f_synIDtrans},
    {"synconcealed",	2, 2, 0,	    arg2_lnum_number,
			ret_list_any,	    f_synconcealed},
    {"synstack",	2, 2, 0,	    arg2_lnum_number,
			ret_list_number,    f_synstack},
    {"system",		1, 2, FEARG_1,	    arg12_system,
			ret_string,	    f_system},
    {"systemlist",	1, 2, FEARG_1,	    arg12_system,
			ret_list_string,    f_systemlist},
    {"tabpagebuflist",	0, 1, FEARG_1,	    arg1_number,
			ret_list_number,    f_tabpagebuflist},
    {"tabpagenr",	0, 1, 0,	    arg1_string,
			ret_number,	    f_tabpagenr},
    {"tabpagewinnr",	1, 2, FEARG_1,	    arg2_number_string,
			ret_number,	    f_tabpagewinnr},
    {"tagfiles",	0, 0, 0,	    NULL,
			ret_list_string,    f_tagfiles},
    {"taglist",		1, 2, FEARG_1,	    arg2_string,
			ret_list_dict_any,  f_taglist},
    {"tan",		1, 1, FEARG_1,	    arg1_float_or_nr,
			ret_float,	    f_tan},
    {"tanh",		1, 1, FEARG_1,	    arg1_float_or_nr,
			ret_float,	    f_tanh},
    {"tempname",	0, 0, 0,	    NULL,
			ret_string,	    f_tempname},
    {"term_dumpdiff",	2, 3, FEARG_1,	    arg3_string_string_dict,
			ret_number,	    TERM_FUNC(f_term_dumpdiff)},
    {"term_dumpload",	1, 2, FEARG_1,	    arg2_string_dict,
			ret_number,	    TERM_FUNC(f_term_dumpload)},
    {"term_dumpwrite",	2, 3, FEARG_2,	    arg3_buffer_string_dict,
			ret_void,	    TERM_FUNC(f_term_dumpwrite)},
    {"term_getaltscreen", 1, 1, FEARG_1,    arg1_buffer,
			ret_number,	    TERM_FUNC(f_term_getaltscreen)},
    {"term_getansicolors", 1, 1, FEARG_1,   arg1_buffer,
			ret_list_string,
#if defined(FEAT_TERMINAL) && (defined(FEAT_GUI) || defined(FEAT_TERMGUICOLORS))
	    f_term_getansicolors
#else
	    NULL
#endif
			},
    {"term_getattr",	2, 2, FEARG_1,	    arg2_number_string,
			ret_number,	    TERM_FUNC(f_term_getattr)},
    {"term_getcursor",	1, 1, FEARG_1,	    arg1_buffer,
			ret_list_any,	    TERM_FUNC(f_term_getcursor)},
    {"term_getjob",	1, 1, FEARG_1,	    arg1_buffer,
			ret_job,	    TERM_FUNC(f_term_getjob)},
    {"term_getline",	2, 2, FEARG_1,	    arg2_buffer_lnum,
			ret_string,	    TERM_FUNC(f_term_getline)},
    {"term_getscrolled", 1, 1, FEARG_1,	    arg1_buffer,
			ret_number,	    TERM_FUNC(f_term_getscrolled)},
    {"term_getsize",	1, 1, FEARG_1,	    arg1_buffer,
			ret_list_number,    TERM_FUNC(f_term_getsize)},
    {"term_getstatus",	1, 1, FEARG_1,	    arg1_buffer,
			ret_string,	    TERM_FUNC(f_term_getstatus)},
    {"term_gettitle",	1, 1, FEARG_1,	    arg1_buffer,
			ret_string,	    TERM_FUNC(f_term_gettitle)},
    {"term_gettty",	1, 2, FEARG_1,	    arg2_buffer_bool,
			ret_string,	    TERM_FUNC(f_term_gettty)},
    {"term_list",	0, 0, 0,	    NULL,
			ret_list_number,    TERM_FUNC(f_term_list)},
    {"term_scrape",	2, 2, FEARG_1,	    arg2_buffer_lnum,
			ret_list_dict_any,  TERM_FUNC(f_term_scrape)},
    {"term_sendkeys",	2, 2, FEARG_1,	    arg2_buffer_string,
			ret_void,	    TERM_FUNC(f_term_sendkeys)},
    {"term_setansicolors", 2, 2, FEARG_1,   arg2_buffer_list_any,
			ret_void,
#if defined(FEAT_TERMINAL) && (defined(FEAT_GUI) || defined(FEAT_TERMGUICOLORS))
	    f_term_setansicolors
#else
	    NULL
#endif
			},
    {"term_setapi",	2, 2, FEARG_1,	    arg2_buffer_string,
			ret_void,	    TERM_FUNC(f_term_setapi)},
    {"term_setkill",	2, 2, FEARG_1,	    arg2_buffer_string,
			ret_void,	    TERM_FUNC(f_term_setkill)},
    {"term_setrestore",	2, 2, FEARG_1,	    arg2_buffer_string,
			ret_void,	    TERM_FUNC(f_term_setrestore)},
    {"term_setsize",	3, 3, FEARG_1,	    arg3_buffer_number_number,
			ret_void,	    TERM_FUNC(f_term_setsize)},
    {"term_start",	1, 2, FEARG_1,	    arg2_string_or_list_dict,
			ret_number,	    TERM_FUNC(f_term_start)},
    {"term_wait",	1, 2, FEARG_1,	    arg2_buffer_number,
			ret_void,	    TERM_FUNC(f_term_wait)},
    {"terminalprops",	0, 0, 0,	    NULL,
			ret_dict_string,    f_terminalprops},
    {"test_alloc_fail",	3, 3, FEARG_1,	    arg3_number,
			ret_void,	    f_test_alloc_fail},
    {"test_autochdir",	0, 0, 0,	    NULL,
			ret_void,	    f_test_autochdir},
    {"test_feedinput",	1, 1, FEARG_1,	    arg1_string,
			ret_void,	    f_test_feedinput},
    {"test_garbagecollect_now",	0, 0, 0,    NULL,
			ret_void,	    f_test_garbagecollect_now},
    {"test_garbagecollect_soon", 0, 0, 0,   NULL,
			ret_void,	    f_test_garbagecollect_soon},
    {"test_getvalue",	1, 1, FEARG_1,	    arg1_string,
			ret_number,	    f_test_getvalue},
    {"test_gui_event",	2, 2, FEARG_1,	    arg2_string_dict,
			ret_bool,	    f_test_gui_event},
    {"test_ignore_error", 1, 1, FEARG_1,    arg1_string,
			ret_void,	    f_test_ignore_error},
    {"test_mswin_event", 2, 2, FEARG_1,     arg2_string_dict,
			ret_number,	    f_test_mswin_event},
    {"test_null_blob",	0, 0, 0,	    NULL,
			ret_blob,	    f_test_null_blob},
    {"test_null_channel", 0, 0, 0,	    NULL,
			ret_channel,	    JOB_FUNC(f_test_null_channel)},
    {"test_null_dict",	0, 0, 0,	    NULL,
			ret_dict_any,	    f_test_null_dict},
    {"test_null_function", 0, 0, 0,	    NULL,
			ret_func_any,	    f_test_null_function},
    {"test_null_job",	0, 0, 0,	    NULL,
			ret_job,	    JOB_FUNC(f_test_null_job)},
    {"test_null_list",	0, 0, 0,	    NULL,
			ret_list_any,	    f_test_null_list},
    {"test_null_partial", 0, 0, 0,	    NULL,
			ret_func_any,	    f_test_null_partial},
    {"test_null_string", 0, 0, 0,	    NULL,
			ret_string,	    f_test_null_string},
    {"test_option_not_set", 1, 1, FEARG_1,  arg1_string,
			ret_void,	    f_test_option_not_set},
    {"test_override",	2, 2, FEARG_2,	    arg2_string_number,
			ret_void,	    f_test_override},
    {"test_refcount",	1, 1, FEARG_1,	    NULL,
			ret_number,	    f_test_refcount},
    {"test_setmouse",	2, 2, 0,	    arg2_number,
			ret_void,	    f_test_setmouse},
    {"test_settime",	1, 1, FEARG_1,	    arg1_number,
			ret_void,	    f_test_settime},
    {"test_srand_seed",	0, 1, FEARG_1,	    arg1_number,
			ret_void,	    f_test_srand_seed},
    {"test_unknown",	0, 0, 0,	    NULL,
			ret_any,	    f_test_unknown},
    {"test_void",	0, 0, 0,	    NULL,
			ret_void,	    f_test_void},
    {"timer_info",	0, 1, FEARG_1,	    arg1_number,
			ret_list_dict_any,  TIMER_FUNC(f_timer_info)},
    {"timer_pause",	2, 2, FEARG_1,	    arg2_number_bool,
			ret_void,	    TIMER_FUNC(f_timer_pause)},
    {"timer_start",	2, 3, FEARG_1,	    arg3_number_any_dict,
			ret_number,	    TIMER_FUNC(f_timer_start)},
    {"timer_stop",	1, 1, FEARG_1,	    arg1_number,
			ret_void,	    TIMER_FUNC(f_timer_stop)},
    {"timer_stopall",	0, 0, 0,	    NULL,
			ret_void,	    TIMER_FUNC(f_timer_stopall)},
    {"tolower",		1, 1, FEARG_1,	    arg1_string,
			ret_string,	    f_tolower},
    {"toupper",		1, 1, FEARG_1,	    arg1_string,
			ret_string,	    f_toupper},
    {"tr",		3, 3, FEARG_1,	    arg3_string,
			ret_string,	    f_tr},
    {"trim",		1, 3, FEARG_1,	    arg3_string_string_number,
			ret_string,	    f_trim},
    {"trunc",		1, 1, FEARG_1,	    arg1_float_or_nr,
			ret_float,	    f_trunc},
    {"type",		1, 1, FEARG_1,	    NULL,
			ret_number,	    f_type},
    {"typename",	1, 1, FEARG_1,	    NULL,
			ret_string,	    f_typename},
    {"undofile",	1, 1, FEARG_1,	    arg1_string,
			ret_string,	    f_undofile},
    {"undotree",	0, 0, 0,	    NULL,
			ret_dict_any,	    f_undotree},
    {"uniq",		1, 3, FEARG_1,	    arg13_sortuniq,
			ret_first_arg,	    f_uniq},
    {"values",		1, 1, FEARG_1,	    arg1_dict_any,
			ret_list_any,	    f_values},
    {"virtcol",		1, 2, FEARG_1,	    arg2_string_or_list_bool,
			ret_virtcol,	    f_virtcol},
    {"virtcol2col",	3, 3, FEARG_1,	    arg3_number,
			ret_number,	    f_virtcol2col},
    {"visualmode",	0, 1, 0,	    arg1_bool,
			ret_string,	    f_visualmode},
    {"wildmenumode",	0, 0, 0,	    NULL,
			ret_number,	    f_wildmenumode},
    {"win_execute",	2, 3, FEARG_2,	    arg23_win_execute,
			ret_string,	    f_win_execute},
    {"win_findbuf",	1, 1, FEARG_1,	    arg1_number,
			ret_list_number,    f_win_findbuf},
    {"win_getid",	0, 2, FEARG_1,	    arg2_number,
			ret_number,	    f_win_getid},
    {"win_gettype",	0, 1, FEARG_1,	    arg1_number,
			ret_string,	    f_win_gettype},
    {"win_gotoid",	1, 1, FEARG_1,	    arg1_number,
			ret_number_bool,    f_win_gotoid},
    {"win_id2tabwin",	1, 1, FEARG_1,	    arg1_number,
			ret_list_number,    f_win_id2tabwin},
    {"win_id2win",	1, 1, FEARG_1,	    arg1_number,
			ret_number,	    f_win_id2win},
    {"win_move_separator", 2, 2, FEARG_1,   arg2_number,
			ret_number_bool,    f_win_move_separator},
    {"win_move_statusline", 2, 2, FEARG_1,  arg2_number,
			ret_number_bool,    f_win_move_statusline},
    {"win_screenpos",	1, 1, FEARG_1,	    arg1_number,
			ret_list_number,    f_win_screenpos},
    {"win_splitmove",   2, 3, FEARG_1,	    arg3_number_number_dict,
			ret_number_bool,    f_win_splitmove},
    {"winbufnr",	1, 1, FEARG_1,	    arg1_number,
			ret_number,	    f_winbufnr},
    {"wincol",		0, 0, 0,	    NULL,
			ret_number,	    f_wincol},
    {"windowsversion",	0, 0, 0,	    NULL,
			ret_string,	    f_windowsversion},
    {"winheight",	1, 1, FEARG_1,	    arg1_number,
			ret_number,	    f_winheight},
    {"winlayout",	0, 1, FEARG_1,	    arg1_number,
			ret_list_any,	    f_winlayout},
    {"winline",		0, 0, 0,	    NULL,
			ret_number,	    f_winline},
    {"winnr",		0, 1, FEARG_1,	    arg1_string,
			ret_number,	    f_winnr},
    {"winrestcmd",	0, 0, 0,	    NULL,
			ret_string,	    f_winrestcmd},
    {"winrestview",	1, 1, FEARG_1,	    arg1_dict_any,
			ret_void,	    f_winrestview},
    {"winsaveview",	0, 0, 0,	    NULL,
			ret_dict_number,    f_winsaveview},
    {"winwidth",	1, 1, FEARG_1,	    arg1_number,
			ret_number,	    f_winwidth},
    {"wordcount",	0, 0, 0,	    NULL,
			ret_dict_number,    f_wordcount},
    {"writefile",	2, 3, FEARG_1,	    arg23_writefile,
			ret_number_bool,    f_writefile},
    {"xor",		2, 2, FEARG_1,	    arg2_number,
			ret_number,	    f_xor},
};

/*
 * Function given to ExpandGeneric() to obtain the list of internal
 * or user defined function names.
 */
    char_u *
get_function_name(expand_T *xp, int idx)
{
    static int	intidx = -1;
    char_u	*name;

    if (idx == 0)
	intidx = -1;
    if (intidx < 0)
    {
	name = get_user_func_name(xp, idx);
	if (name != NULL)
	{
	    if (*name != NUL && *name != '<'
				      && STRNCMP("g:", xp->xp_pattern, 2) == 0)
		return cat_prefix_varname('g', name);
	    return name;
	}
    }
    if (++intidx < (int)ARRAY_LENGTH(global_functions))
    {
	STRCPY(IObuff, global_functions[intidx].f_name);
	STRCAT(IObuff, "(");
	if (global_functions[intidx].f_max_argc == 0)
	    STRCAT(IObuff, ")");
	return IObuff;
    }

    return NULL;
}

/*
 * Function given to ExpandGeneric() to obtain the list of internal or
 * user defined variable or function names.
 */
    char_u *
get_expr_name(expand_T *xp, int idx)
{
    static int	intidx = -1;
    char_u	*name;

    if (idx == 0)
	intidx = -1;
    if (intidx < 0)
    {
	name = get_function_name(xp, idx);
	if (name != NULL)
	    return name;
    }
    return get_user_var_name(xp, ++intidx);
}

/*
 * Find internal function "name" in table "global_functions".
 * Return index, or -1 if not found or "implemented" is TRUE and the function
 * is not implemented.
 */
    static int
find_internal_func_opt(char_u *name, int implemented)
{
    int		first = 0;
    int		last;
    int		cmp;
    int		x;

    last = (int)ARRAY_LENGTH(global_functions) - 1;

    // Find the function name in the table. Binary search.
    while (first <= last)
    {
	x = first + ((unsigned)(last - first) >> 1);
	cmp = STRCMP(name, global_functions[x].f_name);
	if (cmp < 0)
	    last = x - 1;
	else if (cmp > 0)
	    first = x + 1;
	else if (implemented && global_functions[x].f_func == NULL)
	    break;
	else
	    return x;
    }
    return -1;
}

/*
 * Find internal function "name" in table "global_functions".
 * Return index, or -1 if not found or the function is not implemented.
 */
    int
find_internal_func(char_u *name)
{
    return find_internal_func_opt(name, TRUE);
}

    int
has_internal_func(char_u *name)
{
    return find_internal_func_opt(name, TRUE) >= 0;
}

    static int
has_internal_func_name(char_u *name)
{
    return find_internal_func_opt(name, FALSE) >= 0;
}

    char *
internal_func_name(int idx)
{
    return global_functions[idx].f_name;
}

/*
 * Check the argument types for builtin function "idx".
 * Uses the list of types on the type stack: "types".
 * Return FAIL and gives an error message when a type is wrong.
 */
    int
internal_func_check_arg_types(
	type2_T	*types,
	int	idx,
	int	argcount,
	cctx_T	*cctx)
{
    argcheck_T	*argchecks = global_functions[idx].f_argcheck;

    if (argchecks != NULL)
    {
	argcontext_T context;

	context.arg_count = argcount;
	context.arg_types = types;
	context.arg_cctx = cctx;
	for (int i = 0; i < argcount; ++i)
	    if (argchecks[i] != NULL)
	    {
		context.arg_idx = i;
		if (argchecks[i](types[i].type_curr, types[i].type_decl,
							     &context) == FAIL)
		    return FAIL;
	    }
    }
    return OK;
}

/*
 * Get the argument count for function "idx".
 * "argcount" is the total argument count, "min_argcount" the non-optional
 * argument count.
 */
    void
internal_func_get_argcount(int idx, int *argcount, int *min_argcount)
{
    *argcount = global_functions[idx].f_max_argc;
    *min_argcount = global_functions[idx].f_min_argc;
}

/*
 * Call the "f_retfunc" function to obtain the return type of function "idx".
 * "decl_type" is set to the declared type.
 * "argtypes" is the list of argument types or NULL when there are no
 * arguments.
 * "argcount" may be less than the actual count when only getting the type.
 */
    type_T *
internal_func_ret_type(
	int	    idx,
	int	    argcount,
	type2_T	    *argtypes,
	type_T	    **decl_type)
{
    type_T *ret;

    *decl_type = NULL;
    ret = global_functions[idx].f_retfunc(argcount, argtypes, decl_type);
    if (*decl_type == NULL)
	*decl_type = ret;
    return ret;
}

/*
 * Return TRUE if "idx" is for the map() function.
 */
    int
internal_func_is_map(int idx)
{
    return global_functions[idx].f_func == f_map;
}

/*
 * Check the argument count to use for internal function "idx".
 * Returns -1 for failure, 0 if no method base accepted, 1 if method base is
 * first argument, 2 if method base is second argument, etc.  9 if method base
 * is last argument.
 */
    int
check_internal_func(int idx, int argcount)
{
    int	    res;
    char    *name;

    if (argcount < global_functions[idx].f_min_argc)
	res = FCERR_TOOFEW;
    else if (argcount > global_functions[idx].f_max_argc)
	res = FCERR_TOOMANY;
    else
	return global_functions[idx].f_argtype;

    name = internal_func_name(idx);
    if (res == FCERR_TOOMANY)
	semsg(_(e_too_many_arguments_for_function_str), name);
    else
	semsg(_(e_not_enough_arguments_for_function_str), name);
    return -1;
}

    int
call_internal_func(
	char_u	    *name,
	int	    argcount,
	typval_T    *argvars,
	typval_T    *rettv)
{
    int i;

    i = find_internal_func(name);
    if (i < 0)
	return FCERR_UNKNOWN;
    if (argcount < global_functions[i].f_min_argc)
	return FCERR_TOOFEW;
    if (argcount > global_functions[i].f_max_argc)
	return FCERR_TOOMANY;
    argvars[argcount].v_type = VAR_UNKNOWN;
    global_functions[i].f_func(argvars, rettv);
    return FCERR_NONE;
}

    void
call_internal_func_by_idx(
	int	    idx,
	typval_T    *argvars,
	typval_T    *rettv)
{
    global_functions[idx].f_func(argvars, rettv);
}

/*
 * Invoke a method for base->method().
 */
    int
call_internal_method(
	char_u	    *name,
	int	    argcount,
	typval_T    *argvars,
	typval_T    *rettv,
	typval_T    *basetv)
{
    int		fi;
    typval_T	argv[MAX_FUNC_ARGS + 1];

    fi = find_internal_func(name);
    if (fi < 0)
	return FCERR_UNKNOWN;
    if (global_functions[fi].f_argtype == 0)
	return FCERR_NOTMETHOD;
    if (argcount + 1 < global_functions[fi].f_min_argc)
	return FCERR_TOOFEW;
    if (argcount + 1 > global_functions[fi].f_max_argc)
	return FCERR_TOOMANY;

    if (global_functions[fi].f_argtype == FEARG_2)
    {
	// base value goes second
	argv[0] = argvars[0];
	argv[1] = *basetv;
	for (int i = 1; i < argcount; ++i)
	    argv[i + 1] = argvars[i];
    }
    else if (global_functions[fi].f_argtype == FEARG_3)
    {
	// base value goes third
	argv[0] = argvars[0];
	argv[1] = argvars[1];
	argv[2] = *basetv;
	for (int i = 2; i < argcount; ++i)
	    argv[i + 1] = argvars[i];
    }
    else if (global_functions[fi].f_argtype == FEARG_4)
    {
	// base value goes fourth
	argv[0] = argvars[0];
	argv[1] = argvars[1];
	argv[2] = argvars[2];
	argv[3] = *basetv;
	for (int i = 3; i < argcount; ++i)
	    argv[i + 1] = argvars[i];
    }
    else
    {
	// FEARG_1: base value goes first
	argv[0] = *basetv;
	for (int i = 0; i < argcount; ++i)
	    argv[i + 1] = argvars[i];
    }
    argv[argcount + 1].v_type = VAR_UNKNOWN;

    global_functions[fi].f_func(argv, rettv);
    return FCERR_NONE;
}

/*
 * Return TRUE for a non-zero Number and a non-empty String.
 */
    int
non_zero_arg(typval_T *argvars)
{
    return ((argvars[0].v_type == VAR_NUMBER
		&& argvars[0].vval.v_number != 0)
	    || (argvars[0].v_type == VAR_BOOL
		&& argvars[0].vval.v_number == VVAL_TRUE)
	    || (argvars[0].v_type == VAR_STRING
		&& argvars[0].vval.v_string != NULL
		&& *argvars[0].vval.v_string != NUL));
}

/*
 * "and(expr, expr)" function
 */
    static void
f_and(typval_T *argvars, typval_T *rettv)
{
    if (in_vim9script()
	    && (check_for_number_arg(argvars, 0) == FAIL
		|| check_for_number_arg(argvars, 1) == FAIL))
	return;

    rettv->vval.v_number = tv_get_number_chk(&argvars[0], NULL)
					& tv_get_number_chk(&argvars[1], NULL);
}

/*
 * "balloon_show()" function
 */
#ifdef FEAT_BEVAL
    static void
f_balloon_gettext(typval_T *argvars UNUSED, typval_T *rettv)
{
    rettv->v_type = VAR_STRING;
    if (balloonEval != NULL)
    {
	if (balloonEval->msg == NULL)
	    rettv->vval.v_string = NULL;
	else
	    rettv->vval.v_string = vim_strsave(balloonEval->msg);
    }
}

    static void
f_balloon_show(typval_T *argvars, typval_T *rettv UNUSED)
{
    if (balloonEval != NULL)
    {
	if (in_vim9script()
		&& check_for_string_or_list_arg(argvars, 0) == FAIL)
	    return;

	if (argvars[0].v_type == VAR_LIST
# ifdef FEAT_GUI
		&& !gui.in_use
# endif
	   )
	{
	    list_T *l = argvars[0].vval.v_list;

	    // empty list removes the balloon
	    post_balloon(balloonEval, NULL,
				       l == NULL || l->lv_len == 0 ? NULL : l);
	}
	else
	{
	    char_u *mesg;

	    if (in_vim9script() && check_for_string_arg(argvars, 0) == FAIL)
		return;

	    mesg = tv_get_string_chk(&argvars[0]);
	    if (mesg != NULL)
		// empty string removes the balloon
		post_balloon(balloonEval, *mesg == NUL ? NULL : mesg, NULL);
	}
    }
}

# if defined(FEAT_BEVAL_TERM)
    static void
f_balloon_split(typval_T *argvars, typval_T *rettv UNUSED)
{
    if (rettv_list_alloc(rettv) == OK)
    {
	char_u *msg;

	if (in_vim9script() && check_for_string_arg(argvars, 0) == FAIL)
	    return;
	msg = tv_get_string_chk(&argvars[0]);
	if (msg != NULL)
	{
	    pumitem_T	*array;
	    int		size = split_message(msg, &array);

	    // Skip the first and last item, they are always empty.
	    for (int i = 1; i < size - 1; ++i)
		list_append_string(rettv->vval.v_list, array[i].pum_text, -1);
	    while (size > 0)
		vim_free(array[--size].pum_text);
	    vim_free(array);
	}
    }
}
# endif
#endif

/*
 * Get the buffer from "arg" and give an error and return NULL if it is not
 * valid.
 */
    buf_T *
get_buf_arg(typval_T *arg)
{
    buf_T *buf;

    ++emsg_off;
    buf = tv_get_buf(arg, FALSE);
    --emsg_off;
    if (buf == NULL)
	semsg(_(e_invalid_buffer_name_str), tv_get_string(arg));
    return buf;
}

/*
 * "byte2line(byte)" function
 */
    static void
f_byte2line(typval_T *argvars UNUSED, typval_T *rettv)
{
#ifndef FEAT_BYTEOFF
    rettv->vval.v_number = -1;
#else
    long	boff = 0;

    if (in_vim9script() && check_for_number_arg(argvars, 0) == FAIL)
	return;

    boff = tv_get_number(&argvars[0]) - 1;  // boff gets -1 on type error
    if (boff < 0)
	rettv->vval.v_number = -1;
    else
	rettv->vval.v_number = ml_find_line_or_offset(curbuf,
							  (linenr_T)0, &boff);
#endif
}

/*
 * "call(func, arglist [, dict])" function
 */
    static void
f_call(typval_T *argvars, typval_T *rettv)
{
    char_u	*func;
    partial_T   *partial = NULL;
    dict_T	*selfdict = NULL;
    char_u	*dot;
    char_u	*tofree = NULL;

    if (in_vim9script()
	    && (check_for_string_or_func_arg(argvars, 0) == FAIL
		|| check_for_list_arg(argvars, 1) == FAIL
		|| check_for_opt_dict_arg(argvars, 2) == FAIL))
	return;

    if (check_for_list_arg(argvars, 1) == FAIL)
	return;
    if (argvars[1].vval.v_list == NULL)
	return;

    if (argvars[0].v_type == VAR_FUNC)
	func = argvars[0].vval.v_string;
    else if (argvars[0].v_type == VAR_PARTIAL)
    {
	partial = argvars[0].vval.v_partial;
	func = partial_name(partial);
    }
    else
	func = tv_get_string(&argvars[0]);
    if (func == NULL || *func == NUL)
	return;		// type error, empty name or null function

    dot = vim_strchr(func, '.');
    if (dot != NULL)
    {
	imported_T *import = find_imported(func, dot - func, TRUE);

	if (import != NULL && SCRIPT_ID_VALID(import->imp_sid))
	{
	    scriptitem_T *si = SCRIPT_ITEM(import->imp_sid);

	    if (si->sn_autoload_prefix != NULL)
	    {
		// Turn "import.Func" into "scriptname#Func".
		tofree = concat_str(si->sn_autoload_prefix, dot + 1);
		if (tofree == NULL)
		    return;
		func = tofree;
	    }
	}
    }

    if (argvars[2].v_type != VAR_UNKNOWN)
    {
	if (check_for_dict_arg(argvars, 2) == FAIL)
	    return;

	selfdict = argvars[2].vval.v_dict;
    }

    (void)func_call(func, &argvars[1], partial, selfdict, rettv);

    vim_free(tofree);
}

/*
 * "changenr()" function
 */
    static void
f_changenr(typval_T *argvars UNUSED, typval_T *rettv)
{
    rettv->vval.v_number = curbuf->b_u_seq_cur;
}

/*
 * "char2nr(string)" function
 */
    static void
f_char2nr(typval_T *argvars, typval_T *rettv)
{
    if (in_vim9script()
	    && (check_for_string_arg(argvars, 0) == FAIL
		|| check_for_opt_bool_arg(argvars, 1) == FAIL))
	return;

    if (has_mbyte)
    {
	int	utf8 = 0;

	if (argvars[1].v_type != VAR_UNKNOWN)
	    utf8 = (int)tv_get_bool_chk(&argvars[1], NULL);

	if (utf8)
	    rettv->vval.v_number = utf_ptr2char(tv_get_string(&argvars[0]));
	else
	    rettv->vval.v_number = (*mb_ptr2char)(tv_get_string(&argvars[0]));
    }
    else
	rettv->vval.v_number = tv_get_string(&argvars[0])[0];
}

/*
 * Get the current cursor column and store it in 'rettv'. If 'charcol' is TRUE,
 * returns the character index of the column. Otherwise, returns the byte index
 * of the column.
 */
    static void
get_col(typval_T *argvars, typval_T *rettv, int charcol)
{
    colnr_T	col = 0;
    pos_T	*fp;
    switchwin_T	switchwin;
    int		winchanged = FALSE;

    if (check_for_string_or_list_arg(argvars, 0) == FAIL
	    || check_for_opt_number_arg(argvars, 1) == FAIL)
	return;

    if (argvars[1].v_type != VAR_UNKNOWN)
    {
	tabpage_T	*tp;
	win_T		*wp;

	// use the window specified in the second argument
	wp = win_id2wp_tp((int)tv_get_number(&argvars[1]), &tp);
	if (wp == NULL || tp == NULL)
	    return;

	if (switch_win_noblock(&switchwin, wp, tp, TRUE) != OK)
	    return;

	check_cursor();
	winchanged = TRUE;
    }

    int fnum = curbuf->b_fnum;
    fp = var2fpos(&argvars[0], FALSE, &fnum, charcol);
    if (fp != NULL && fnum == curbuf->b_fnum)
    {
	if (fp->col == MAXCOL)
	{
	    // '> can be MAXCOL, get the length of the line then
	    if (fp->lnum <= curbuf->b_ml.ml_line_count)
		col = (colnr_T)STRLEN(ml_get(fp->lnum)) + 1;
	    else
		col = MAXCOL;
	}
	else
	{
	    col = fp->col + 1;
	    // col(".") when the cursor is on the NUL at the end of the line
	    // because of "coladd" can be seen as an extra column.
	    if (virtual_active() && fp == &curwin->w_cursor)
	    {
		char_u	*p = ml_get_cursor();

		if (curwin->w_cursor.coladd >= (colnr_T)chartabsize(p,
				 curwin->w_virtcol - curwin->w_cursor.coladd))
		{
		    int		l;

		    if (*p != NUL && p[(l = (*mb_ptr2len)(p))] == NUL)
			col += l;
		}
	    }
	}
    }
    rettv->vval.v_number = col;

    if (winchanged)
	restore_win_noblock(&switchwin, TRUE);
}

/*
 * "charcol()" function
 */
    static void
f_charcol(typval_T *argvars, typval_T *rettv)
{
    get_col(argvars, rettv, TRUE);
}

    win_T *
get_optional_window(typval_T *argvars, int idx)
{
    win_T   *win = curwin;

    if (argvars[idx].v_type != VAR_UNKNOWN)
    {
	win = find_win_by_nr_or_id(&argvars[idx]);
	if (win == NULL)
	{
	    emsg(_(e_invalid_window_number));
	    return NULL;
	}
    }
    return win;
}

/*
 * "col(string)" function
 */
    static void
f_col(typval_T *argvars, typval_T *rettv)
{
    get_col(argvars, rettv, FALSE);
}

/*
 * "confirm(message, buttons[, default [, type]])" function
 */
    static void
f_confirm(typval_T *argvars UNUSED, typval_T *rettv UNUSED)
{
#if defined(FEAT_GUI_DIALOG) || defined(FEAT_CON_DIALOG)
    char_u	*message;
    char_u	*buttons = NULL;
    char_u	buf[NUMBUFLEN];
    char_u	buf2[NUMBUFLEN];
    int		def = 1;
    int		type = VIM_GENERIC;
    char_u	*typestr;
    int		error = FALSE;

    if (in_vim9script()
	    && (check_for_string_arg(argvars, 0) == FAIL
		|| (check_for_opt_string_arg(argvars, 1) == FAIL
		    || (argvars[1].v_type != VAR_UNKNOWN
			&& (check_for_opt_number_arg(argvars, 2) == FAIL
			    || (argvars[2].v_type != VAR_UNKNOWN
				&& check_for_opt_string_arg(argvars, 3) == FAIL))))))
	return;

    message = tv_get_string_chk(&argvars[0]);
    if (message == NULL)
	error = TRUE;
    if (argvars[1].v_type != VAR_UNKNOWN)
    {
	buttons = tv_get_string_buf_chk(&argvars[1], buf);
	if (buttons == NULL)
	    error = TRUE;
	if (argvars[2].v_type != VAR_UNKNOWN)
	{
	    def = (int)tv_get_number_chk(&argvars[2], &error);
	    if (argvars[3].v_type != VAR_UNKNOWN)
	    {
		typestr = tv_get_string_buf_chk(&argvars[3], buf2);
		if (typestr == NULL)
		    error = TRUE;
		else
		{
		    switch (TOUPPER_ASC(*typestr))
		    {
			case 'E': type = VIM_ERROR; break;
			case 'Q': type = VIM_QUESTION; break;
			case 'I': type = VIM_INFO; break;
			case 'W': type = VIM_WARNING; break;
			case 'G': type = VIM_GENERIC; break;
		    }
		}
	    }
	}
    }

    if (buttons == NULL || *buttons == NUL)
	buttons = (char_u *)_("&Ok");

    if (!error)
	rettv->vval.v_number = do_dialog(type, NULL, message, buttons,
							    def, NULL, FALSE);
#endif
}

/*
 * "copy()" function
 */
    static void
f_copy(typval_T *argvars, typval_T *rettv)
{
    item_copy(&argvars[0], rettv, FALSE, TRUE, 0);
}

/*
 * Set the cursor position.
 * If 'charcol' is TRUE, then use the column number as a character offset.
 * Otherwise use the column number as a byte offset.
 */
    static void
set_cursorpos(typval_T *argvars, typval_T *rettv, int charcol)
{
    long	lnum, col;
    long	coladd = 0;
    int		set_curswant = TRUE;

    if (in_vim9script()
	    && (check_for_string_or_number_or_list_arg(argvars, 0) == FAIL
		|| check_for_opt_number_arg(argvars, 1) == FAIL
		|| (argvars[1].v_type != VAR_UNKNOWN
		    && check_for_opt_number_arg(argvars, 2) == FAIL)))
	return;

    rettv->vval.v_number = -1;
    if (argvars[0].v_type == VAR_LIST)
    {
	pos_T	    pos;
	colnr_T	    curswant = -1;

	if (list2fpos(argvars, &pos, NULL, &curswant, charcol) == FAIL)
	{
	    emsg(_(e_invalid_argument));
	    return;
	}
	lnum = pos.lnum;
	col = pos.col;
	coladd = pos.coladd;
	if (curswant >= 0)
	{
	    curwin->w_curswant = curswant - 1;
	    set_curswant = FALSE;
	}
    }
    else if ((argvars[0].v_type == VAR_NUMBER
					    || argvars[0].v_type == VAR_STRING)
	    && (argvars[1].v_type == VAR_NUMBER
					   || argvars[1].v_type == VAR_STRING))
    {
	lnum = tv_get_lnum(argvars);
	if (lnum < 0)
	    semsg(_(e_invalid_argument_str), tv_get_string(&argvars[0]));
	else if (lnum == 0)
	    lnum = curwin->w_cursor.lnum;
	col = (long)tv_get_number_chk(&argvars[1], NULL);
	if (charcol)
	    col = buf_charidx_to_byteidx(curbuf, lnum, col) + 1;
	if (argvars[2].v_type != VAR_UNKNOWN)
	    coladd = (long)tv_get_number_chk(&argvars[2], NULL);
    }
    else
    {
	emsg(_(e_invalid_argument));
	return;
    }
    if (lnum < 0 || col < 0 || coladd < 0)
	return;		// type error; errmsg already given
    if (lnum > 0)
	curwin->w_cursor.lnum = lnum;
    if (col > 0)
	curwin->w_cursor.col = col - 1;
    curwin->w_cursor.coladd = coladd;

    // Make sure the cursor is in a valid position.
    check_cursor();
    // Correct cursor for multi-byte character.
    if (has_mbyte)
	mb_adjust_cursor();

    curwin->w_set_curswant = set_curswant;
    rettv->vval.v_number = 0;
}

/*
 * "cursor(lnum, col)" function, or
 * "cursor(list)"
 *
 * Moves the cursor to the specified line and column.
 * Returns 0 when the position could be set, -1 otherwise.
 */
    static void
f_cursor(typval_T *argvars, typval_T *rettv)
{
    set_cursorpos(argvars, rettv, FALSE);
}

#ifdef MSWIN
/*
 * "debugbreak()" function
 */
    static void
f_debugbreak(typval_T *argvars, typval_T *rettv)
{
    int		pid;

    rettv->vval.v_number = FAIL;
    if (in_vim9script() && check_for_number_arg(argvars, 0) == FAIL)
	return;

    pid = (int)tv_get_number(&argvars[0]);
    if (pid == 0)
	emsg(_(e_invalid_argument));
    else
    {
	HANDLE hProcess = OpenProcess(PROCESS_ALL_ACCESS, 0, pid);

	if (hProcess != NULL)
	{
	    DebugBreakProcess(hProcess);
	    CloseHandle(hProcess);
	    rettv->vval.v_number = OK;
	}
    }
}
#endif

/*
 * "deepcopy()" function
 */
    static void
f_deepcopy(typval_T *argvars, typval_T *rettv)
{
    varnumber_T	noref = 0;

    if (check_for_opt_bool_arg(argvars, 1) == FAIL)
	return;

    if (argvars[1].v_type != VAR_UNKNOWN)
	noref = tv_get_bool_chk(&argvars[1], NULL);

    item_copy(&argvars[0], rettv, TRUE, TRUE, noref == 0 ? get_copyID() : 0);
}

/*
 * "did_filetype()" function
 */
    static void
f_did_filetype(typval_T *argvars UNUSED, typval_T *rettv UNUSED)
{
    rettv->vval.v_number = did_filetype;
}

/*
 * "echoraw({expr})" function
 */
    static void
f_echoraw(typval_T *argvars, typval_T *rettv UNUSED)
{
    char_u *str;

    if (in_vim9script() && check_for_string_arg(argvars, 0) == FAIL)
	return;

    str = tv_get_string_chk(&argvars[0]);
    if (str != NULL && *str != NUL)
    {
	out_str(str);
	out_flush();
    }
}

/*
 * "empty({expr})" function
 */
    static void
f_empty(typval_T *argvars, typval_T *rettv)
{
    int		n = FALSE;

    switch (argvars[0].v_type)
    {
	case VAR_STRING:
	case VAR_FUNC:
	    n = argvars[0].vval.v_string == NULL
					  || *argvars[0].vval.v_string == NUL;
	    break;
	case VAR_PARTIAL:
	    n = FALSE;
	    break;
	case VAR_NUMBER:
	    n = argvars[0].vval.v_number == 0;
	    break;
	case VAR_FLOAT:
	    n = argvars[0].vval.v_float == 0.0;
	    break;
	case VAR_LIST:
	    n = argvars[0].vval.v_list == NULL
					|| argvars[0].vval.v_list->lv_len == 0;
	    break;
	case VAR_DICT:
	    n = argvars[0].vval.v_dict == NULL
			|| argvars[0].vval.v_dict->dv_hashtab.ht_used == 0;
	    break;
	case VAR_BOOL:
	case VAR_SPECIAL:
	    n = argvars[0].vval.v_number != VVAL_TRUE;
	    break;

	case VAR_BLOB:
	    n = argvars[0].vval.v_blob == NULL
		|| argvars[0].vval.v_blob->bv_ga.ga_len == 0;
	    break;

	case VAR_JOB:
#ifdef FEAT_JOB_CHANNEL
	    n = argvars[0].vval.v_job == NULL
			   || argvars[0].vval.v_job->jv_status != JOB_STARTED;
	    break;
#endif
	case VAR_CHANNEL:
#ifdef FEAT_JOB_CHANNEL
	    n = argvars[0].vval.v_channel == NULL
			       || !channel_is_open(argvars[0].vval.v_channel);
	    break;
#endif
	case VAR_UNKNOWN:
	case VAR_ANY:
	case VAR_VOID:
	case VAR_INSTR:
	    internal_error_no_abort("f_empty(UNKNOWN)");
	    n = TRUE;
	    break;
    }

    rettv->vval.v_number = n;
}

/*
 * "environ()" function
 */
    static void
f_environ(typval_T *argvars UNUSED, typval_T *rettv)
{
#if !defined(AMIGA)
    int			i = 0;
    char_u		*entry, *value;
# if defined (MSWIN)
#  if !defined(_UCRT)
    extern wchar_t	**_wenviron;
#  endif
# else
    extern char		**environ;
# endif

    if (rettv_dict_alloc(rettv) == FAIL)
	return;

# ifdef MSWIN
    if (*_wenviron == NULL)
	return;
# else
    if (*environ == NULL)
	return;
# endif

    for (i = 0; ; ++i)
    {
# ifdef MSWIN
	short_u		*p;

	if ((p = (short_u *)_wenviron[i]) == NULL)
	    return;
	entry = utf16_to_enc(p, NULL);
# else
	if ((entry = (char_u *)environ[i]) == NULL)
	    return;
	entry = vim_strsave(entry);
# endif
	if (entry == NULL) // out of memory
	    return;
	if ((value = vim_strchr(entry, '=')) == NULL)
	{
	    vim_free(entry);
	    continue;
	}
	*value++ = NUL;
	dict_add_string(rettv->vval.v_dict, (char *)entry, value);
	vim_free(entry);
    }
#endif
}

/*
 * "escape({string}, {chars})" function
 */
    static void
f_escape(typval_T *argvars, typval_T *rettv)
{
    char_u	buf[NUMBUFLEN];

    if (in_vim9script()
	    && (check_for_string_arg(argvars, 0) == FAIL
		|| check_for_string_arg(argvars, 1) == FAIL))
	return;

    rettv->vval.v_string = vim_strsave_escaped(tv_get_string(&argvars[0]),
					 tv_get_string_buf(&argvars[1], buf));
    rettv->v_type = VAR_STRING;
}

/*
 * "eval()" function
 */
    static void
f_eval(typval_T *argvars, typval_T *rettv)
{
    char_u	*s, *p;

    if (in_vim9script() && check_for_string_arg(argvars, 0) == FAIL)
	return;

    s = tv_get_string_chk(&argvars[0]);
    if (s != NULL)
	s = skipwhite(s);

    p = s;
    if (s == NULL || eval1(&s, rettv, &EVALARG_EVALUATE) == FAIL)
    {
	if (p != NULL && !aborting())
	    semsg(_(e_invalid_expression_str), p);
	need_clr_eos = FALSE;
	rettv->v_type = VAR_NUMBER;
	rettv->vval.v_number = 0;
    }
    else if (*s != NUL)
	semsg(_(e_trailing_characters_str), s);
}

/*
 * "eventhandler()" function
 */
    static void
f_eventhandler(typval_T *argvars UNUSED, typval_T *rettv)
{
    rettv->vval.v_number = vgetc_busy || input_busy;
}

static garray_T	redir_execute_ga;

/*
 * Append "value[value_len]" to the execute() output.
 */
    void
execute_redir_str(char_u *value, int value_len)
{
    int		len;

    if (value_len == -1)
	len = (int)STRLEN(value);	// Append the entire string
    else
	len = value_len;		// Append only "value_len" characters
    if (ga_grow(&redir_execute_ga, len) == OK)
    {
	mch_memmove((char *)redir_execute_ga.ga_data
				       + redir_execute_ga.ga_len, value, len);
	redir_execute_ga.ga_len += len;
    }
}

#if defined(FEAT_LUA) || defined(PROTO)
/*
 * Get next line from a string containing NL separated lines.
 * Called by do_cmdline() to get the next line.
 * Returns an allocated string, or NULL when at the end of the string.
 */
    static char_u *
get_str_line(
    int	    c UNUSED,
    void    *cookie,
    int	    indent UNUSED,
    getline_opt_T options UNUSED)
{
    char_u	*start = *(char_u **)cookie;
    char_u	*line;
    char_u	*p;

    p = start;
    if (p == NULL || *p == NUL)
	return NULL;
    p = vim_strchr(p, '\n');
    if (p == NULL)
	line = vim_strsave(start);
    else
    {
	line = vim_strnsave(start, p - start);
	p++;
    }

    *(char_u **)cookie = p;
    return line;
}

/*
 * Execute a series of Ex commands in 'str'
 */
    void
execute_cmds_from_string(char_u *str)
{
    do_cmdline(NULL, get_str_line, (void *)&str,
	    DOCMD_NOWAIT|DOCMD_VERBOSE|DOCMD_REPEAT|DOCMD_KEYTYPED);
}
#endif

/*
 * Get next line from a list.
 * Called by do_cmdline() to get the next line.
 * Returns allocated string, or NULL for end of function.
 */
    char_u *
get_list_line(
    int	    c UNUSED,
    void    *cookie,
    int	    indent UNUSED,
    getline_opt_T options UNUSED)
{
    listitem_T **p = (listitem_T **)cookie;
    listitem_T *item = *p;
    char_u	buf[NUMBUFLEN];
    char_u	*s;

    if (item == NULL)
	return NULL;
    s = tv_get_string_buf_chk(&item->li_tv, buf);
    *p = item->li_next;
    return s == NULL ? NULL : vim_strsave(s);
}

/*
 * "execute()" function
 */
    void
execute_common(typval_T *argvars, typval_T *rettv, int arg_off)
{
    char_u	*cmd = NULL;
    list_T	*list = NULL;
    int		save_msg_silent = msg_silent;
    int		save_emsg_silent = emsg_silent;
    int		save_emsg_noredir = emsg_noredir;
    int		save_redir_execute = redir_execute;
    int		save_redir_off = redir_off;
    garray_T	save_ga;
    int		save_msg_col = msg_col;
    int		save_sticky_cmdmod_flags = sticky_cmdmod_flags;
    int		echo_output = FALSE;

    rettv->vval.v_string = NULL;
    rettv->v_type = VAR_STRING;

    if (argvars[arg_off].v_type == VAR_LIST)
    {
	list = argvars[arg_off].vval.v_list;
	if (list == NULL || list->lv_len == 0)
	    // empty list, no commands, empty output
	    return;
	++list->lv_refcount;
    }
    else if (argvars[arg_off].v_type == VAR_JOB
	    || argvars[arg_off].v_type == VAR_CHANNEL)
    {
	semsg(_(e_using_invalid_value_as_string_str),
				       vartype_name(argvars[arg_off].v_type));
	return;
    }
    else
    {
	cmd = tv_get_string_chk(&argvars[arg_off]);
	if (cmd == NULL)
	    return;
    }

    if (argvars[arg_off + 1].v_type != VAR_UNKNOWN)
    {
	char_u	buf[NUMBUFLEN];
	char_u  *s = tv_get_string_buf_chk_strict(&argvars[arg_off + 1], buf,
							      in_vim9script());

	if (s == NULL)
	    return;
	if (*s == NUL)
	    echo_output = TRUE;
	if (STRNCMP(s, "silent", 6) == 0)
	    ++msg_silent;
	if (STRCMP(s, "silent!") == 0)
	{
	    emsg_silent = TRUE;
	    emsg_noredir = TRUE;
	}
    }
    else
	++msg_silent;

    if (redir_execute)
	save_ga = redir_execute_ga;
    ga_init2(&redir_execute_ga, sizeof(char), 500);
    redir_execute = TRUE;
    redir_off = FALSE;
    if (!echo_output)
	msg_col = 0;  // prevent leading spaces

    // For "legacy call execute('cmd')" and "vim9cmd execute('cmd')" apply the
    // command modifiers to "cmd".
    sticky_cmdmod_flags = cmdmod.cmod_flags & (CMOD_LEGACY | CMOD_VIM9CMD);
    if (cmd != NULL)
	do_cmdline_cmd(cmd);
    else
    {
	listitem_T	*item;

	CHECK_LIST_MATERIALIZE(list);
	item = list->lv_first;
	do_cmdline(NULL, get_list_line, (void *)&item,
		      DOCMD_NOWAIT|DOCMD_VERBOSE|DOCMD_REPEAT|DOCMD_KEYTYPED);
	--list->lv_refcount;
    }
    sticky_cmdmod_flags = save_sticky_cmdmod_flags;

    // Need to append a NUL to the result.
    if (ga_grow(&redir_execute_ga, 1) == OK)
    {
	((char *)redir_execute_ga.ga_data)[redir_execute_ga.ga_len] = NUL;
	rettv->vval.v_string = redir_execute_ga.ga_data;
    }
    else
    {
	ga_clear(&redir_execute_ga);
	rettv->vval.v_string = NULL;
    }
    msg_silent = save_msg_silent;
    emsg_silent = save_emsg_silent;
    emsg_noredir = save_emsg_noredir;

    redir_execute = save_redir_execute;
    if (redir_execute)
	redir_execute_ga = save_ga;
    redir_off = save_redir_off;

    // "silent reg" or "silent echo x" leaves msg_col somewhere in the line.
    if (echo_output)
	// When not working silently: put it in column zero.  A following
	// "echon" will overwrite the message, unavoidably.
	msg_col = 0;
    else
	// When working silently: Put it back where it was, since nothing
	// should have been written.
	msg_col = save_msg_col;
}

/*
 * "execute()" function
 */
    static void
f_execute(typval_T *argvars, typval_T *rettv)
{
    if (in_vim9script()
	    && (check_for_string_or_list_arg(argvars, 0) == FAIL
		|| check_for_opt_string_arg(argvars, 1) == FAIL))
	return;

    execute_common(argvars, rettv, 0);
}

/*
 * "exists()" function
 */
    void
f_exists(typval_T *argvars, typval_T *rettv)
{
    char_u	*p;
    int		n = FALSE;

    if (in_vim9script() && check_for_nonempty_string_arg(argvars, 0) == FAIL)
	return;

    p = tv_get_string(&argvars[0]);
    if (*p == '$')			// environment variable
    {
	// first try "normal" environment variables (fast)
	if (mch_getenv(p + 1) != NULL)
	    n = TRUE;
	else
	{
	    // try expanding things like $VIM and ${HOME}
	    p = expand_env_save(p);
	    if (p != NULL && *p != '$')
		n = TRUE;
	    vim_free(p);
	}
    }
    else if (*p == '&' || *p == '+')			// option
    {
	n = (eval_option(&p, NULL, TRUE) == OK);
	if (*skipwhite(p) != NUL)
	    n = FALSE;			// trailing garbage
    }
    else if (*p == '*')			// internal or user defined function
    {
	n = function_exists(p + 1, FALSE);
    }
    else if (*p == '?')			// internal function only
    {
	n = has_internal_func_name(p + 1);
    }
    else if (*p == ':')
    {
	n = cmd_exists(p + 1);
    }
    else if (*p == '#')
    {
	if (p[1] == '#')
	    n = autocmd_supported(p + 2);
	else
	    n = au_exists(p + 1);
    }
    else				// internal variable
    {
	n = var_exists(p);
    }

    rettv->vval.v_number = n;
}

    static void
f_exists_compiled(typval_T *argvars UNUSED, typval_T *rettv UNUSED)
{
    emsg(_(e_exists_compiled_can_only_be_used_in_def_function));
}

/*
 * "expand()" function
 */
    static void
f_expand(typval_T *argvars, typval_T *rettv)
{
    char_u	*s;
    int		len;
    int		options = WILD_SILENT|WILD_USE_NL|WILD_LIST_NOTFOUND;
    expand_T	xpc;
    int		error = FALSE;
    char_u	*result;
#ifdef BACKSLASH_IN_FILENAME
    char_u	*p_csl_save = p_csl;
#endif

    if (in_vim9script()
	    && (check_for_string_arg(argvars, 0) == FAIL
		|| check_for_opt_bool_arg(argvars, 1) == FAIL
		|| (argvars[1].v_type != VAR_UNKNOWN
		    && check_for_opt_bool_arg(argvars, 2) == FAIL)))
	return;

#ifdef BACKSLASH_IN_FILENAME
    // avoid using 'completeslash' here
    p_csl = empty_option;
#endif

    rettv->v_type = VAR_STRING;
    if (argvars[1].v_type != VAR_UNKNOWN
	    && argvars[2].v_type != VAR_UNKNOWN
	    && tv_get_bool_chk(&argvars[2], &error)
	    && !error)
	rettv_list_set(rettv, NULL);

    s = tv_get_string(&argvars[0]);
    if (*s == '%' || *s == '#' || *s == '<')
    {
	char	*errormsg = NULL;

	if (p_verbose == 0)
	    ++emsg_off;
	result = eval_vars(s, s, &len, NULL, &errormsg, NULL, FALSE);
	if (p_verbose == 0)
	    --emsg_off;
	else if (errormsg != NULL)
	    emsg(errormsg);
	if (rettv->v_type == VAR_LIST)
	{
	    if (rettv_list_alloc(rettv) == OK && result != NULL)
		list_append_string(rettv->vval.v_list, result, -1);
	    vim_free(result);
	}
	else
	    rettv->vval.v_string = result;
    }
    else
    {
	// When the optional second argument is non-zero, don't remove matches
	// for 'wildignore' and don't put matches for 'suffixes' at the end.
	if (argvars[1].v_type != VAR_UNKNOWN
				    && tv_get_bool_chk(&argvars[1], &error))
	    options |= WILD_KEEP_ALL;
	if (!error)
	{
	    ExpandInit(&xpc);
	    xpc.xp_context = EXPAND_FILES;
	    if (p_wic)
		options += WILD_ICASE;
	    if (rettv->v_type == VAR_STRING)
		rettv->vval.v_string = ExpandOne(&xpc, s, NULL,
							   options, WILD_ALL);
	    else if (rettv_list_alloc(rettv) == OK)
	    {
		ExpandOne(&xpc, s, NULL, options, WILD_ALL_KEEP);
		for (int i = 0; i < xpc.xp_numfiles; i++)
		    list_append_string(rettv->vval.v_list, xpc.xp_files[i], -1);
		ExpandCleanup(&xpc);
	    }
	}
	else
	    rettv->vval.v_string = NULL;
    }
#ifdef BACKSLASH_IN_FILENAME
    p_csl = p_csl_save;
#endif
}

/*
 * "expandcmd()" function
 * Expand all the special characters in a command string.
 */
    static void
f_expandcmd(typval_T *argvars, typval_T *rettv)
{
    exarg_T	eap;
    char_u	*cmdstr;
    char	*errormsg = NULL;
    int		emsgoff = TRUE;

    if (in_vim9script()
	    && (check_for_string_arg(argvars, 0) == FAIL
		|| check_for_opt_dict_arg(argvars, 1) == FAIL))
	return;

    if (argvars[1].v_type == VAR_DICT
		&& dict_get_bool(argvars[1].vval.v_dict, "errmsg", VVAL_FALSE))
	emsgoff = FALSE;

    rettv->v_type = VAR_STRING;
    cmdstr = vim_strsave(tv_get_string(&argvars[0]));

    memset(&eap, 0, sizeof(eap));
    eap.cmd = cmdstr;
    eap.arg = cmdstr;
    eap.argt |= EX_NOSPC;
    eap.usefilter = FALSE;
    eap.nextcmd = NULL;
    eap.cmdidx = CMD_USER;

    if (emsgoff)
	++emsg_off;
    if (expand_filename(&eap, &cmdstr, &errormsg) == FAIL)
	if (!emsgoff && errormsg != NULL && *errormsg != NUL)
	    emsg(errormsg);
    if (emsgoff)
	--emsg_off;

    rettv->vval.v_string = cmdstr;
}

/*
 * "feedkeys()" function
 */
    static void
f_feedkeys(typval_T *argvars, typval_T *rettv UNUSED)
{
    int		remap = TRUE;
    int		insert = FALSE;
    char_u	*keys, *flags;
    char_u	nbuf[NUMBUFLEN];
    int		typed = FALSE;
    int		execute = FALSE;
    int		context = FALSE;
    int		dangerous = FALSE;
    int		lowlevel = FALSE;

    // This is not allowed in the sandbox.  If the commands would still be
    // executed in the sandbox it would be OK, but it probably happens later,
    // when "sandbox" is no longer set.
    if (check_secure())
	return;

    if (in_vim9script()
	    && (check_for_string_arg(argvars, 0) == FAIL
		|| check_for_opt_string_arg(argvars, 1) == FAIL))
	return;

    keys = tv_get_string(&argvars[0]);

    if (argvars[1].v_type != VAR_UNKNOWN)
    {
	flags = tv_get_string_buf(&argvars[1], nbuf);
	for ( ; *flags != NUL; ++flags)
	{
	    switch (*flags)
	    {
		case 'n': remap = FALSE; break;
		case 'm': remap = TRUE; break;
		case 't': typed = TRUE; break;
		case 'i': insert = TRUE; break;
		case 'x': execute = TRUE; break;
		case 'c': context = TRUE; break;
		case '!': dangerous = TRUE; break;
		case 'L': lowlevel = TRUE; break;
	    }
	}
    }

    if (*keys != NUL || execute)
    {
	if (lowlevel)
	{
#ifdef USE_INPUT_BUF
	    ch_log(NULL, "feedkeys() lowlevel: %s", keys);

	    int len = (int)STRLEN(keys);
<<<<<<< HEAD
# if defined(VIMDLL) || defined(FEAT_GUI_MSWIN)
	    if (gui.in_use)
# endif
=======
>>>>>>> 65214053
	    for (int idx = 0; idx < len; ++idx)
	    {
		// if a CTRL-C was typed, set got_int, similar to what
		// happens in fill_input_buf()
		if (keys[idx] == 3 && ctrl_c_interrupts && typed)
		    got_int = TRUE;
		add_to_input_buf(keys + idx, 1);
	    }
<<<<<<< HEAD
#elif defined(MSWIN)
# if defined(VIMDLL) || defined(FEAT_GUI_MSWIN)
	    if (!gui.in_use)
# endif
		    feed_mswin_input(keys);
=======
>>>>>>> 65214053
#else
	    emsg(_(e_lowlevel_input_not_supported));
#endif
	}
	else
	{
	    // Need to escape K_SPECIAL and CSI before putting the string in
	    // the typeahead buffer.
	    char_u *keys_esc = vim_strsave_escape_csi(keys);
	    if (keys_esc == NULL)
		return;

	    ch_log(NULL, "feedkeys(%s): %s", typed ? "typed" : "", keys);

	    ins_typebuf(keys_esc, (remap ? REMAP_YES : REMAP_NONE),
				   insert ? 0 : typebuf.tb_len, !typed, FALSE);
	    if (vgetc_busy
#ifdef FEAT_TIMERS
		    || timer_busy
#endif
		    || input_busy)
		typebuf_was_filled = TRUE;

	    vim_free(keys_esc);
	}

	if (execute)
	{
	    int		save_msg_scroll = msg_scroll;
	    sctx_T	save_sctx;

	    // Avoid a 1 second delay when the keys start Insert mode.
	    msg_scroll = FALSE;

	    ch_log(NULL, "feedkeys() executing");

	    if (context)
	    {
		save_sctx = current_sctx;
		current_sctx.sc_sid = 0;
		current_sctx.sc_version = 0;
	    }

	    if (!dangerous)
	    {
		++ex_normal_busy;
		++in_feedkeys;
	    }
	    exec_normal(TRUE, lowlevel, TRUE);
	    if (!dangerous)
	    {
		--ex_normal_busy;
		--in_feedkeys;
	    }

	    msg_scroll |= save_msg_scroll;

	    if (context)
		current_sctx = save_sctx;
	}
    }
}

/*
 * "fnameescape({string})" function
 */
    static void
f_fnameescape(typval_T *argvars, typval_T *rettv)
{
    if (in_vim9script() && check_for_string_arg(argvars, 0) == FAIL)
	return;

    rettv->vval.v_string = vim_strsave_fnameescape(
					 tv_get_string(&argvars[0]), VSE_NONE);
    rettv->v_type = VAR_STRING;
}

/*
 * "foreground()" function
 */
    static void
f_foreground(typval_T *argvars UNUSED, typval_T *rettv UNUSED)
{
#ifdef FEAT_GUI
    if (gui.in_use)
    {
	gui_mch_set_foreground();
	return;
    }
#endif
#if defined(MSWIN) && (!defined(FEAT_GUI) || defined(VIMDLL))
    win32_set_foreground();
#endif
}

/*
 * "function()" function
 * "funcref()" function
 */
    static void
common_function(typval_T *argvars, typval_T *rettv, int is_funcref)
{
    char_u	*s;
    char_u	*name;
    int		use_string = FALSE;
    partial_T   *arg_pt = NULL;
    char_u	*trans_name = NULL;
    int		is_global = FALSE;

    if (in_vim9script()
	    && (check_for_string_or_func_arg(argvars, 0) == FAIL
		|| check_for_opt_list_arg(argvars, 1) == FAIL
		|| (argvars[1].v_type != VAR_UNKNOWN
		    && check_for_opt_dict_arg(argvars, 2) == FAIL)))
	return;

    if (argvars[0].v_type == VAR_FUNC)
    {
	// function(MyFunc, [arg], dict)
	s = argvars[0].vval.v_string;
    }
    else if (argvars[0].v_type == VAR_PARTIAL
					 && argvars[0].vval.v_partial != NULL)
    {
	// function(dict.MyFunc, [arg])
	arg_pt = argvars[0].vval.v_partial;
	s = partial_name(arg_pt);
    }
    else
    {
	// function('MyFunc', [arg], dict)
	s = tv_get_string(&argvars[0]);
	use_string = TRUE;
    }
    if (s == NULL)
    {
	semsg(_(e_invalid_argument_str), "NULL");
	return;
    }

    if ((use_string && vim_strchr(s, AUTOLOAD_CHAR) == NULL) || is_funcref)
    {
	name = s;
	trans_name = save_function_name(&name, &is_global, FALSE,
		   TFN_INT | TFN_QUIET | TFN_NO_AUTOLOAD | TFN_NO_DEREF, NULL);
	if (*name != NUL)
	    s = NULL;
    }

    if (s == NULL || *s == NUL || (use_string && VIM_ISDIGIT(*s))
					 || (is_funcref && trans_name == NULL))
	semsg(_(e_invalid_argument_str),
				  use_string ? tv_get_string(&argvars[0]) : s);
    // Don't check an autoload name for existence here.
    else if (trans_name != NULL && (is_funcref
			 ? find_func(trans_name, is_global) == NULL
			 : !translated_function_exists(trans_name, is_global)))
	semsg(_(e_unknown_function_str_2), s);
    else
    {
	int	dict_idx = 0;
	int	arg_idx = 0;
	list_T	*list = NULL;

	if (STRNCMP(s, "s:", 2) == 0 || STRNCMP(s, "<SID>", 5) == 0)
	    // Expand s: and <SID> into <SNR>nr_, so that the function can
	    // also be called from another script. Using trans_function_name()
	    // would also work, but some plugins depend on the name being
	    // printable text.
	    name = get_scriptlocal_funcname(s);
	else if (trans_name != NULL && *trans_name == K_SPECIAL)
	    name = alloc_printable_func_name(trans_name);
	else
	    name = vim_strsave(s);

	if (argvars[1].v_type != VAR_UNKNOWN)
	{
	    if (argvars[2].v_type != VAR_UNKNOWN)
	    {
		// function(name, [args], dict)
		arg_idx = 1;
		dict_idx = 2;
	    }
	    else if (argvars[1].v_type == VAR_DICT)
		// function(name, dict)
		dict_idx = 1;
	    else
		// function(name, [args])
		arg_idx = 1;
	    if (dict_idx > 0)
	    {
		if (check_for_dict_arg(argvars, dict_idx) == FAIL)
		{
		    vim_free(name);
		    goto theend;
		}
		if (argvars[dict_idx].vval.v_dict == NULL)
		    dict_idx = 0;
	    }
	    if (arg_idx > 0)
	    {
		if (argvars[arg_idx].v_type != VAR_LIST)
		{
		    emsg(_(e_second_argument_of_function_must_be_list_or_dict));
		    vim_free(name);
		    goto theend;
		}
		list = argvars[arg_idx].vval.v_list;
		if (list == NULL || list->lv_len == 0)
		    arg_idx = 0;
		else if (list->lv_len > MAX_FUNC_ARGS)
		{
		    emsg_funcname(e_too_many_arguments_for_function_str, s);
		    vim_free(name);
		    goto theend;
		}
	    }
	}
	if (dict_idx > 0 || arg_idx > 0 || arg_pt != NULL || is_funcref)
	{
	    partial_T	*pt = ALLOC_CLEAR_ONE(partial_T);

	    // result is a VAR_PARTIAL
	    if (pt == NULL)
		vim_free(name);
	    else
	    {
		if (arg_idx > 0 || (arg_pt != NULL && arg_pt->pt_argc > 0))
		{
		    listitem_T	*li;
		    int		i = 0;
		    int		arg_len = 0;
		    int		lv_len = 0;

		    if (arg_pt != NULL)
			arg_len = arg_pt->pt_argc;
		    if (list != NULL)
			lv_len = list->lv_len;
		    pt->pt_argc = arg_len + lv_len;
		    pt->pt_argv = ALLOC_MULT(typval_T, pt->pt_argc);
		    if (pt->pt_argv == NULL)
		    {
			vim_free(pt);
			vim_free(name);
			goto theend;
		    }
		    for (i = 0; i < arg_len; i++)
			copy_tv(&arg_pt->pt_argv[i], &pt->pt_argv[i]);
		    if (lv_len > 0)
		    {
			CHECK_LIST_MATERIALIZE(list);
			FOR_ALL_LIST_ITEMS(list, li)
			    copy_tv(&li->li_tv, &pt->pt_argv[i++]);
		    }
		}

		// For "function(dict.func, [], dict)" and "func" is a partial
		// use "dict".  That is backwards compatible.
		if (dict_idx > 0)
		{
		    // The dict is bound explicitly, pt_auto is FALSE.
		    pt->pt_dict = argvars[dict_idx].vval.v_dict;
		    ++pt->pt_dict->dv_refcount;
		}
		else if (arg_pt != NULL)
		{
		    // If the dict was bound automatically the result is also
		    // bound automatically.
		    pt->pt_dict = arg_pt->pt_dict;
		    pt->pt_auto = arg_pt->pt_auto;
		    if (pt->pt_dict != NULL)
			++pt->pt_dict->dv_refcount;
		}

		pt->pt_refcount = 1;
		if (arg_pt != NULL && arg_pt->pt_func != NULL)
		{
		    pt->pt_func = arg_pt->pt_func;
		    func_ptr_ref(pt->pt_func);
		    vim_free(name);
		}
		else if (is_funcref)
		{
		    pt->pt_func = find_func(trans_name, is_global);
		    func_ptr_ref(pt->pt_func);
		    vim_free(name);
		}
		else
		{
		    pt->pt_name = name;
		    func_ref(name);
		}

		if (arg_pt != NULL)
		{
		    pt->pt_outer_partial = arg_pt;
		    ++arg_pt->pt_refcount;
		}
	    }
	    rettv->v_type = VAR_PARTIAL;
	    rettv->vval.v_partial = pt;
	}
	else
	{
	    // result is a VAR_FUNC
	    rettv->v_type = VAR_FUNC;
	    rettv->vval.v_string = name;
	    func_ref(name);
	}
    }
theend:
    vim_free(trans_name);
}

/*
 * "funcref()" function
 */
    static void
f_funcref(typval_T *argvars, typval_T *rettv)
{
    common_function(argvars, rettv, TRUE);
}

/*
 * "function()" function
 */
    static void
f_function(typval_T *argvars, typval_T *rettv)
{
    common_function(argvars, rettv, FALSE);
}

/*
 * "garbagecollect()" function
 */
    static void
f_garbagecollect(typval_T *argvars, typval_T *rettv UNUSED)
{
    if (in_vim9script() && check_for_opt_bool_arg(argvars, 0) == FAIL)
	return;

    // This is postponed until we are back at the toplevel, because we may be
    // using Lists and Dicts internally.  E.g.: ":echo [garbagecollect()]".
    want_garbage_collect = TRUE;

    if (argvars[0].v_type != VAR_UNKNOWN && tv_get_bool(&argvars[0]) == 1)
	garbage_collect_at_exit = TRUE;
}

/*
 * "get()" function
 */
    static void
f_get(typval_T *argvars, typval_T *rettv)
{
    listitem_T	*li;
    list_T	*l;
    dictitem_T	*di;
    dict_T	*d;
    typval_T	*tv = NULL;
    int		what_is_dict = FALSE;

    if (argvars[0].v_type == VAR_BLOB)
    {
	int error = FALSE;
	int idx = tv_get_number_chk(&argvars[1], &error);

	if (!error)
	{
	    rettv->v_type = VAR_NUMBER;
	    if (idx < 0)
		idx = blob_len(argvars[0].vval.v_blob) + idx;
	    if (idx < 0 || idx >= blob_len(argvars[0].vval.v_blob))
		rettv->vval.v_number = -1;
	    else
	    {
		rettv->vval.v_number = blob_get(argvars[0].vval.v_blob, idx);
		tv = rettv;
	    }
	}
    }
    else if (argvars[0].v_type == VAR_LIST)
    {
	if ((l = argvars[0].vval.v_list) != NULL)
	{
	    int		error = FALSE;

	    li = list_find(l, (long)tv_get_number_chk(&argvars[1], &error));
	    if (!error && li != NULL)
		tv = &li->li_tv;
	}
    }
    else if (argvars[0].v_type == VAR_DICT)
    {
	if ((d = argvars[0].vval.v_dict) != NULL)
	{
	    di = dict_find(d, tv_get_string(&argvars[1]), -1);
	    if (di != NULL)
		tv = &di->di_tv;
	}
    }
    else if (argvars[0].v_type == VAR_PARTIAL || argvars[0].v_type == VAR_FUNC)
    {
	partial_T	*pt;
	partial_T	fref_pt;

	if (argvars[0].v_type == VAR_PARTIAL)
	    pt = argvars[0].vval.v_partial;
	else
	{
	    CLEAR_FIELD(fref_pt);
	    fref_pt.pt_name = argvars[0].vval.v_string;
	    pt = &fref_pt;
	}

	if (pt != NULL)
	{
	    char_u *what = tv_get_string(&argvars[1]);

	    if (STRCMP(what, "func") == 0 || STRCMP(what, "name") == 0)
	    {
		char_u *name = partial_name(pt);

		rettv->v_type = (*what == 'f' ? VAR_FUNC : VAR_STRING);
		if (name == NULL)
		    rettv->vval.v_string = NULL;
		else
		{
		    if (rettv->v_type == VAR_FUNC)
			func_ref(name);
		    if (*what == 'n' && pt->pt_name == NULL
							&& pt->pt_func != NULL)
			// use <SNR> instead of the byte code
			name = printable_func_name(pt->pt_func);
		    rettv->vval.v_string = vim_strsave(name);
		}
	    }
	    else if (STRCMP(what, "dict") == 0)
	    {
		what_is_dict = TRUE;
		if (pt->pt_dict != NULL)
		    rettv_dict_set(rettv, pt->pt_dict);
	    }
	    else if (STRCMP(what, "args") == 0)
	    {
		rettv->v_type = VAR_LIST;
		if (rettv_list_alloc(rettv) == OK)
		{
		    int i;

		    for (i = 0; i < pt->pt_argc; ++i)
			list_append_tv(rettv->vval.v_list, &pt->pt_argv[i]);
		}
	    }
	    else
		semsg(_(e_invalid_argument_str), what);

	    // When {what} == "dict" and pt->pt_dict == NULL, evaluate the
	    // third argument
	    if (!what_is_dict)
		return;
	}
    }
    else
	semsg(_(e_argument_of_str_must_be_list_dictionary_or_blob), "get()");

    if (tv == NULL)
    {
	if (argvars[2].v_type != VAR_UNKNOWN)
	    copy_tv(&argvars[2], rettv);
    }
    else
	copy_tv(tv, rettv);
}

/*
 * "getchangelist()" function
 */
    static void
f_getchangelist(typval_T *argvars, typval_T *rettv)
{
    buf_T	*buf;
    int		i;
    list_T	*l;
    dict_T	*d;
    int		changelistindex;

    if (rettv_list_alloc(rettv) == FAIL)
	return;

    if (in_vim9script() && check_for_opt_buffer_arg(argvars, 0) == FAIL)
	return;

    if (argvars[0].v_type == VAR_UNKNOWN)
	buf = curbuf;
    else
	buf = tv_get_buf_from_arg(&argvars[0]);
    if (buf == NULL)
	return;

    l = list_alloc();
    if (l == NULL)
	return;
    if (list_append_list(rettv->vval.v_list, l) == FAIL)
    {
	vim_free(l);
	return;
    }

    /*
     * The current window change list index tracks only the position for the
     * current buffer. For other buffers use the stored index for the current
     * window, or, if that's not available, the change list length.
     */
    if (buf == curwin->w_buffer)
    {
	changelistindex = curwin->w_changelistidx;
    }
    else
    {
	wininfo_T	*wip;

	FOR_ALL_BUF_WININFO(buf, wip)
	    if (wip->wi_win == curwin)
		break;
	changelistindex = wip != NULL ? wip->wi_changelistidx
							: buf->b_changelistlen;
    }
    list_append_number(rettv->vval.v_list, (varnumber_T)changelistindex);

    for (i = 0; i < buf->b_changelistlen; ++i)
    {
	if (buf->b_changelist[i].lnum == 0)
	    continue;
	if ((d = dict_alloc()) == NULL)
	    return;
	if (list_append_dict(l, d) == FAIL)
	    return;
	dict_add_number(d, "lnum", (long)buf->b_changelist[i].lnum);
	dict_add_number(d, "col", (long)buf->b_changelist[i].col);
	dict_add_number(d, "coladd", (long)buf->b_changelist[i].coladd);
    }
}

    static void
getpos_both(
    typval_T	*argvars,
    typval_T	*rettv,
    int		getcurpos,
    int		charcol)
{
    pos_T	*fp = NULL;
    pos_T	pos;
    win_T	*wp = curwin;
    list_T	*l;
    int		fnum = -1;

    if (rettv_list_alloc(rettv) == OK)
    {
	l = rettv->vval.v_list;
	if (getcurpos)
	{
	    if (argvars[0].v_type != VAR_UNKNOWN)
	    {
		wp = find_win_by_nr_or_id(&argvars[0]);
		if (wp != NULL)
		    fp = &wp->w_cursor;
	    }
	    else
		fp = &curwin->w_cursor;
	    if (fp != NULL && charcol)
	    {
		pos = *fp;
		pos.col =
		    buf_byteidx_to_charidx(wp->w_buffer, pos.lnum, pos.col);
		fp = &pos;
	    }
	}
	else
	    fp = var2fpos(&argvars[0], TRUE, &fnum, charcol);
	if (fnum != -1)
	    list_append_number(l, (varnumber_T)fnum);
	else
	    list_append_number(l, (varnumber_T)0);
	list_append_number(l, (fp != NULL) ? (varnumber_T)fp->lnum
							    : (varnumber_T)0);
	list_append_number(l, (fp != NULL)
		     ? (varnumber_T)(fp->col == MAXCOL ? MAXCOL : fp->col + 1)
							    : (varnumber_T)0);
	list_append_number(l, (fp != NULL) ? (varnumber_T)fp->coladd :
							      (varnumber_T)0);
	if (getcurpos)
	{
	    int	    save_set_curswant = curwin->w_set_curswant;
	    colnr_T save_curswant = curwin->w_curswant;
	    colnr_T save_virtcol = curwin->w_virtcol;

	    if (wp == curwin)
		update_curswant();
	    list_append_number(l, wp == NULL ? 0 : wp->w_curswant == MAXCOL
		    ?  (varnumber_T)MAXCOL : (varnumber_T)wp->w_curswant + 1);

	    // Do not change "curswant", as it is unexpected that a get
	    // function has a side effect.
	    if (wp == curwin && save_set_curswant)
	    {
		curwin->w_set_curswant = save_set_curswant;
		curwin->w_curswant = save_curswant;
		curwin->w_virtcol = save_virtcol;
		curwin->w_valid &= ~VALID_VIRTCOL;
	    }
	}
    }
    else
	rettv->vval.v_number = FALSE;
}

/*
 * "getcharpos()" function
 */
    static void
f_getcharpos(typval_T *argvars UNUSED, typval_T *rettv)
{
    if (in_vim9script() && check_for_string_arg(argvars, 0) == FAIL)
	return;

    getpos_both(argvars, rettv, FALSE, TRUE);
}

/*
 * "getcharsearch()" function
 */
    static void
f_getcharsearch(typval_T *argvars UNUSED, typval_T *rettv)
{
    if (rettv_dict_alloc(rettv) == OK)
    {
	dict_T *dict = rettv->vval.v_dict;

	dict_add_string(dict, "char", last_csearch());
	dict_add_number(dict, "forward", last_csearch_forward());
	dict_add_number(dict, "until", last_csearch_until());
    }
}

/*
 * "getenv()" function
 */
    static void
f_getenv(typval_T *argvars, typval_T *rettv)
{
    int	    mustfree = FALSE;
    char_u  *p;

    if (in_vim9script() && check_for_string_arg(argvars, 0) == FAIL)
	return;

    p = vim_getenv(tv_get_string(&argvars[0]), &mustfree);
    if (p == NULL)
    {
	rettv->v_type = VAR_SPECIAL;
	rettv->vval.v_number = VVAL_NULL;
	return;
    }
    if (!mustfree)
	p = vim_strsave(p);
    rettv->vval.v_string = p;
    rettv->v_type = VAR_STRING;
}

/*
 * "getfontname()" function
 */
    static void
f_getfontname(typval_T *argvars UNUSED, typval_T *rettv)
{
    rettv->v_type = VAR_STRING;
    rettv->vval.v_string = NULL;

    if (in_vim9script() && check_for_opt_string_arg(argvars, 0) == FAIL)
	return;

#ifdef FEAT_GUI
    if (gui.in_use)
    {
	GuiFont font;
	char_u	*name = NULL;

	if (argvars[0].v_type == VAR_UNKNOWN)
	{
	    // Get the "Normal" font.  Either the name saved by
	    // hl_set_font_name() or from the font ID.
	    font = gui.norm_font;
	    name = hl_get_font_name();
	}
	else
	{
	    name = tv_get_string(&argvars[0]);
	    if (STRCMP(name, "*") == 0)	    // don't use font dialog
		return;
	    font = gui_mch_get_font(name, FALSE);
	    if (font == NOFONT)
		return;	    // Invalid font name, return empty string.
	}
	rettv->vval.v_string = gui_mch_get_fontname(font, name);
	if (argvars[0].v_type != VAR_UNKNOWN)
	    gui_mch_free_font(font);
    }
#endif
}

/*
 * "getjumplist()" function
 */
    static void
f_getjumplist(typval_T *argvars, typval_T *rettv)
{
    win_T	*wp;
    int		i;
    list_T	*l;
    dict_T	*d;

    if (rettv_list_alloc(rettv) == FAIL)
	return;

    if (in_vim9script()
	    && (check_for_opt_number_arg(argvars, 0) == FAIL
		|| (argvars[0].v_type != VAR_UNKNOWN
		    && check_for_opt_number_arg(argvars, 1) == FAIL)))
	return;

    wp = find_tabwin(&argvars[0], &argvars[1], NULL);
    if (wp == NULL)
	return;

    cleanup_jumplist(wp, TRUE);

    l = list_alloc();
    if (l == NULL)
	return;
    if (list_append_list(rettv->vval.v_list, l) == FAIL)
    {
	vim_free(l);
	return;
    }

    list_append_number(rettv->vval.v_list, (varnumber_T)wp->w_jumplistidx);

    for (i = 0; i < wp->w_jumplistlen; ++i)
    {
	if (wp->w_jumplist[i].fmark.mark.lnum == 0)
	    continue;
	if ((d = dict_alloc()) == NULL)
	    return;
	if (list_append_dict(l, d) == FAIL)
	    return;
	dict_add_number(d, "lnum", (long)wp->w_jumplist[i].fmark.mark.lnum);
	dict_add_number(d, "col", (long)wp->w_jumplist[i].fmark.mark.col);
	dict_add_number(d, "coladd", (long)wp->w_jumplist[i].fmark.mark.coladd);
	dict_add_number(d, "bufnr", (long)wp->w_jumplist[i].fmark.fnum);
	if (wp->w_jumplist[i].fname != NULL)
	    dict_add_string(d, "filename", wp->w_jumplist[i].fname);
    }
}

/*
 * "getpid()" function
 */
    static void
f_getpid(typval_T *argvars UNUSED, typval_T *rettv)
{
    rettv->vval.v_number = mch_get_pid();
}

/*
 * "getcurpos()" function
 */
    static void
f_getcurpos(typval_T *argvars, typval_T *rettv)
{
    if (in_vim9script() && check_for_opt_number_arg(argvars, 0) == FAIL)
	return;

    getpos_both(argvars, rettv, TRUE, FALSE);
}

    static void
f_getcursorcharpos(typval_T *argvars, typval_T *rettv)
{
    if (in_vim9script() && check_for_opt_number_arg(argvars, 0) == FAIL)
	return;

    getpos_both(argvars, rettv, TRUE, TRUE);
}

/*
 * "getpos(string)" function
 */
    static void
f_getpos(typval_T *argvars, typval_T *rettv)
{
    if (in_vim9script() && check_for_string_arg(argvars, 0) == FAIL)
	return;

    getpos_both(argvars, rettv, FALSE, FALSE);
}

/*
 * Common between getreg(), getreginfo() and getregtype(): get the register
 * name from the first argument.
 * Returns zero on error.
 */
    static int
getreg_get_regname(typval_T *argvars)
{
    char_u  *strregname;

    if (argvars[0].v_type != VAR_UNKNOWN)
    {
	strregname = tv_get_string_chk(&argvars[0]);
	if (strregname != NULL && in_vim9script() && STRLEN(strregname) > 1)
	{
	    semsg(_(e_register_name_must_be_one_char_str), strregname);
	    strregname = NULL;
	}
	if (strregname == NULL)	    // type error; errmsg already given
	    return 0;
    }
    else
	// Default to v:register
	strregname = get_vim_var_str(VV_REG);

    return *strregname == 0 ? '"' : *strregname;
}

/*
 * "getreg()" function
 */
    static void
f_getreg(typval_T *argvars, typval_T *rettv)
{
    int		regname;
    int		arg2 = FALSE;
    int		return_list = FALSE;

    if (in_vim9script()
	    && (check_for_opt_string_arg(argvars, 0) == FAIL
		|| (argvars[0].v_type != VAR_UNKNOWN
		    && (check_for_opt_bool_arg(argvars, 1) == FAIL
			|| (argvars[1].v_type != VAR_UNKNOWN
			    && check_for_opt_bool_arg(argvars, 2) == FAIL)))))
	return;

    regname = getreg_get_regname(argvars);
    if (regname == 0)
	return;

    if (argvars[0].v_type != VAR_UNKNOWN && argvars[1].v_type != VAR_UNKNOWN)
    {
	int		error = FALSE;

	arg2 = (int)tv_get_bool_chk(&argvars[1], &error);

	if (!error && argvars[2].v_type != VAR_UNKNOWN)
	    return_list = (int)tv_get_bool_chk(&argvars[2], &error);
	if (error)
	    return;
    }

    if (return_list)
    {
	rettv->v_type = VAR_LIST;
	rettv->vval.v_list = (list_T *)get_reg_contents(regname,
				      (arg2 ? GREG_EXPR_SRC : 0) | GREG_LIST);
	if (rettv->vval.v_list == NULL)
	    (void)rettv_list_alloc(rettv);
	else
	    ++rettv->vval.v_list->lv_refcount;
    }
    else
    {
	rettv->v_type = VAR_STRING;
	rettv->vval.v_string = get_reg_contents(regname,
						    arg2 ? GREG_EXPR_SRC : 0);
    }
}

/*
 * "getregtype()" function
 */
    static void
f_getregtype(typval_T *argvars, typval_T *rettv)
{
    int		regname;
    char_u	buf[NUMBUFLEN + 2];
    long	reglen = 0;

    // on error return an empty string
    rettv->v_type = VAR_STRING;
    rettv->vval.v_string = NULL;

    if (in_vim9script() && check_for_opt_string_arg(argvars, 0) == FAIL)
	return;

    regname = getreg_get_regname(argvars);
    if (regname == 0)
	return;

    buf[0] = NUL;
    buf[1] = NUL;
    switch (get_reg_type(regname, &reglen))
    {
	case MLINE: buf[0] = 'V'; break;
	case MCHAR: buf[0] = 'v'; break;
	case MBLOCK:
		buf[0] = Ctrl_V;
		sprintf((char *)buf + 1, "%ld", reglen + 1);
		break;
    }
    rettv->vval.v_string = vim_strsave(buf);
}

/*
 * "gettagstack()" function
 */
    static void
f_gettagstack(typval_T *argvars, typval_T *rettv)
{
    win_T	*wp = curwin;			// default is current window

    if (rettv_dict_alloc(rettv) == FAIL)
	return;

    if (in_vim9script() && check_for_opt_number_arg(argvars, 0) == FAIL)
	return;

    if (argvars[0].v_type != VAR_UNKNOWN)
    {
	wp = find_win_by_nr_or_id(&argvars[0]);
	if (wp == NULL)
	    return;
    }

    get_tagstack(wp, rettv->vval.v_dict);
}

/*
 * "gettext()" function
 */
    static void
f_gettext(typval_T *argvars, typval_T *rettv)
{
    if (check_for_nonempty_string_arg(argvars, 0) == FAIL)
	return;

    rettv->v_type = VAR_STRING;
    rettv->vval.v_string = vim_strsave((char_u *)_(argvars[0].vval.v_string));
}

// for VIM_VERSION_ defines
#include "version.h"

/*
 * "has()" function
 */
    void
f_has(typval_T *argvars, typval_T *rettv)
{
    int		i;
    char_u	*name;
    int		x = FALSE;
    int		n = FALSE;
    typedef struct {
	char *name;
	short present;
    } has_item_T;
    static has_item_T has_list[] =
    {
	{"amiga",
#ifdef AMIGA
		1
#else
		0
#endif
		},
	{"arp",
#if defined(AMIGA) && defined(FEAT_ARP)
		1
#else
		0
#endif
		},
	{"haiku",
#ifdef __HAIKU__
		1
#else
		0
#endif
		},
	{"bsd",
#if defined(BSD) && !defined(MACOS_X)
		1
#else
		0
#endif
		},
	{"hpux",
#ifdef hpux
		1
#else
		0
#endif
		},
	{"linux",
#ifdef __linux__
		1
#else
		0
#endif
		},
	{"mac",		// Mac OS X (and, once, Mac OS Classic)
#ifdef MACOS_X
		1
#else
		0
#endif
		},
	{"osx",		// Mac OS X
#ifdef MACOS_X
		1
#else
		0
#endif
		},
	{"macunix",	// Mac OS X, with the darwin feature
#if defined(MACOS_X) && defined(MACOS_X_DARWIN)
		1
#else
		0
#endif
		},
	{"osxdarwin",	// synonym for macunix
#if defined(MACOS_X) && defined(MACOS_X_DARWIN)
		1
#else
		0
#endif
		},
	{"qnx",
#ifdef __QNX__
		1
#else
		0
#endif
		},
	{"sun",
#ifdef SUN_SYSTEM
		1
#else
		0
#endif
		},
	{"unix",
#ifdef UNIX
		1
#else
		0
#endif
		},
	{"vms",
#ifdef VMS
		1
#else
		0
#endif
		},
	{"win32",
#ifdef MSWIN
		1
#else
		0
#endif
		},
	{"win32unix",
#ifdef WIN32UNIX
		1
#else
		0
#endif
		},
	{"win64",
#ifdef _WIN64
		1
#else
		0
#endif
		},
	{"ebcdic", 0 },
	{"fname_case",
#ifndef CASE_INSENSITIVE_FILENAME
		1
#else
		0
#endif
		},
	{"acl",
#ifdef HAVE_ACL
		1
#else
		0
#endif
		},
	{"arabic",
#ifdef FEAT_ARABIC
		1
#else
		0
#endif
		},
	{"autocmd", 1},
	{"autochdir",
#ifdef FEAT_AUTOCHDIR
		1
#else
		0
#endif
		},
	{"autoservername",
#ifdef FEAT_AUTOSERVERNAME
		1
#else
		0
#endif
		},
	{"balloon_eval",
#ifdef FEAT_BEVAL_GUI
		1
#else
		0
#endif
		},
	{"balloon_multiline",
#ifdef FEAT_BEVAL_GUI
		1
#else
		0
#endif
		},
	{"balloon_eval_term",
#ifdef FEAT_BEVAL_TERM
		1
#else
		0
#endif
		},
	{"builtin_terms", 1},
	{"all_builtin_terms", 1},
	{"browsefilter",
#if defined(FEAT_BROWSE) && (defined(USE_FILE_CHOOSER) \
	|| defined(FEAT_GUI_MSWIN) \
	|| defined(FEAT_GUI_MOTIF))
		1
#else
		0
#endif
		},
	{"byte_offset",
#ifdef FEAT_BYTEOFF
		1
#else
		0
#endif
		},
	{"channel",
#ifdef FEAT_JOB_CHANNEL
		1
#else
		0
#endif
		},
	{"cindent", 1},
	{"clientserver",
#ifdef FEAT_CLIENTSERVER
		1
#else
		0
#endif
		},
	{"clipboard",
#ifdef FEAT_CLIPBOARD
		1
#else
		0
#endif
		},
	{"cmdline_compl", 1},
	{"cmdline_hist", 1},
	{"cmdwin", 1},
	{"comments", 1},
	{"conceal",
#ifdef FEAT_CONCEAL
		1
#else
		0
#endif
		},
	{"cryptv",
#ifdef FEAT_CRYPT
		1
#else
		0
#endif
		},
	{"crypt-blowfish",
#ifdef FEAT_CRYPT
		1
#else
		0
#endif
		},
	{"crypt-blowfish2",
#ifdef FEAT_CRYPT
		1
#else
		0
#endif
		},
	{"cscope",
#ifdef FEAT_CSCOPE
		1
#else
		0
#endif
		},
	{"cursorbind", 1},
	{"cursorshape",
#ifdef CURSOR_SHAPE
		1
#else
		0
#endif
		},
	{"debug",
#ifdef DEBUG
		1
#else
		0
#endif
		},
	{"dialog_con",
#ifdef FEAT_CON_DIALOG
		1
#else
		0
#endif
		},
	{"dialog_gui",
#ifdef FEAT_GUI_DIALOG
		1
#else
		0
#endif
		},
	{"diff",
#ifdef FEAT_DIFF
		1
#else
		0
#endif
		},
	{"digraphs",
#ifdef FEAT_DIGRAPHS
		1
#else
		0
#endif
		},
	{"directx",
#ifdef FEAT_DIRECTX
		1
#else
		0
#endif
		},
	{"dnd",
#ifdef FEAT_DND
		1
#else
		0
#endif
		},
	{"drop_file",
#ifdef HAVE_DROP_FILE
		1
#else
		0
#endif
		},
	{"emacs_tags",
#ifdef FEAT_EMACS_TAGS
		1
#else
		0
#endif
		},
	{"eval", 1},		// always present, of course!
	{"ex_extra", 1},	// graduated feature
	{"extra_search",
#ifdef FEAT_SEARCH_EXTRA
		1
#else
		0
#endif
		},
	{"file_in_path", 1},
	{"filterpipe",
#if defined(FEAT_FILTERPIPE) && !defined(VIMDLL)
		1
#else
		0
#endif
		},
	{"find_in_path",
#ifdef FEAT_FIND_ID
		1
#else
		0
#endif
		},
	{"float", 1},
	{"folding",
#ifdef FEAT_FOLDING
		1
#else
		0
#endif
		},
	{"footer", 0},
	{"fork",
#if !defined(USE_SYSTEM) && defined(UNIX)
		1
#else
		0
#endif
		},
	{"gettext",
#ifdef FEAT_GETTEXT
		1
#else
		0
#endif
		},
	{"gui",
#ifdef FEAT_GUI
		1
#else
		0
#endif
		},
	{"gui_neXtaw", 0 },
	{"gui_athena", 0 },
	{"gui_gtk",
#ifdef FEAT_GUI_GTK
		1
#else
		0
#endif
		},
	{"gui_gtk2",
#if defined(FEAT_GUI_GTK) && !defined(USE_GTK3)
		1
#else
		0
#endif
		},
	{"gui_gtk3",
#if defined(FEAT_GUI_GTK) && defined(USE_GTK3)
		1
#else
		0
#endif
		},
	{"gui_gnome",
#ifdef FEAT_GUI_GNOME
		1
#else
		0
#endif
		},
	{"gui_haiku",
#ifdef FEAT_GUI_HAIKU
		1
#else
		0
#endif
		},
	{"gui_mac", 0},
	{"gui_motif",
#ifdef FEAT_GUI_MOTIF
		1
#else
		0
#endif
		},
	{"gui_photon",
#ifdef FEAT_GUI_PHOTON
		1
#else
		0
#endif
		},
	{"gui_win32",
#ifdef FEAT_GUI_MSWIN
		1
#else
		0
#endif
		},
	{"iconv",
#if defined(HAVE_ICONV_H) && defined(USE_ICONV)
		1
#else
		0
#endif
		},
	{"insert_expand", 1},
	{"ipv6",
#ifdef FEAT_IPV6
		1
#else
		0
#endif
	},
	{"job",
#ifdef FEAT_JOB_CHANNEL
		1
#else
		0
#endif
		},
	{"jumplist", 1},
	{"keymap",
#ifdef FEAT_KEYMAP
		1
#else
		0
#endif
		},
	{"lambda", 1}, // always with FEAT_EVAL, since 7.4.2120 with closure
	{"langmap",
#ifdef FEAT_LANGMAP
		1
#else
		0
#endif
		},
	{"libcall",
#ifdef FEAT_LIBCALL
		1
#else
		0
#endif
		},
	{"linebreak",
#ifdef FEAT_LINEBREAK
		1
#else
		0
#endif
		},
	{"lispindent", 1},
	{"listcmds", 1},
	{"localmap", 1},
	{"lua",
#if defined(FEAT_LUA) && !defined(DYNAMIC_LUA)
		1
#else
		0
#endif
		},
	{"menu",
#ifdef FEAT_MENU
		1
#else
		0
#endif
		},
	{"mksession",
#ifdef FEAT_SESSION
		1
#else
		0
#endif
		},
	{"modify_fname", 1},
	{"mouse", 1},
	{"mouseshape",
#ifdef FEAT_MOUSESHAPE
		1
#else
		0
#endif
		},
	{"mouse_dec",
#if (defined(UNIX) || defined(VMS)) && defined(FEAT_MOUSE_DEC)
		1
#else
		0
#endif
		},
	{"mouse_gpm",
#if (defined(UNIX) || defined(VMS)) && defined(FEAT_MOUSE_GPM) && !defined(DYNAMIC_GPM)
		1
#else
		0
#endif
		},
	{"mouse_jsbterm",
#if (defined(UNIX) || defined(VMS)) && defined(FEAT_MOUSE_JSB)
		1
#else
		0
#endif
		},
	{"mouse_netterm",
#if (defined(UNIX) || defined(VMS)) && defined(FEAT_MOUSE_NET)
		1
#else
		0
#endif
		},
	{"mouse_pterm",
#if (defined(UNIX) || defined(VMS)) && defined(FEAT_MOUSE_PTERM)
		1
#else
		0
#endif
		},
	{"mouse_sgr",
#if (defined(UNIX) || defined(VMS)) && defined(FEAT_MOUSE_XTERM)
		1
#else
		0
#endif
		},
	{"mouse_sysmouse",
#if (defined(UNIX) || defined(VMS)) && defined(FEAT_SYSMOUSE)
		1
#else
		0
#endif
		},
	{"mouse_urxvt",
#if (defined(UNIX) || defined(VMS)) && defined(FEAT_MOUSE_URXVT)
		1
#else
		0
#endif
		},
	{"mouse_xterm",
#if (defined(UNIX) || defined(VMS)) && defined(FEAT_MOUSE_XTERM)
		1
#else
		0
#endif
		},
	{"multi_byte", 1},
	{"multi_byte_ime",
#ifdef FEAT_MBYTE_IME
		1
#else
		0
#endif
		},
	{"multi_lang",
#ifdef FEAT_MULTI_LANG
		1
#else
		0
#endif
		},
	{"mzscheme",
#if defined(FEAT_MZSCHEME) && !defined(DYNAMIC_MZSCHEME)
		1
#else
		0
#endif
		},
	{"nanotime",
#ifdef ST_MTIM_NSEC
		1
#else
		0
#endif
	},
	{"num64", 1},
	{"ole",
#ifdef FEAT_OLE
		1
#else
		0
#endif
		},
	{"packages",
#ifdef FEAT_EVAL
		1
#else
		0
#endif
		},
	{"path_extra", 1},
	{"perl",
#if defined(FEAT_PERL) && !defined(DYNAMIC_PERL)
		1
#else
		0
#endif
		},
	{"persistent_undo",
#ifdef FEAT_PERSISTENT_UNDO
		1
#else
		0
#endif
		},
	{"python_compiled",
#if defined(FEAT_PYTHON)
		1
#else
		0
#endif
		},
	{"python_dynamic",
#if defined(FEAT_PYTHON) && defined(DYNAMIC_PYTHON)
		1
#else
		0
#endif
		},
	{"python",
#if defined(FEAT_PYTHON) && !defined(DYNAMIC_PYTHON)
		1
#else
		0
#endif
		},
	{"pythonx",
#if (defined(FEAT_PYTHON) && !defined(DYNAMIC_PYTHON)) \
	|| (defined(FEAT_PYTHON3) && !defined(DYNAMIC_PYTHON3))
		1
#else
		0
#endif
		},
	{"python3_compiled",
#if defined(FEAT_PYTHON3)
		1
#else
		0
#endif
		},
	{"python3_dynamic",
#if defined(FEAT_PYTHON3) && defined(DYNAMIC_PYTHON3)
		1
#else
		0
#endif
		},
	{"python3",
#if defined(FEAT_PYTHON3) && !defined(DYNAMIC_PYTHON3)
		1
#else
		0
#endif
		},
	{"popupwin",
#ifdef FEAT_PROP_POPUP
		1
#else
		0
#endif
		},
	{"postscript",
#ifdef FEAT_POSTSCRIPT
		1
#else
		0
#endif
		},
	{"printer",
#ifdef FEAT_PRINTER
		1
#else
		0
#endif
		},
	{"profile",
#ifdef FEAT_PROFILE
		1
#else
		0
#endif
		},
	{"reltime",
#ifdef FEAT_RELTIME
		1
#else
		0
#endif
		},
	{"quickfix",
#ifdef FEAT_QUICKFIX
		1
#else
		0
#endif
		},
	{"rightleft",
#ifdef FEAT_RIGHTLEFT
		1
#else
		0
#endif
		},
	{"ruby",
#if defined(FEAT_RUBY) && !defined(DYNAMIC_RUBY)
		1
#else
		0
#endif
		},
	{"scrollbind", 1},
	{"showcmd", 1},
	{"cmdline_info", 1},
	{"signs",
#ifdef FEAT_SIGNS
		1
#else
		0
#endif
		},
	{"smartindent", 1},
	{"startuptime",
#ifdef STARTUPTIME
		1
#else
		0
#endif
		},
	{"statusline",
#ifdef FEAT_STL_OPT
		1
#else
		0
#endif
		},
	{"netbeans_intg",
#ifdef FEAT_NETBEANS_INTG
		1
#else
		0
#endif
		},
	{"sodium",
#if defined(FEAT_SODIUM) && !defined(DYNAMIC_SODIUM)
		1
#else
		0
#endif
		},
	{"sound",
#ifdef FEAT_SOUND
		1
#else
		0
#endif
		},
	{"spell",
#ifdef FEAT_SPELL
		1
#else
		0
#endif
		},
	{"syntax",
#ifdef FEAT_SYN_HL
		1
#else
		0
#endif
		},
	{"system",
#if defined(USE_SYSTEM) || !defined(UNIX)
		1
#else
		0
#endif
		},
	{"tag_binary", 1},	// graduated feature
	{"tcl",
#if defined(FEAT_TCL) && !defined(DYNAMIC_TCL)
		1
#else
		0
#endif
		},
	{"termguicolors",
#ifdef FEAT_TERMGUICOLORS
		1
#else
		0
#endif
		},
	{"terminal",
#if defined(FEAT_TERMINAL) && !defined(MSWIN)
		1
#else
		0
#endif
		},
	{"terminfo",
#ifdef TERMINFO
		1
#else
		0
#endif
		},
	{"termresponse",
#ifdef FEAT_TERMRESPONSE
		1
#else
		0
#endif
		},
	{"textobjects", 1},
	{"textprop",
#ifdef FEAT_PROP_POPUP
		1
#else
		0
#endif
		},
	{"tgetent",
#ifdef HAVE_TGETENT
		1
#else
		0
#endif
		},
	{"timers",
#ifdef FEAT_TIMERS
		1
#else
		0
#endif
		},
	{"title", 1},
	{"toolbar",
#ifdef FEAT_TOOLBAR
		1
#else
		0
#endif
		},
	{"unnamedplus",
#if defined(FEAT_CLIPBOARD) && defined(FEAT_X11)
		1
#else
		0
#endif
		},
	{"user-commands", 1},    // was accidentally included in 5.4
	{"user_commands", 1},
	{"vartabs",
#ifdef FEAT_VARTABS
		1
#else
		0
#endif
		},
	{"vertsplit", 1},
	{"viminfo",
#ifdef FEAT_VIMINFO
		1
#else
		0
#endif
		},
	{"vim9script", 1},
	{"vimscript-1", 1},
	{"vimscript-2", 1},
	{"vimscript-3", 1},
	{"vimscript-4", 1},
	{"virtualedit", 1},
	{"visual", 1},
	{"visualextra", 1},
	{"vreplace", 1},
	{"vtp",
#ifdef FEAT_VTP
		1
#else
		0
#endif
		},
	{"wildignore", 1},
	{"wildmenu", 1},
	{"windows", 1},
	{"winaltkeys",
#ifdef FEAT_WAK
		1
#else
		0
#endif
		},
	{"writebackup",
#ifdef FEAT_WRITEBACKUP
		1
#else
		0
#endif
		},
	{"xim",
#ifdef FEAT_XIM
		1
#else
		0
#endif
		},
	{"xfontset",
#ifdef FEAT_XFONTSET
		1
#else
		0
#endif
		},
	{"xpm",
#if defined(FEAT_XPM_W32) || defined(HAVE_XPM)
		1
#else
		0
#endif
		},
	{"xpm_w32",	// for backward compatibility
#ifdef FEAT_XPM_W32
		1
#else
		0
#endif
		},
	{"xsmp",
#ifdef USE_XSMP
		1
#else
		0
#endif
		},
	{"xsmp_interact",
#ifdef USE_XSMP_INTERACT
		1
#else
		0
#endif
		},
	{"xterm_clipboard",
#ifdef FEAT_XCLIPBOARD
		1
#else
		0
#endif
		},
	{"xterm_save",
#ifdef FEAT_XTERM_SAVE
		1
#else
		0
#endif
		},
	{"X11",
#if defined(UNIX) && defined(FEAT_X11)
		1
#else
		0
#endif
		},
	{NULL, 0}
    };

    if (in_vim9script()
	    && (check_for_string_arg(argvars, 0) == FAIL
		|| check_for_opt_bool_arg(argvars, 1) == FAIL))
	return;

    name = tv_get_string(&argvars[0]);
    for (i = 0; has_list[i].name != NULL; ++i)
	if (STRICMP(name, has_list[i].name) == 0)
	{
	    x = TRUE;
	    n = has_list[i].present;
	    break;
	}

    // features also in has_list[] but sometimes enabled at runtime
    if (x == TRUE && n == FALSE)
    {
	if (0)
	{
	    // intentionally empty
	}
#ifdef VIMDLL
	else if (STRICMP(name, "filterpipe") == 0)
	    n = gui.in_use || gui.starting;
#endif
#if defined(USE_ICONV) && defined(DYNAMIC_ICONV)
	else if (STRICMP(name, "iconv") == 0)
	    n = iconv_enabled(FALSE);
#endif
#ifdef DYNAMIC_LUA
	else if (STRICMP(name, "lua") == 0)
	    n = lua_enabled(FALSE);
#endif
#ifdef DYNAMIC_MZSCHEME
	else if (STRICMP(name, "mzscheme") == 0)
	    n = mzscheme_enabled(FALSE);
#endif
#ifdef DYNAMIC_PERL
	else if (STRICMP(name, "perl") == 0)
	    n = perl_enabled(FALSE);
#endif
#ifdef DYNAMIC_PYTHON
	else if (STRICMP(name, "python") == 0)
	    n = python_enabled(FALSE);
#endif
#ifdef DYNAMIC_PYTHON3
	else if (STRICMP(name, "python3") == 0)
	    n = python3_enabled(FALSE);
#endif
#if defined(DYNAMIC_PYTHON) || defined(DYNAMIC_PYTHON3)
	else if (STRICMP(name, "pythonx") == 0)
	{
# if defined(DYNAMIC_PYTHON) && defined(DYNAMIC_PYTHON3)
	    if (p_pyx == 0)
		n = python3_enabled(FALSE) || python_enabled(FALSE);
	    else if (p_pyx == 3)
		n = python3_enabled(FALSE);
	    else if (p_pyx == 2)
		n = python_enabled(FALSE);
# elif defined(DYNAMIC_PYTHON)
	    n = python_enabled(FALSE);
# elif defined(DYNAMIC_PYTHON3)
	    n = python3_enabled(FALSE);
# endif
	}
#endif
#ifdef DYNAMIC_RUBY
	else if (STRICMP(name, "ruby") == 0)
	    n = ruby_enabled(FALSE);
#endif
#ifdef DYNAMIC_TCL
	else if (STRICMP(name, "tcl") == 0)
	    n = tcl_enabled(FALSE);
#endif
#ifdef DYNAMIC_SODIUM
	else if (STRICMP(name, "sodium") == 0)
	    n = sodium_enabled(FALSE);
#endif
#if defined(FEAT_TERMINAL) && defined(MSWIN)
	else if (STRICMP(name, "terminal") == 0)
	    n = terminal_enabled();
#endif
#ifdef DYNAMIC_GPM
	else if (STRICMP(name, "mouse_gpm") == 0)
	    n = gpm_available();
#endif
    }

    // features not in has_list[]
    if (x == FALSE)
    {
	if (STRNICMP(name, "patch", 5) == 0)
	{
	    x = TRUE;
	    if (name[5] == '-'
		    && STRLEN(name) >= 11
		    && (name[6] >= '1' && name[6] <= '9'))
	    {
		char	*end;
		int	major, minor;

		// This works for patch-8.1.2, patch-9.0.3, patch-10.0.4, etc.
		// Not for patch-9.10.5.
		major = (int)strtoul((char *)name + 6, &end, 10);
		if (*end == '.' && vim_isdigit(end[1])
			&& end[2] == '.' && vim_isdigit(end[3]))
		{
		    minor = atoi(end + 1);

		    // Expect "patch-9.9.01234".
		    n = (major < VIM_VERSION_MAJOR
			 || (major == VIM_VERSION_MAJOR
			     && (minor < VIM_VERSION_MINOR
				 || (minor == VIM_VERSION_MINOR
				     && has_patch(atoi(end + 3))))));
		}
	    }
	    else if (isdigit(name[5]))
		n = has_patch(atoi((char *)name + 5));
	}
	else if (STRICMP(name, "vim_starting") == 0)
	{
	    x = TRUE;
	    n = (starting != 0);
	}
	else if (STRICMP(name, "ttyin") == 0)
	{
	    x = TRUE;
	    n = mch_input_isatty();
	}
	else if (STRICMP(name, "ttyout") == 0)
	{
	    x = TRUE;
	    n = stdout_isatty;
	}
	else if (STRICMP(name, "multi_byte_encoding") == 0)
	{
	    x = TRUE;
	    n = has_mbyte;
	}
	else if (STRICMP(name, "gui_running") == 0)
	{
	    x = TRUE;
#ifdef FEAT_GUI
	    n = (gui.in_use || gui.starting);
#endif
	}
	else if (STRICMP(name, "browse") == 0)
	{
	    x = TRUE;
#if defined(FEAT_GUI) && defined(FEAT_BROWSE)
	    n = gui.in_use;	// gui_mch_browse() works when GUI is running
#endif
	}
	else if (STRICMP(name, "syntax_items") == 0)
	{
	    x = TRUE;
#ifdef FEAT_SYN_HL
	    n = syntax_present(curwin);
#endif
	}
	else if (STRICMP(name, "vcon") == 0)
	{
	    x = TRUE;
#ifdef FEAT_VTP
	    n = is_term_win32() && has_vtp_working();
#endif
	}
	else if (STRICMP(name, "netbeans_enabled") == 0)
	{
	    x = TRUE;
#ifdef FEAT_NETBEANS_INTG
	    n = netbeans_active();
#endif
	}
	else if (STRICMP(name, "mouse_gpm_enabled") == 0)
	{
	    x = TRUE;
#ifdef FEAT_MOUSE_GPM
	    n = gpm_enabled();
#endif
	}
	else if (STRICMP(name, "conpty") == 0)
	{
	    x = TRUE;
#if defined(FEAT_TERMINAL) && defined(MSWIN)
	    n = use_conpty();
#endif
	}
	else if (STRICMP(name, "clipboard_working") == 0)
	{
	    x = TRUE;
#ifdef FEAT_CLIPBOARD
	    n = clip_star.available;
#endif
	}
    }

    if (argvars[1].v_type != VAR_UNKNOWN && tv_get_bool(&argvars[1]))
	// return whether feature could ever be enabled
	rettv->vval.v_number = x;
    else
	// return whether feature is enabled
	rettv->vval.v_number = n;
}

/*
 * Return TRUE if "feature" can change later.
 * Also when checking for the feature has side effects, such as loading a DLL.
 */
    int
dynamic_feature(char_u *feature)
{
    return (feature == NULL
#if defined(FEAT_GUI) && defined(FEAT_BROWSE)
	    || (STRICMP(feature, "browse") == 0 && !gui.in_use)
#endif
#ifdef VIMDLL
	    || STRICMP(feature, "filterpipe") == 0
#endif
#if defined(FEAT_GUI) && !defined(ALWAYS_USE_GUI) && !defined(VIMDLL)
	    // this can only change on Unix where the ":gui" command could be
	    // used.
	    || (STRICMP(feature, "gui_running") == 0 && !gui.in_use)
#endif
#if defined(USE_ICONV) && defined(DYNAMIC_ICONV)
	    || STRICMP(feature, "iconv") == 0
#endif
#ifdef DYNAMIC_LUA
	    || STRICMP(feature, "lua") == 0
#endif
#ifdef FEAT_MOUSE_GPM
	    || (STRICMP(feature, "mouse_gpm_enabled") == 0 && !gpm_enabled())
#endif
#ifdef DYNAMIC_MZSCHEME
	    || STRICMP(feature, "mzscheme") == 0
#endif
#ifdef FEAT_NETBEANS_INTG
	    || STRICMP(feature, "netbeans_enabled") == 0
#endif
#ifdef DYNAMIC_PERL
	    || STRICMP(feature, "perl") == 0
#endif
#ifdef DYNAMIC_PYTHON
	    || STRICMP(feature, "python") == 0
#endif
#ifdef DYNAMIC_PYTHON3
	    || STRICMP(feature, "python3") == 0
#endif
#if defined(DYNAMIC_PYTHON) || defined(DYNAMIC_PYTHON3)
	    || STRICMP(feature, "pythonx") == 0
#endif
#ifdef DYNAMIC_RUBY
	    || STRICMP(feature, "ruby") == 0
#endif
#ifdef FEAT_SYN_HL
	    || STRICMP(feature, "syntax_items") == 0
#endif
#ifdef DYNAMIC_TCL
	    || STRICMP(feature, "tcl") == 0
#endif
	    // once "starting" is zero it will stay that way
	    || (STRICMP(feature, "vim_starting") == 0 && starting != 0)
	    || STRICMP(feature, "multi_byte_encoding") == 0
#if defined(FEAT_TERMINAL) && defined(MSWIN)
	    || STRICMP(feature, "conpty") == 0
#endif
	    );
}

/*
 * "haslocaldir()" function
 */
    static void
f_haslocaldir(typval_T *argvars, typval_T *rettv)
{
    tabpage_T	*tp = NULL;
    win_T	*wp = NULL;

    if (in_vim9script()
	    && (check_for_opt_number_arg(argvars, 0) == FAIL
		|| (argvars[0].v_type != VAR_UNKNOWN
		    && check_for_opt_number_arg(argvars, 1) == FAIL)))
	return;

    wp = find_tabwin(&argvars[0], &argvars[1], &tp);

    // Check for window-local and tab-local directories
    if (wp != NULL && wp->w_localdir != NULL)
	rettv->vval.v_number = 1;
    else if (tp != NULL && tp->tp_localdir != NULL)
	rettv->vval.v_number = 2;
    else
	rettv->vval.v_number = 0;
}

/*
 * "highlightID(name)" function
 */
    static void
f_hlID(typval_T *argvars, typval_T *rettv)
{
    if (in_vim9script() && check_for_string_arg(argvars, 0) == FAIL)
	return;

    rettv->vval.v_number = syn_name2id(tv_get_string(&argvars[0]));
}

/*
 * "highlight_exists()" function
 */
    static void
f_hlexists(typval_T *argvars, typval_T *rettv)
{
    if (in_vim9script() && check_for_string_arg(argvars, 0) == FAIL)
	return;

    rettv->vval.v_number = highlight_exists(tv_get_string(&argvars[0]));
}

/*
 * "hostname()" function
 */
    static void
f_hostname(typval_T *argvars UNUSED, typval_T *rettv)
{
    char_u hostname[256];

    mch_get_host_name(hostname, 256);
    rettv->v_type = VAR_STRING;
    rettv->vval.v_string = vim_strsave(hostname);
}

/*
 * "index()" function
 */
    static void
f_index(typval_T *argvars, typval_T *rettv)
{
    list_T	*l;
    listitem_T	*item;
    blob_T	*b;
    long	idx = 0;
    int		ic = FALSE;
    int		error = FALSE;

    rettv->vval.v_number = -1;

    if (in_vim9script()
	    && (check_for_list_or_blob_arg(argvars, 0) == FAIL
		|| (argvars[0].v_type == VAR_BLOB
		    && check_for_number_arg(argvars, 1) == FAIL)
		|| check_for_opt_number_arg(argvars, 2) == FAIL
		|| (argvars[2].v_type != VAR_UNKNOWN
		    && check_for_opt_bool_arg(argvars, 3) == FAIL)))
	return;

    if (argvars[0].v_type == VAR_BLOB)
    {
	typval_T	tv;
	int		start = 0;

	if (argvars[2].v_type != VAR_UNKNOWN)
	{
	    start = tv_get_number_chk(&argvars[2], &error);
	    if (error)
		return;
	}
	b = argvars[0].vval.v_blob;
	if (b == NULL)
	    return;
	if (start < 0)
	{
	    start = blob_len(b) + start;
	    if (start < 0)
		start = 0;
	}

	for (idx = start; idx < blob_len(b); ++idx)
	{
	    tv.v_type = VAR_NUMBER;
	    tv.vval.v_number = blob_get(b, idx);
	    if (tv_equal(&tv, &argvars[1], ic, FALSE))
	    {
		rettv->vval.v_number = idx;
		return;
	    }
	}
	return;
    }
    else if (argvars[0].v_type != VAR_LIST)
    {
	emsg(_(e_list_or_blob_required));
	return;
    }

    l = argvars[0].vval.v_list;
    if (l != NULL)
    {
	CHECK_LIST_MATERIALIZE(l);
	item = l->lv_first;
	if (argvars[2].v_type != VAR_UNKNOWN)
	{
	    // Start at specified item.  Use the cached index that list_find()
	    // sets, so that a negative number also works.
	    item = list_find(l, (long)tv_get_number_chk(&argvars[2], &error));
	    idx = l->lv_u.mat.lv_idx;
	    if (argvars[3].v_type != VAR_UNKNOWN)
		ic = (int)tv_get_bool_chk(&argvars[3], &error);
	    if (error)
		item = NULL;
	}

	for ( ; item != NULL; item = item->li_next, ++idx)
	    if (tv_equal(&item->li_tv, &argvars[1], ic, FALSE))
	    {
		rettv->vval.v_number = idx;
		break;
	    }
    }
}

/*
 * Evaluate 'expr' with the v:key and v:val arguments and return the result.
 * The expression is expected to return a boolean value.  The caller should set
 * the VV_KEY and VV_VAL vim variables before calling this function.
 */
    static int
indexof_eval_expr(typval_T *expr)
{
    typval_T	argv[3];
    typval_T	newtv;
    varnumber_T	found;
    int		error = FALSE;

    argv[0] = *get_vim_var_tv(VV_KEY);
    argv[1] = *get_vim_var_tv(VV_VAL);
    newtv.v_type = VAR_UNKNOWN;

    if (eval_expr_typval(expr, argv, 2, NULL, &newtv) == FAIL)
	return FALSE;

    found = tv_get_bool_chk(&newtv, &error);
    clear_tv(&newtv);

    return error ? FALSE : found;
}

/*
 * Evaluate 'expr' for each byte in the Blob 'b' starting with the byte at
 * 'startidx' and return the index of the byte where 'expr' is TRUE.  Returns
 * -1 if 'expr' doesn't evaluate to TRUE for any of the bytes.
 */
    static int
indexof_blob(blob_T *b, long startidx, typval_T *expr)
{
    long	idx = 0;

    if (b == NULL)
	return -1;

    if (startidx < 0)
    {
	// negative index: index from the last byte
	startidx = blob_len(b) + startidx;
	if (startidx < 0)
	    startidx = 0;
    }

    set_vim_var_type(VV_KEY, VAR_NUMBER);
    set_vim_var_type(VV_VAL, VAR_NUMBER);

    for (idx = startidx; idx < blob_len(b); ++idx)
    {
	set_vim_var_nr(VV_KEY, idx);
	set_vim_var_nr(VV_VAL, blob_get(b, idx));

	if (indexof_eval_expr(expr))
	    return idx;
    }

    return -1;
}

/*
 * Evaluate 'expr' for each item in the List 'l' starting with the item at
 * 'startidx' and return the index of the item where 'expr' is TRUE.  Returns
 * -1 if 'expr' doesn't evaluate to TRUE for any of the items.
 */
    static int
indexof_list(list_T *l, long startidx, typval_T *expr)
{
    listitem_T	*item;
    long	idx = 0;
    int		found;

    if (l == NULL)
	return -1;

    CHECK_LIST_MATERIALIZE(l);

    if (startidx == 0)
	item = l->lv_first;
    else
    {
	// Start at specified item.  Use the cached index that list_find()
	// sets, so that a negative number also works.
	item = list_find(l, startidx);
	if (item != NULL)
	    idx = l->lv_u.mat.lv_idx;
    }

    set_vim_var_type(VV_KEY, VAR_NUMBER);

    for ( ; item != NULL; item = item->li_next, ++idx)
    {
	set_vim_var_nr(VV_KEY, idx);
	copy_tv(&item->li_tv, get_vim_var_tv(VV_VAL));

	found = indexof_eval_expr(expr);
	clear_tv(get_vim_var_tv(VV_VAL));

	if (found)
	    return idx;
    }

    return -1;
}

/*
 * "indexof()" function
 */
    static void
f_indexof(typval_T *argvars, typval_T *rettv)
{
    long	startidx = 0;
    typval_T	save_val;
    typval_T	save_key;
    int		save_did_emsg;

    rettv->vval.v_number = -1;

    if (check_for_list_or_blob_arg(argvars, 0) == FAIL
	    || check_for_string_or_func_arg(argvars, 1) == FAIL
	    || check_for_opt_dict_arg(argvars, 2) == FAIL)
	return;

    if ((argvars[1].v_type == VAR_STRING && argvars[1].vval.v_string == NULL)
	    || (argvars[1].v_type == VAR_FUNC
		&& argvars[1].vval.v_partial == NULL))
	return;

    if (argvars[2].v_type == VAR_DICT)
	startidx = dict_get_number_def(argvars[2].vval.v_dict, "startidx", 0);

    prepare_vimvar(VV_VAL, &save_val);
    prepare_vimvar(VV_KEY, &save_key);

    // We reset "did_emsg" to be able to detect whether an error occurred
    // during evaluation of the expression.
    save_did_emsg = did_emsg;
    did_emsg = FALSE;

    if (argvars[0].v_type == VAR_BLOB)
	rettv->vval.v_number = indexof_blob(argvars[0].vval.v_blob, startidx,
								&argvars[1]);
    else
	rettv->vval.v_number = indexof_list(argvars[0].vval.v_list, startidx,
								&argvars[1]);

    restore_vimvar(VV_KEY, &save_key);
    restore_vimvar(VV_VAL, &save_val);
    did_emsg |= save_did_emsg;
}

static int inputsecret_flag = 0;

/*
 * "input()" function
 *     Also handles inputsecret() when inputsecret is set.
 */
    static void
f_input(typval_T *argvars, typval_T *rettv)
{
    get_user_input(argvars, rettv, FALSE, inputsecret_flag);
}

/*
 * "inputdialog()" function
 */
    static void
f_inputdialog(typval_T *argvars, typval_T *rettv)
{
#if defined(FEAT_GUI_TEXTDIALOG)
    // Use a GUI dialog if the GUI is running and 'c' is not in 'guioptions'
    if (gui.in_use && vim_strchr(p_go, GO_CONDIALOG) == NULL)
    {
	char_u	*message;
	char_u	buf[NUMBUFLEN];
	char_u	*defstr = (char_u *)"";

	if (in_vim9script()
		&& (check_for_string_arg(argvars, 0) == FAIL
		    || check_for_opt_string_arg(argvars, 1) == FAIL
		    || (argvars[1].v_type != VAR_UNKNOWN
			&& check_for_opt_string_arg(argvars, 2) == FAIL)))
	    return;

	message = tv_get_string_chk(&argvars[0]);
	if (argvars[1].v_type != VAR_UNKNOWN
		&& (defstr = tv_get_string_buf_chk(&argvars[1], buf)) != NULL)
	    vim_strncpy(IObuff, defstr, IOSIZE - 1);
	else
	    IObuff[0] = NUL;
	if (message != NULL && defstr != NULL
		&& do_dialog(VIM_QUESTION, NULL, message,
			  (char_u *)_("&OK\n&Cancel"), 1, IObuff, FALSE) == 1)
	    rettv->vval.v_string = vim_strsave(IObuff);
	else
	{
	    if (message != NULL && defstr != NULL
					&& argvars[1].v_type != VAR_UNKNOWN
					&& argvars[2].v_type != VAR_UNKNOWN)
		rettv->vval.v_string = vim_strsave(
				      tv_get_string_buf(&argvars[2], buf));
	    else
		rettv->vval.v_string = NULL;
	}
	rettv->v_type = VAR_STRING;
    }
    else
#endif
	get_user_input(argvars, rettv, TRUE, inputsecret_flag);
}

/*
 * "inputlist()" function
 */
    static void
f_inputlist(typval_T *argvars, typval_T *rettv)
{
    list_T	*l;
    listitem_T	*li;
    int		selected;
    int		mouse_used;

#ifdef NO_CONSOLE_INPUT
    // While starting up, there is no place to enter text. When running tests
    // with --not-a-term we assume feedkeys() will be used.
    if (no_console_input() && !is_not_a_term())
	return;
#endif
    if (in_vim9script() && check_for_list_arg(argvars, 0) == FAIL)
	return;

    if (argvars[0].v_type != VAR_LIST || argvars[0].vval.v_list == NULL)
    {
	semsg(_(e_argument_of_str_must_be_list), "inputlist()");
	return;
    }

    msg_start();
    msg_row = Rows - 1;	// for when 'cmdheight' > 1
    lines_left = Rows;	// avoid more prompt
    msg_scroll = TRUE;
    msg_clr_eos();

    l = argvars[0].vval.v_list;
    CHECK_LIST_MATERIALIZE(l);
    FOR_ALL_LIST_ITEMS(l, li)
    {
	msg_puts((char *)tv_get_string(&li->li_tv));
	msg_putchar('\n');
    }

    // Ask for choice.
    selected = prompt_for_number(&mouse_used);
    if (mouse_used)
	selected -= lines_left;

    rettv->vval.v_number = selected;
}

static garray_T	    ga_userinput = {0, 0, sizeof(tasave_T), 4, NULL};

/*
 * "inputrestore()" function
 */
    static void
f_inputrestore(typval_T *argvars UNUSED, typval_T *rettv)
{
    if (ga_userinput.ga_len > 0)
    {
	--ga_userinput.ga_len;
	restore_typeahead((tasave_T *)(ga_userinput.ga_data)
						  + ga_userinput.ga_len, TRUE);
	// default return is zero == OK
    }
    else if (p_verbose > 1)
    {
	verb_msg(_("called inputrestore() more often than inputsave()"));
	rettv->vval.v_number = 1; // Failed
    }
}

/*
 * "inputsave()" function
 */
    static void
f_inputsave(typval_T *argvars UNUSED, typval_T *rettv)
{
    // Add an entry to the stack of typeahead storage.
    if (ga_grow(&ga_userinput, 1) == OK)
    {
	save_typeahead((tasave_T *)(ga_userinput.ga_data)
						       + ga_userinput.ga_len);
	++ga_userinput.ga_len;
	// default return is zero == OK
    }
    else
	rettv->vval.v_number = 1; // Failed
}

/*
 * "inputsecret()" function
 */
    static void
f_inputsecret(typval_T *argvars, typval_T *rettv)
{
    if (in_vim9script()
	    && (check_for_string_arg(argvars, 0) == FAIL
		|| check_for_opt_string_arg(argvars, 1) == FAIL))
	return;

    ++cmdline_star;
    ++inputsecret_flag;
    f_input(argvars, rettv);
    --cmdline_star;
    --inputsecret_flag;
}

/*
 * "interrupt()" function
 */
    static void
f_interrupt(typval_T *argvars UNUSED, typval_T *rettv UNUSED)
{
    got_int = TRUE;
}

/*
 * "invert(expr)" function
 */
    static void
f_invert(typval_T *argvars, typval_T *rettv)
{
    if (in_vim9script() && check_for_number_arg(argvars, 0) == FAIL)
	return;

    rettv->vval.v_number = ~tv_get_number_chk(&argvars[0], NULL);
}

/*
 * "islocked()" function
 */
    static void
f_islocked(typval_T *argvars, typval_T *rettv)
{
    lval_T	lv;
    char_u	*end;
    dictitem_T	*di;

    rettv->vval.v_number = -1;

    if (in_vim9script() && check_for_string_arg(argvars, 0) == FAIL)
	return;

    end = get_lval(tv_get_string(&argvars[0]), NULL, &lv, FALSE, FALSE,
			     GLV_NO_AUTOLOAD | GLV_READ_ONLY | GLV_NO_DECL,
			     FNE_CHECK_START);
    if (end != NULL && lv.ll_name != NULL)
    {
	if (*end != NUL)
	{
	    semsg(_(lv.ll_name == lv.ll_name_end
		   ? e_invalid_argument_str : e_trailing_characters_str), end);
	}
	else
	{
	    if (lv.ll_tv == NULL)
	    {
		di = find_var(lv.ll_name, NULL, TRUE);
		if (di != NULL)
		{
		    // Consider a variable locked when:
		    // 1. the variable itself is locked
		    // 2. the value of the variable is locked.
		    // 3. the List or Dict value is locked.
		    rettv->vval.v_number = ((di->di_flags & DI_FLAGS_LOCK)
						   || tv_islocked(&di->di_tv));
		}
	    }
	    else if (lv.ll_range)
		emsg(_(e_range_not_allowed));
	    else if (lv.ll_newkey != NULL)
		semsg(_(e_key_not_present_in_dictionary), lv.ll_newkey);
	    else if (lv.ll_list != NULL)
		// List item.
		rettv->vval.v_number = tv_islocked(&lv.ll_li->li_tv);
	    else
		// Dictionary item.
		rettv->vval.v_number = tv_islocked(&lv.ll_di->di_tv);
	}
    }

    clear_lval(&lv);
}

/*
 * "keytrans()" function
 */
    static void
f_keytrans(typval_T *argvars, typval_T *rettv)
{
    char_u *escaped;

    rettv->v_type = VAR_STRING;
    if (check_for_string_arg(argvars, 0) == FAIL
	    || argvars[0].vval.v_string == NULL)
	return;
    // Need to escape K_SPECIAL and CSI for mb_unescape().
    escaped = vim_strsave_escape_csi(argvars[0].vval.v_string);
    rettv->vval.v_string = str2special_save(escaped, TRUE, TRUE);
    vim_free(escaped);
}

/*
 * "last_buffer_nr()" function.
 */
    static void
f_last_buffer_nr(typval_T *argvars UNUSED, typval_T *rettv)
{
    int		n = 0;
    buf_T	*buf;

    FOR_ALL_BUFFERS(buf)
	if (n < buf->b_fnum)
	    n = buf->b_fnum;

    rettv->vval.v_number = n;
}

/*
 * "len()" function
 */
    void
f_len(typval_T *argvars, typval_T *rettv)
{
    switch (argvars[0].v_type)
    {
	case VAR_STRING:
	case VAR_NUMBER:
	    rettv->vval.v_number = (varnumber_T)STRLEN(
					       tv_get_string(&argvars[0]));
	    break;
	case VAR_BLOB:
	    rettv->vval.v_number = blob_len(argvars[0].vval.v_blob);
	    break;
	case VAR_LIST:
	    rettv->vval.v_number = list_len(argvars[0].vval.v_list);
	    break;
	case VAR_DICT:
	    rettv->vval.v_number = dict_len(argvars[0].vval.v_dict);
	    break;
	case VAR_UNKNOWN:
	case VAR_ANY:
	case VAR_VOID:
	case VAR_BOOL:
	case VAR_SPECIAL:
	case VAR_FLOAT:
	case VAR_FUNC:
	case VAR_PARTIAL:
	case VAR_JOB:
	case VAR_CHANNEL:
	case VAR_INSTR:
	    emsg(_(e_invalid_type_for_len));
	    break;
    }
}

    static void
libcall_common(typval_T *argvars UNUSED, typval_T *rettv, int type)
{
#ifdef FEAT_LIBCALL
    char_u		*string_in;
    char_u		**string_result;
    int			nr_result;
#endif

    rettv->v_type = type;
    if (type != VAR_NUMBER)
	rettv->vval.v_string = NULL;

    if (check_restricted() || check_secure())
	return;

    if (in_vim9script()
	    && (check_for_string_arg(argvars, 0) == FAIL
		|| check_for_string_arg(argvars, 1) == FAIL
		|| check_for_string_or_number_arg(argvars, 2) == FAIL))
	return;

#ifdef FEAT_LIBCALL
    // The first two args must be strings, otherwise it's meaningless
    if (argvars[0].v_type == VAR_STRING && argvars[1].v_type == VAR_STRING)
    {
	string_in = NULL;
	if (argvars[2].v_type == VAR_STRING)
	    string_in = argvars[2].vval.v_string;
	if (type == VAR_NUMBER)
	{
	    string_result = NULL;
	}
	else
	{
	    rettv->vval.v_string = NULL;
	    string_result = &rettv->vval.v_string;
	}
	if (mch_libcall(argvars[0].vval.v_string,
			     argvars[1].vval.v_string,
			     string_in,
			     argvars[2].vval.v_number,
			     string_result,
			     &nr_result) == OK
		&& type == VAR_NUMBER)
	    rettv->vval.v_number = nr_result;
    }
#endif
}

/*
 * "libcall()" function
 */
    static void
f_libcall(typval_T *argvars, typval_T *rettv)
{
    libcall_common(argvars, rettv, VAR_STRING);
}

/*
 * "libcallnr()" function
 */
    static void
f_libcallnr(typval_T *argvars, typval_T *rettv)
{
    libcall_common(argvars, rettv, VAR_NUMBER);
}

/*
 * "line(string, [winid])" function
 */
    static void
f_line(typval_T *argvars, typval_T *rettv)
{
    linenr_T	lnum = 0;
    pos_T	*fp = NULL;
    int		fnum;
    int		id;
    tabpage_T	*tp;
    win_T	*wp;
    switchwin_T	switchwin;

    if (in_vim9script()
	    && (check_for_string_arg(argvars, 0) == FAIL
		|| check_for_opt_number_arg(argvars, 1) == FAIL))
	return;

    if (argvars[1].v_type != VAR_UNKNOWN)
    {
	// use window specified in the second argument
	id = (int)tv_get_number(&argvars[1]);
	wp = win_id2wp_tp(id, &tp);
	if (wp != NULL && tp != NULL)
	{
	    if (switch_win_noblock(&switchwin, wp, tp, TRUE) == OK)
	    {
		check_cursor();
		fp = var2fpos(&argvars[0], TRUE, &fnum, FALSE);
	    }
	    restore_win_noblock(&switchwin, TRUE);
	}
    }
    else
	// use current window
	fp = var2fpos(&argvars[0], TRUE, &fnum, FALSE);

    if (fp != NULL)
	lnum = fp->lnum;
    rettv->vval.v_number = lnum;
}

/*
 * "line2byte(lnum)" function
 */
    static void
f_line2byte(typval_T *argvars UNUSED, typval_T *rettv)
{
#ifndef FEAT_BYTEOFF
    rettv->vval.v_number = -1;
#else
    linenr_T	lnum;

    if (in_vim9script() && check_for_lnum_arg(argvars, 0) == FAIL)
	return;

    lnum = tv_get_lnum(argvars);
    if (lnum < 1 || lnum > curbuf->b_ml.ml_line_count + 1)
	rettv->vval.v_number = -1;
    else
	rettv->vval.v_number = ml_find_line_or_offset(curbuf, lnum, NULL);
    if (rettv->vval.v_number >= 0)
	++rettv->vval.v_number;
#endif
}

#ifdef FEAT_LUA
/*
 * "luaeval()" function
 */
    static void
f_luaeval(typval_T *argvars, typval_T *rettv)
{
    char_u	*str;
    char_u	buf[NUMBUFLEN];

    if (check_restricted() || check_secure())
	return;

    if (in_vim9script() && check_for_string_arg(argvars, 0) == FAIL)
	return;

    str = tv_get_string_buf(&argvars[0], buf);
    do_luaeval(str, argvars + 1, rettv);
}
#endif

typedef enum
{
    MATCH_END,	    // matchend()
    MATCH_MATCH,    // match()
    MATCH_STR,	    // matchstr()
    MATCH_LIST,	    // matchlist()
    MATCH_POS	    // matchstrpos()
} matchtype_T;

    static void
find_some_match(typval_T *argvars, typval_T *rettv, matchtype_T type)
{
    char_u	*str = NULL;
    long	len = 0;
    char_u	*expr = NULL;
    char_u	*pat;
    regmatch_T	regmatch;
    char_u	patbuf[NUMBUFLEN];
    char_u	strbuf[NUMBUFLEN];
    char_u	*save_cpo;
    long	start = 0;
    long	nth = 1;
    colnr_T	startcol = 0;
    int		match = 0;
    list_T	*l = NULL;
    listitem_T	*li = NULL;
    long	idx = 0;
    char_u	*tofree = NULL;

    // Make 'cpoptions' empty, the 'l' flag should not be used here.
    save_cpo = p_cpo;
    p_cpo = empty_option;

    rettv->vval.v_number = -1;
    if (type == MATCH_LIST || type == MATCH_POS)
    {
	// type MATCH_LIST: return empty list when there are no matches.
	// type MATCH_POS: return ["", -1, -1, -1]
	if (rettv_list_alloc(rettv) == FAIL)
	    goto theend;
	if (type == MATCH_POS
		&& (list_append_string(rettv->vval.v_list,
					    (char_u *)"", 0) == FAIL
		    || list_append_number(rettv->vval.v_list,
					    (varnumber_T)-1) == FAIL
		    || list_append_number(rettv->vval.v_list,
					    (varnumber_T)-1) == FAIL
		    || list_append_number(rettv->vval.v_list,
					    (varnumber_T)-1) == FAIL))
	{
		list_free(rettv->vval.v_list);
		rettv->vval.v_list = NULL;
		goto theend;
	}
    }
    else if (type == MATCH_STR)
    {
	rettv->v_type = VAR_STRING;
	rettv->vval.v_string = NULL;
    }

    if (in_vim9script()
	    && (check_for_string_or_list_arg(argvars, 0) == FAIL
		|| check_for_string_arg(argvars, 1) == FAIL
		|| check_for_opt_number_arg(argvars, 2) == FAIL
		|| (argvars[2].v_type != VAR_UNKNOWN
		    && check_for_opt_number_arg(argvars, 3) == FAIL)))
	goto theend;

    if (argvars[0].v_type == VAR_LIST)
    {
	if ((l = argvars[0].vval.v_list) == NULL)
	    goto theend;
	CHECK_LIST_MATERIALIZE(l);
	li = l->lv_first;
    }
    else
    {
	expr = str = tv_get_string(&argvars[0]);
	len = (long)STRLEN(str);
    }

    pat = tv_get_string_buf_chk(&argvars[1], patbuf);
    if (pat == NULL)
	goto theend;

    if (argvars[2].v_type != VAR_UNKNOWN)
    {
	int	    error = FALSE;

	start = (long)tv_get_number_chk(&argvars[2], &error);
	if (error)
	    goto theend;
	if (l != NULL)
	{
	    li = list_find(l, start);
	    if (li == NULL)
		goto theend;
	    idx = l->lv_u.mat.lv_idx;	// use the cached index
	}
	else
	{
	    if (start < 0)
		start = 0;
	    if (start > len)
		goto theend;
	    // When "count" argument is there ignore matches before "start",
	    // otherwise skip part of the string.  Differs when pattern is "^"
	    // or "\<".
	    if (argvars[3].v_type != VAR_UNKNOWN)
		startcol = start;
	    else
	    {
		str += start;
		len -= start;
	    }
	}

	if (argvars[3].v_type != VAR_UNKNOWN)
	    nth = (long)tv_get_number_chk(&argvars[3], &error);
	if (error)
	    goto theend;
    }

    regmatch.regprog = vim_regcomp(pat, RE_MAGIC + RE_STRING);
    if (regmatch.regprog != NULL)
    {
	regmatch.rm_ic = p_ic;

	for (;;)
	{
	    if (l != NULL)
	    {
		if (li == NULL)
		{
		    match = FALSE;
		    break;
		}
		vim_free(tofree);
		expr = str = echo_string(&li->li_tv, &tofree, strbuf, 0);
		if (str == NULL)
		    break;
	    }

	    match = vim_regexec_nl(&regmatch, str, startcol);

	    if (match && --nth <= 0)
		break;
	    if (l == NULL && !match)
		break;

	    // Advance to just after the match.
	    if (l != NULL)
	    {
		li = li->li_next;
		++idx;
	    }
	    else
	    {
		startcol = (colnr_T)(regmatch.startp[0]
				    + (*mb_ptr2len)(regmatch.startp[0]) - str);
		if (startcol > (colnr_T)len
				      || str + startcol <= regmatch.startp[0])
		{
		    match = FALSE;
		    break;
		}
	    }
	}

	if (match)
	{
	    if (type == MATCH_POS)
	    {
		listitem_T *li1 = rettv->vval.v_list->lv_first;
		listitem_T *li2 = li1->li_next;
		listitem_T *li3 = li2->li_next;
		listitem_T *li4 = li3->li_next;

		vim_free(li1->li_tv.vval.v_string);
		li1->li_tv.vval.v_string = vim_strnsave(regmatch.startp[0],
					regmatch.endp[0] - regmatch.startp[0]);
		li3->li_tv.vval.v_number =
				      (varnumber_T)(regmatch.startp[0] - expr);
		li4->li_tv.vval.v_number =
					(varnumber_T)(regmatch.endp[0] - expr);
		if (l != NULL)
		    li2->li_tv.vval.v_number = (varnumber_T)idx;
	    }
	    else if (type == MATCH_LIST)
	    {
		int i;

		// return list with matched string and submatches
		for (i = 0; i < NSUBEXP; ++i)
		{
		    if (regmatch.endp[i] == NULL)
		    {
			if (list_append_string(rettv->vval.v_list,
						     (char_u *)"", 0) == FAIL)
			    break;
		    }
		    else if (list_append_string(rettv->vval.v_list,
				regmatch.startp[i],
				(int)(regmatch.endp[i] - regmatch.startp[i]))
			    == FAIL)
			break;
		}
	    }
	    else if (type == MATCH_STR)
	    {
		// return matched string
		if (l != NULL)
		    copy_tv(&li->li_tv, rettv);
		else
		    rettv->vval.v_string = vim_strnsave(regmatch.startp[0],
					regmatch.endp[0] - regmatch.startp[0]);
	    }
	    else if (l != NULL)
		rettv->vval.v_number = idx;
	    else
	    {
		if (type != MATCH_END)
		    rettv->vval.v_number =
				      (varnumber_T)(regmatch.startp[0] - str);
		else
		    rettv->vval.v_number =
					(varnumber_T)(regmatch.endp[0] - str);
		rettv->vval.v_number += (varnumber_T)(str - expr);
	    }
	}
	vim_regfree(regmatch.regprog);
    }

theend:
    if (type == MATCH_POS && l == NULL && rettv->vval.v_list != NULL)
	// matchstrpos() without a list: drop the second item.
	listitem_remove(rettv->vval.v_list,
				       rettv->vval.v_list->lv_first->li_next);
    vim_free(tofree);
    p_cpo = save_cpo;
}

/*
 * "match()" function
 */
    static void
f_match(typval_T *argvars, typval_T *rettv)
{
    find_some_match(argvars, rettv, MATCH_MATCH);
}

/*
 * "matchend()" function
 */
    static void
f_matchend(typval_T *argvars, typval_T *rettv)
{
    find_some_match(argvars, rettv, MATCH_END);
}

/*
 * "matchlist()" function
 */
    static void
f_matchlist(typval_T *argvars, typval_T *rettv)
{
    find_some_match(argvars, rettv, MATCH_LIST);
}

/*
 * "matchstr()" function
 */
    static void
f_matchstr(typval_T *argvars, typval_T *rettv)
{
    find_some_match(argvars, rettv, MATCH_STR);
}

/*
 * "matchstrpos()" function
 */
    static void
f_matchstrpos(typval_T *argvars, typval_T *rettv)
{
    find_some_match(argvars, rettv, MATCH_POS);
}

    static void
max_min(typval_T *argvars, typval_T *rettv, int domax)
{
    varnumber_T	n = 0;
    varnumber_T	i;
    int		error = FALSE;

    if (in_vim9script() && check_for_list_or_dict_arg(argvars, 0) == FAIL)
	return;

    if (argvars[0].v_type == VAR_LIST)
    {
	list_T		*l;
	listitem_T	*li;

	l = argvars[0].vval.v_list;
	if (l != NULL && l->lv_len > 0)
	{
	    if (l->lv_first == &range_list_item)
	    {
		if ((l->lv_u.nonmat.lv_stride > 0) ^ domax)
		    n = l->lv_u.nonmat.lv_start;
		else
		    n = l->lv_u.nonmat.lv_start + ((varnumber_T)l->lv_len - 1)
						    * l->lv_u.nonmat.lv_stride;
	    }
	    else
	    {
		li = l->lv_first;
		if (li != NULL)
		{
		    n = tv_get_number_chk(&li->li_tv, &error);
		    if (error)
			return; // type error; errmsg already given
		    for (;;)
		    {
			li = li->li_next;
			if (li == NULL)
			    break;
			i = tv_get_number_chk(&li->li_tv, &error);
			if (error)
			    return; // type error; errmsg already given
			if (domax ? i > n : i < n)
			    n = i;
		    }
		}
	    }
	}
    }
    else if (argvars[0].v_type == VAR_DICT)
    {
	dict_T		*d;
	int		first = TRUE;
	hashitem_T	*hi;
	int		todo;

	d = argvars[0].vval.v_dict;
	if (d != NULL)
	{
	    todo = (int)d->dv_hashtab.ht_used;
	    for (hi = d->dv_hashtab.ht_array; todo > 0; ++hi)
	    {
		if (!HASHITEM_EMPTY(hi))
		{
		    --todo;
		    i = tv_get_number_chk(&HI2DI(hi)->di_tv, &error);
		    if (error)
			return; // type error; errmsg already given
		    if (first)
		    {
			n = i;
			first = FALSE;
		    }
		    else if (domax ? i > n : i < n)
			n = i;
		}
	    }
	}
    }
    else
	semsg(_(e_argument_of_str_must_be_list_or_dictionary), domax ? "max()" : "min()");

    rettv->vval.v_number = n;
}

/*
 * "max()" function
 */
    static void
f_max(typval_T *argvars, typval_T *rettv)
{
    max_min(argvars, rettv, TRUE);
}

/*
 * "min()" function
 */
    static void
f_min(typval_T *argvars, typval_T *rettv)
{
    max_min(argvars, rettv, FALSE);
}

#if defined(FEAT_MZSCHEME) || defined(PROTO)
/*
 * "mzeval()" function
 */
    static void
f_mzeval(typval_T *argvars, typval_T *rettv)
{
    char_u	*str;
    char_u	buf[NUMBUFLEN];

    if (check_restricted() || check_secure())
	return;

    if (in_vim9script() && check_for_string_arg(argvars, 0) == FAIL)
	return;

    str = tv_get_string_buf(&argvars[0], buf);
    do_mzeval(str, rettv);
}

    void
mzscheme_call_vim(char_u *name, typval_T *args, typval_T *rettv)
{
    typval_T argvars[3];

    argvars[0].v_type = VAR_STRING;
    argvars[0].vval.v_string = name;
    copy_tv(args, &argvars[1]);
    argvars[2].v_type = VAR_UNKNOWN;
    f_call(argvars, rettv);
    clear_tv(&argvars[1]);
}
#endif

/*
 * "nextnonblank()" function
 */
    static void
f_nextnonblank(typval_T *argvars, typval_T *rettv)
{
    linenr_T	lnum;

    if (in_vim9script() && check_for_lnum_arg(argvars, 0) == FAIL)
	return;

    for (lnum = tv_get_lnum(argvars); ; ++lnum)
    {
	if (lnum < 0 || lnum > curbuf->b_ml.ml_line_count)
	{
	    lnum = 0;
	    break;
	}
	if (*skipwhite(ml_get(lnum)) != NUL)
	    break;
    }
    rettv->vval.v_number = lnum;
}

/*
 * "nr2char()" function
 */
    static void
f_nr2char(typval_T *argvars, typval_T *rettv)
{
    char_u	buf[NUMBUFLEN];

    if (in_vim9script()
	    && (check_for_number_arg(argvars, 0) == FAIL
		|| check_for_opt_bool_arg(argvars, 1) == FAIL))
	return;

    if (has_mbyte)
    {
	int	utf8 = 0;

	if (argvars[1].v_type != VAR_UNKNOWN)
	    utf8 = (int)tv_get_bool_chk(&argvars[1], NULL);
	if (utf8)
	    buf[utf_char2bytes((int)tv_get_number(&argvars[0]), buf)] = NUL;
	else
	    buf[(*mb_char2bytes)((int)tv_get_number(&argvars[0]), buf)] = NUL;
    }
    else
    {
	buf[0] = (char_u)tv_get_number(&argvars[0]);
	buf[1] = NUL;
    }
    rettv->v_type = VAR_STRING;
    rettv->vval.v_string = vim_strsave(buf);
}

/*
 * "or(expr, expr)" function
 */
    static void
f_or(typval_T *argvars, typval_T *rettv)
{
    if (in_vim9script()
	    && (check_for_number_arg(argvars, 0) == FAIL
		|| check_for_number_arg(argvars, 1) == FAIL))
	return;

    rettv->vval.v_number = tv_get_number_chk(&argvars[0], NULL)
					| tv_get_number_chk(&argvars[1], NULL);
}

#ifdef FEAT_PERL
/*
 * "perleval()" function
 */
    static void
f_perleval(typval_T *argvars, typval_T *rettv)
{
    char_u	*str;
    char_u	buf[NUMBUFLEN];

    if (in_vim9script() && check_for_string_arg(argvars, 0) == FAIL)
	return;

    str = tv_get_string_buf(&argvars[0], buf);
    do_perleval(str, rettv);
}
#endif

/*
 * "prevnonblank()" function
 */
    static void
f_prevnonblank(typval_T *argvars, typval_T *rettv)
{
    linenr_T	lnum;

    if (in_vim9script() && check_for_lnum_arg(argvars, 0) == FAIL)
	return;

    lnum = tv_get_lnum(argvars);
    if (lnum < 1 || lnum > curbuf->b_ml.ml_line_count)
	lnum = 0;
    else
	while (lnum >= 1 && *skipwhite(ml_get(lnum)) == NUL)
	    --lnum;
    rettv->vval.v_number = lnum;
}

// This dummy va_list is here because:
// - passing a NULL pointer doesn't work when va_list isn't a pointer
// - locally in the function results in a "used before set" warning
// - using va_start() to initialize it gives "function with fixed args" error
static va_list	ap;

/*
 * "printf()" function
 */
    static void
f_printf(typval_T *argvars, typval_T *rettv)
{
    char_u	buf[NUMBUFLEN];
    int		len;
    char_u	*s;
    int		saved_did_emsg = did_emsg;
    char	*fmt;

    rettv->v_type = VAR_STRING;
    rettv->vval.v_string = NULL;

    if (in_vim9script() && check_for_string_or_number_arg(argvars, 0) == FAIL)
	return;

    // Get the required length, allocate the buffer and do it for real.
    did_emsg = FALSE;
    fmt = (char *)tv_get_string_buf(&argvars[0], buf);
    len = vim_vsnprintf_typval(NULL, 0, fmt, ap, argvars + 1);
    if (!did_emsg)
    {
	s = alloc(len + 1);
	if (s != NULL)
	{
	    rettv->vval.v_string = s;
	    (void)vim_vsnprintf_typval((char *)s, len + 1, fmt,
							      ap, argvars + 1);
	}
    }
    did_emsg |= saved_did_emsg;
}

/*
 * "pum_getpos()" function
 */
    static void
f_pum_getpos(typval_T *argvars UNUSED, typval_T *rettv UNUSED)
{
    if (rettv_dict_alloc(rettv) == FAIL)
	return;
    pum_set_event_info(rettv->vval.v_dict);
}

/*
 * "pumvisible()" function
 */
    static void
f_pumvisible(typval_T *argvars UNUSED, typval_T *rettv UNUSED)
{
    if (pum_visible())
	rettv->vval.v_number = 1;
}

#ifdef FEAT_PYTHON3
/*
 * "py3eval()" function
 */
    static void
f_py3eval(typval_T *argvars, typval_T *rettv)
{
    char_u	*str;
    char_u	buf[NUMBUFLEN];

    if (check_restricted() || check_secure())
	return;

    if (in_vim9script() && check_for_string_arg(argvars, 0) == FAIL)
	return;

    if (p_pyx == 0)
	p_pyx = 3;

    str = tv_get_string_buf(&argvars[0], buf);
    do_py3eval(str, rettv);
}
#endif

#ifdef FEAT_PYTHON
/*
 * "pyeval()" function
 */
    static void
f_pyeval(typval_T *argvars, typval_T *rettv)
{
    char_u	*str;
    char_u	buf[NUMBUFLEN];

    if (check_restricted() || check_secure())
	return;

    if (in_vim9script() && check_for_string_arg(argvars, 0) == FAIL)
	return;

    if (p_pyx == 0)
	p_pyx = 2;

    str = tv_get_string_buf(&argvars[0], buf);
    do_pyeval(str, rettv);
}
#endif

#if defined(FEAT_PYTHON) || defined(FEAT_PYTHON3)
/*
 * "pyxeval()" function
 */
    static void
f_pyxeval(typval_T *argvars, typval_T *rettv)
{
    if (check_restricted() || check_secure())
	return;

    if (in_vim9script() && check_for_string_arg(argvars, 0) == FAIL)
	return;

# if defined(FEAT_PYTHON) && defined(FEAT_PYTHON3)
    init_pyxversion();
    if (p_pyx == 2)
	f_pyeval(argvars, rettv);
    else
	f_py3eval(argvars, rettv);
# elif defined(FEAT_PYTHON)
    f_pyeval(argvars, rettv);
# elif defined(FEAT_PYTHON3)
    f_py3eval(argvars, rettv);
# endif
}
#endif

static UINT32_T srand_seed_for_testing = 0;
static int	srand_seed_for_testing_is_used = FALSE;

    static void
f_test_srand_seed(typval_T *argvars, typval_T *rettv UNUSED)
{
    if (in_vim9script() && check_for_opt_number_arg(argvars, 0) == FAIL)
	return;

    if (argvars[0].v_type == VAR_UNKNOWN)
	srand_seed_for_testing_is_used = FALSE;
    else
    {
	srand_seed_for_testing = (UINT32_T)tv_get_number(&argvars[0]);
	srand_seed_for_testing_is_used = TRUE;
    }
}

    static void
init_srand(UINT32_T *x)
{
#ifndef MSWIN
    static int dev_urandom_state = NOTDONE;  // FAIL or OK once tried
#endif

    if (srand_seed_for_testing_is_used)
    {
	*x = srand_seed_for_testing;
	return;
    }
#ifndef MSWIN
    if (dev_urandom_state != FAIL)
    {
	int  fd = open("/dev/urandom", O_RDONLY);
	struct {
	    union {
		UINT32_T number;
		char     bytes[sizeof(UINT32_T)];
	    } contents;
	} buf;

	// Attempt reading /dev/urandom.
	if (fd == -1)
	    dev_urandom_state = FAIL;
	else
	{
	    buf.contents.number = 0;
	    if (read(fd, buf.contents.bytes, sizeof(UINT32_T))
							   != sizeof(UINT32_T))
		dev_urandom_state = FAIL;
	    else
	    {
		dev_urandom_state = OK;
		*x = buf.contents.number;
	    }
	    close(fd);
	}
    }
    if (dev_urandom_state != OK)
	// Reading /dev/urandom doesn't work, fall back to time().
#endif
	*x = vim_time();
}

#define ROTL(x, k) (((x) << (k)) | ((x) >> (32 - (k))))
#define SPLITMIX32(x, z) ( \
    (z) = ((x) += 0x9e3779b9), \
    (z) = ((z) ^ ((z) >> 16)) * 0x85ebca6b, \
    (z) = ((z) ^ ((z) >> 13)) * 0xc2b2ae35, \
    (z) ^ ((z) >> 16) \
    )
#define SHUFFLE_XOSHIRO128STARSTAR(x, y, z, w) \
    result = ROTL((y) * 5, 7) * 9; \
    t = (y) << 9; \
    (z) ^= (x); \
    (w) ^= (y); \
    (y) ^= (z), (x) ^= (w); \
    (z) ^= t; \
    (w) = ROTL(w, 11);

/*
 * "rand()" function
 */
    static void
f_rand(typval_T *argvars, typval_T *rettv)
{
    list_T	*l = NULL;
    static UINT32_T	gx, gy, gz, gw;
    static int	initialized = FALSE;
    listitem_T	*lx, *ly, *lz, *lw;
    UINT32_T	x = 0, y, z, w, t, result;

    if (in_vim9script() && check_for_opt_list_arg(argvars, 0) == FAIL)
	return;

    if (argvars[0].v_type == VAR_UNKNOWN)
    {
	// When no argument is given use the global seed list.
	if (initialized == FALSE)
	{
	    // Initialize the global seed list.
	    init_srand(&x);

	    gx = SPLITMIX32(x, z);
	    gy = SPLITMIX32(x, z);
	    gz = SPLITMIX32(x, z);
	    gw = SPLITMIX32(x, z);
	    initialized = TRUE;
	}

	SHUFFLE_XOSHIRO128STARSTAR(gx, gy, gz, gw);
    }
    else if (argvars[0].v_type == VAR_LIST)
    {
	l = argvars[0].vval.v_list;
	if (l == NULL || list_len(l) != 4)
	    goto theend;

	lx = list_find(l, 0L);
	ly = list_find(l, 1L);
	lz = list_find(l, 2L);
	lw = list_find(l, 3L);
	if (lx->li_tv.v_type != VAR_NUMBER) goto theend;
	if (ly->li_tv.v_type != VAR_NUMBER) goto theend;
	if (lz->li_tv.v_type != VAR_NUMBER) goto theend;
	if (lw->li_tv.v_type != VAR_NUMBER) goto theend;
	x = (UINT32_T)lx->li_tv.vval.v_number;
	y = (UINT32_T)ly->li_tv.vval.v_number;
	z = (UINT32_T)lz->li_tv.vval.v_number;
	w = (UINT32_T)lw->li_tv.vval.v_number;

	SHUFFLE_XOSHIRO128STARSTAR(x, y, z, w);

	lx->li_tv.vval.v_number = (varnumber_T)x;
	ly->li_tv.vval.v_number = (varnumber_T)y;
	lz->li_tv.vval.v_number = (varnumber_T)z;
	lw->li_tv.vval.v_number = (varnumber_T)w;
    }
    else
	goto theend;

    rettv->v_type = VAR_NUMBER;
    rettv->vval.v_number = (varnumber_T)result;
    return;

theend:
    semsg(_(e_invalid_argument_str), tv_get_string(&argvars[0]));
    rettv->v_type = VAR_NUMBER;
    rettv->vval.v_number = -1;
}

/*
 * "srand()" function
 */
    static void
f_srand(typval_T *argvars, typval_T *rettv)
{
    UINT32_T x = 0, z;

    if (rettv_list_alloc(rettv) == FAIL)
	return;

    if (in_vim9script() && check_for_opt_number_arg(argvars, 0) == FAIL)
	return;

    if (argvars[0].v_type == VAR_UNKNOWN)
    {
	init_srand(&x);
    }
    else
    {
	int	    error = FALSE;

	x = (UINT32_T)tv_get_number_chk(&argvars[0], &error);
	if (error)
	    return;
    }

    list_append_number(rettv->vval.v_list, (varnumber_T)SPLITMIX32(x, z));
    list_append_number(rettv->vval.v_list, (varnumber_T)SPLITMIX32(x, z));
    list_append_number(rettv->vval.v_list, (varnumber_T)SPLITMIX32(x, z));
    list_append_number(rettv->vval.v_list, (varnumber_T)SPLITMIX32(x, z));
}

#undef ROTL
#undef SPLITMIX32
#undef SHUFFLE_XOSHIRO128STARSTAR

/*
 * "range()" function
 */
    static void
f_range(typval_T *argvars, typval_T *rettv)
{
    varnumber_T	start;
    varnumber_T	end;
    varnumber_T	stride = 1;
    int		error = FALSE;

    if (rettv_list_alloc(rettv) == FAIL)
	return;

    if (in_vim9script()
	    && (check_for_number_arg(argvars, 0) == FAIL
		|| check_for_opt_number_arg(argvars, 1) == FAIL
		|| (argvars[1].v_type != VAR_UNKNOWN
		    && check_for_opt_number_arg(argvars, 2) == FAIL)))
	return;

    start = tv_get_number_chk(&argvars[0], &error);
    if (argvars[1].v_type == VAR_UNKNOWN)
    {
	end = start - 1;
	start = 0;
    }
    else
    {
	end = tv_get_number_chk(&argvars[1], &error);
	if (argvars[2].v_type != VAR_UNKNOWN)
	    stride = tv_get_number_chk(&argvars[2], &error);
    }

    if (error)
	return;		// type error; errmsg already given
    if (stride == 0)
	emsg(_(e_stride_is_zero));
    else if (stride > 0 ? end + 1 < start : end - 1 > start)
	emsg(_(e_start_past_end));
    else
    {
	list_T *list = rettv->vval.v_list;

	// Create a non-materialized list.  This is much more efficient and
	// works with ":for".  If used otherwise CHECK_LIST_MATERIALIZE() must
	// be called.
	list->lv_first = &range_list_item;
	list->lv_u.nonmat.lv_start = start;
	list->lv_u.nonmat.lv_end = end;
	list->lv_u.nonmat.lv_stride = stride;
	list->lv_len = (end - start) / stride + 1;
    }
}

/*
 * Materialize "list".
 * Do not call directly, use CHECK_LIST_MATERIALIZE()
 */
    void
range_list_materialize(list_T *list)
{
    varnumber_T start = list->lv_u.nonmat.lv_start;
    varnumber_T end = list->lv_u.nonmat.lv_end;
    int		stride = list->lv_u.nonmat.lv_stride;
    varnumber_T i;

    list->lv_first = NULL;
    list->lv_u.mat.lv_last = NULL;
    list->lv_len = 0;
    list->lv_u.mat.lv_idx_item = NULL;
    for (i = start; stride > 0 ? i <= end : i >= end; i += stride)
    {
	if (list_append_number(list, i) == FAIL)
	    break;
	if (list->lv_lock & VAR_ITEMS_LOCKED)
	    list->lv_u.mat.lv_last->li_tv.v_lock = VAR_LOCKED;
    }
    list->lv_lock &= ~VAR_ITEMS_LOCKED;
}

/*
 * "getreginfo()" function
 */
    static void
f_getreginfo(typval_T *argvars, typval_T *rettv)
{
    int		regname;
    char_u	buf[NUMBUFLEN + 2];
    long	reglen = 0;
    dict_T	*dict;
    list_T	*list;

    if (in_vim9script() && check_for_opt_string_arg(argvars, 0) == FAIL)
	return;

    regname = getreg_get_regname(argvars);
    if (regname == 0)
	return;

    if (regname == '@')
	regname = '"';

    if (rettv_dict_alloc(rettv) == FAIL)
	return;
    dict = rettv->vval.v_dict;

    list = (list_T *)get_reg_contents(regname, GREG_EXPR_SRC | GREG_LIST);
    if (list == NULL)
	return;
    (void)dict_add_list(dict, "regcontents", list);

    buf[0] = NUL;
    buf[1] = NUL;
    switch (get_reg_type(regname, &reglen))
    {
	case MLINE: buf[0] = 'V'; break;
	case MCHAR: buf[0] = 'v'; break;
	case MBLOCK:
		    vim_snprintf((char *)buf, sizeof(buf), "%c%ld", Ctrl_V,
			    reglen + 1);
		    break;
    }
    (void)dict_add_string(dict, (char *)"regtype", buf);

    buf[0] = get_register_name(get_unname_register());
    buf[1] = NUL;
    if (regname == '"')
	(void)dict_add_string(dict, (char *)"points_to", buf);
    else
    {
	dictitem_T	*item = dictitem_alloc((char_u *)"isunnamed");

	if (item != NULL)
	{
	    item->di_tv.v_type = VAR_BOOL;
	    item->di_tv.vval.v_number = regname == buf[0]
						      ? VVAL_TRUE : VVAL_FALSE;
	    (void)dict_add(dict, item);
	}
    }
}

    static void
return_register(int regname, typval_T *rettv)
{
    char_u buf[2] = {0, 0};

    buf[0] = (char_u)regname;
    rettv->v_type = VAR_STRING;
    rettv->vval.v_string = vim_strsave(buf);
}

/*
 * "reg_executing()" function
 */
    static void
f_reg_executing(typval_T *argvars UNUSED, typval_T *rettv)
{
    return_register(reg_executing, rettv);
}

/*
 * "reg_recording()" function
 */
    static void
f_reg_recording(typval_T *argvars UNUSED, typval_T *rettv)
{
    return_register(reg_recording, rettv);
}

/*
 * "rename({from}, {to})" function
 */
    static void
f_rename(typval_T *argvars, typval_T *rettv)
{
    char_u	buf[NUMBUFLEN];

    rettv->vval.v_number = -1;
    if (check_restricted() || check_secure())
	return;

    if (in_vim9script()
	    && (check_for_string_arg(argvars, 0) == FAIL
		|| check_for_string_arg(argvars, 1) == FAIL))
	return;

    rettv->vval.v_number = vim_rename(tv_get_string(&argvars[0]),
				      tv_get_string_buf(&argvars[1], buf));
}

/*
 * "repeat()" function
 */
    static void
f_repeat(typval_T *argvars, typval_T *rettv)
{
    char_u	*p;
    varnumber_T	n;
    int		slen;
    int		len;
    char_u	*r;
    int		i;

    if (in_vim9script()
	    && (check_for_string_or_number_or_list_or_blob_arg(argvars, 0)
		    == FAIL
		|| check_for_number_arg(argvars, 1) == FAIL))
	return;

    n = tv_get_number(&argvars[1]);
    if (argvars[0].v_type == VAR_LIST)
    {
	if (rettv_list_alloc(rettv) == OK && argvars[0].vval.v_list != NULL)
	    while (n-- > 0)
		if (list_extend(rettv->vval.v_list,
					argvars[0].vval.v_list, NULL) == FAIL)
		    break;
    }
    else if (argvars[0].v_type == VAR_BLOB)
    {
	if (rettv_blob_alloc(rettv) == FAIL
		|| argvars[0].vval.v_blob == NULL
		|| n <= 0)
	    return;

	slen = argvars[0].vval.v_blob->bv_ga.ga_len;
	len = (int)slen * n;
	if (len <= 0)
	    return;

	if (ga_grow(&rettv->vval.v_blob->bv_ga, len) == FAIL)
	    return;

	rettv->vval.v_blob->bv_ga.ga_len = len;

	for (i = 0; i < slen; ++i)
	    if (blob_get(argvars[0].vval.v_blob, i) != 0)
		break;

	if (i == slen)
	    // No need to copy since all bytes are already zero
	    return;

	for (i = 0; i < n; ++i)
	    blob_set_range(rettv->vval.v_blob,
		    (long)i * slen, ((long)i + 1) * slen - 1, argvars);
    }
    else
    {
	p = tv_get_string(&argvars[0]);
	rettv->v_type = VAR_STRING;
	rettv->vval.v_string = NULL;

	slen = (int)STRLEN(p);
	len = slen * n;
	if (len <= 0)
	    return;

	r = alloc(len + 1);
	if (r != NULL)
	{
	    for (i = 0; i < n; i++)
		mch_memmove(r + i * slen, p, (size_t)slen);
	    r[len] = NUL;
	}

	rettv->vval.v_string = r;
    }
}

#define SP_NOMOVE	0x01	    // don't move cursor
#define SP_REPEAT	0x02	    // repeat to find outer pair
#define SP_RETCOUNT	0x04	    // return matchcount
#define SP_SETPCMARK	0x08	    // set previous context mark
#define SP_START	0x10	    // accept match at start position
#define SP_SUBPAT	0x20	    // return nr of matching sub-pattern
#define SP_END		0x40	    // leave cursor at end of match
#define SP_COLUMN	0x80	    // start at cursor column

/*
 * Get flags for a search function.
 * Possibly sets "p_ws".
 * Returns BACKWARD, FORWARD or zero (for an error).
 */
    static int
get_search_arg(typval_T *varp, int *flagsp)
{
    int		dir = FORWARD;
    char_u	*flags;
    char_u	nbuf[NUMBUFLEN];
    int		mask;

    if (varp->v_type != VAR_UNKNOWN)
    {
	flags = tv_get_string_buf_chk(varp, nbuf);
	if (flags == NULL)
	    return 0;		// type error; errmsg already given
	while (*flags != NUL)
	{
	    switch (*flags)
	    {
		case 'b': dir = BACKWARD; break;
		case 'w': p_ws = TRUE; break;
		case 'W': p_ws = FALSE; break;
		default:  mask = 0;
			  if (flagsp != NULL)
			     switch (*flags)
			     {
				 case 'c': mask = SP_START; break;
				 case 'e': mask = SP_END; break;
				 case 'm': mask = SP_RETCOUNT; break;
				 case 'n': mask = SP_NOMOVE; break;
				 case 'p': mask = SP_SUBPAT; break;
				 case 'r': mask = SP_REPEAT; break;
				 case 's': mask = SP_SETPCMARK; break;
				 case 'z': mask = SP_COLUMN; break;
			     }
			  if (mask == 0)
			  {
			      semsg(_(e_invalid_argument_str), flags);
			      dir = 0;
			  }
			  else
			      *flagsp |= mask;
	    }
	    if (dir == 0)
		break;
	    ++flags;
	}
    }
    return dir;
}

/*
 * Shared by search() and searchpos() functions.
 */
    static int
search_cmn(typval_T *argvars, pos_T *match_pos, int *flagsp)
{
    int		flags;
    char_u	*pat;
    pos_T	pos;
    pos_T	save_cursor;
    int		save_p_ws = p_ws;
    int		dir;
    int		retval = 0;	// default: FAIL
    long	lnum_stop = 0;
#ifdef FEAT_RELTIME
    long	time_limit = 0;
#endif
    int		options = SEARCH_KEEP;
    int		subpatnum;
    searchit_arg_T sia;
    int		use_skip = FALSE;
    pos_T	firstpos;

    if (in_vim9script()
	    && (check_for_string_arg(argvars, 0) == FAIL
		|| check_for_opt_string_arg(argvars, 1) == FAIL
		|| (argvars[1].v_type != VAR_UNKNOWN
		    && (check_for_opt_number_arg(argvars, 2) == FAIL
			|| (argvars[2].v_type != VAR_UNKNOWN
			    && check_for_opt_number_arg(argvars, 3) == FAIL)))))
	goto theend;

    pat = tv_get_string(&argvars[0]);
    dir = get_search_arg(&argvars[1], flagsp);	// may set p_ws
    if (dir == 0)
	goto theend;
    flags = *flagsp;
    if (flags & SP_START)
	options |= SEARCH_START;
    if (flags & SP_END)
	options |= SEARCH_END;
    if (flags & SP_COLUMN)
	options |= SEARCH_COL;

    // Optional arguments: line number to stop searching, timeout and skip.
    if (argvars[1].v_type != VAR_UNKNOWN && argvars[2].v_type != VAR_UNKNOWN)
    {
	lnum_stop = (long)tv_get_number_chk(&argvars[2], NULL);
	if (lnum_stop < 0)
	    goto theend;
	if (argvars[3].v_type != VAR_UNKNOWN)
	{
#ifdef FEAT_RELTIME
	    time_limit = (long)tv_get_number_chk(&argvars[3], NULL);
	    if (time_limit < 0)
		goto theend;
#endif
	    use_skip = eval_expr_valid_arg(&argvars[4]);
	}
    }

    /*
     * This function does not accept SP_REPEAT and SP_RETCOUNT flags.
     * Check to make sure only those flags are set.
     * Also, Only the SP_NOMOVE or the SP_SETPCMARK flag can be set. Both
     * flags cannot be set. Check for that condition also.
     */
    if (((flags & (SP_REPEAT | SP_RETCOUNT)) != 0)
	    || ((flags & SP_NOMOVE) && (flags & SP_SETPCMARK)))
    {
	semsg(_(e_invalid_argument_str), tv_get_string(&argvars[1]));
	goto theend;
    }

    pos = save_cursor = curwin->w_cursor;
    CLEAR_FIELD(firstpos);
    CLEAR_FIELD(sia);
    sia.sa_stop_lnum = (linenr_T)lnum_stop;
#ifdef FEAT_RELTIME
    sia.sa_tm = time_limit;
#endif

    // Repeat until {skip} returns FALSE.
    for (;;)
    {
	subpatnum = searchit(curwin, curbuf, &pos, NULL, dir, pat, 1L,
						     options, RE_SEARCH, &sia);
	// finding the first match again means there is no match where {skip}
	// evaluates to zero.
	if (firstpos.lnum != 0 && EQUAL_POS(pos, firstpos))
	    subpatnum = FAIL;

	if (subpatnum == FAIL || !use_skip)
	    // didn't find it or no skip argument
	    break;
	firstpos = pos;

	// If the skip expression matches, ignore this match.
	{
	    int	    do_skip;
	    int	    err;
	    pos_T   save_pos = curwin->w_cursor;

	    curwin->w_cursor = pos;
	    err = FALSE;
	    do_skip = eval_expr_to_bool(&argvars[4], &err);
	    curwin->w_cursor = save_pos;
	    if (err)
	    {
		// Evaluating {skip} caused an error, break here.
		subpatnum = FAIL;
		break;
	    }
	    if (!do_skip)
		break;
	}

	// clear the start flag to avoid getting stuck here
	options &= ~SEARCH_START;
    }

    if (subpatnum != FAIL)
    {
	if (flags & SP_SUBPAT)
	    retval = subpatnum;
	else
	    retval = pos.lnum;
	if (flags & SP_SETPCMARK)
	    setpcmark();
	curwin->w_cursor = pos;
	if (match_pos != NULL)
	{
	    // Store the match cursor position
	    match_pos->lnum = pos.lnum;
	    match_pos->col = pos.col + 1;
	}
	// "/$" will put the cursor after the end of the line, may need to
	// correct that here
	check_cursor();
    }

    // If 'n' flag is used: restore cursor position.
    if (flags & SP_NOMOVE)
	curwin->w_cursor = save_cursor;
    else
	curwin->w_set_curswant = TRUE;
theend:
    p_ws = save_p_ws;

    return retval;
}

#ifdef FEAT_RUBY
/*
 * "rubyeval()" function
 */
    static void
f_rubyeval(typval_T *argvars, typval_T *rettv)
{
    char_u	*str;
    char_u	buf[NUMBUFLEN];

    if (in_vim9script() && check_for_string_arg(argvars, 0) == FAIL)
	return;

    str = tv_get_string_buf(&argvars[0], buf);
    do_rubyeval(str, rettv);
}
#endif

/*
 * "screenattr()" function
 */
    static void
f_screenattr(typval_T *argvars, typval_T *rettv)
{
    int		row;
    int		col;
    int		c;

    if (in_vim9script()
	    && (check_for_number_arg(argvars, 0) == FAIL
		|| check_for_number_arg(argvars, 1) == FAIL))
	return;

    row = (int)tv_get_number_chk(&argvars[0], NULL) - 1;
    col = (int)tv_get_number_chk(&argvars[1], NULL) - 1;
    if (row < 0 || row >= screen_Rows
	    || col < 0 || col >= screen_Columns)
	c = -1;
    else
	c = ScreenAttrs[LineOffset[row] + col];
    rettv->vval.v_number = c;
}

/*
 * "screenchar()" function
 */
    static void
f_screenchar(typval_T *argvars, typval_T *rettv)
{
    int		row;
    int		col;
    int		off;
    int		c;

    if (in_vim9script()
	    && (check_for_number_arg(argvars, 0) == FAIL
		|| check_for_number_arg(argvars, 1) == FAIL))
	return;

    row = (int)tv_get_number_chk(&argvars[0], NULL) - 1;
    col = (int)tv_get_number_chk(&argvars[1], NULL) - 1;
    if (row < 0 || row >= screen_Rows || col < 0 || col >= screen_Columns)
	c = -1;
    else
    {
	off = LineOffset[row] + col;
	if (enc_utf8 && ScreenLinesUC[off] != 0)
	    c = ScreenLinesUC[off];
	else
	    c = ScreenLines[off];
    }
    rettv->vval.v_number = c;
}

/*
 * "screenchars()" function
 */
    static void
f_screenchars(typval_T *argvars, typval_T *rettv)
{
    int		row;
    int		col;
    int		off;
    int		c;
    int		i;

    if (rettv_list_alloc(rettv) == FAIL)
	return;

    if (in_vim9script()
	    && (check_for_number_arg(argvars, 0) == FAIL
		|| check_for_number_arg(argvars, 1) == FAIL))
	return;

    row = (int)tv_get_number_chk(&argvars[0], NULL) - 1;
    col = (int)tv_get_number_chk(&argvars[1], NULL) - 1;
    if (row < 0 || row >= screen_Rows || col < 0 || col >= screen_Columns)
	return;

    off = LineOffset[row] + col;
    if (enc_utf8 && ScreenLinesUC[off] != 0)
	c = ScreenLinesUC[off];
    else
	c = ScreenLines[off];
    list_append_number(rettv->vval.v_list, (varnumber_T)c);

    if (enc_utf8)

	for (i = 0; i < Screen_mco && ScreenLinesC[i][off] != 0; ++i)
	    list_append_number(rettv->vval.v_list,
				       (varnumber_T)ScreenLinesC[i][off]);
}

/*
 * "screencol()" function
 *
 * First column is 1 to be consistent with virtcol().
 */
    static void
f_screencol(typval_T *argvars UNUSED, typval_T *rettv)
{
    rettv->vval.v_number = screen_screencol() + 1;
}

/*
 * "screenrow()" function
 */
    static void
f_screenrow(typval_T *argvars UNUSED, typval_T *rettv)
{
    rettv->vval.v_number = screen_screenrow() + 1;
}

/*
 * "screenstring()" function
 */
    static void
f_screenstring(typval_T *argvars, typval_T *rettv)
{
    int		row;
    int		col;
    int		off;
    int		c;
    int		i;
    char_u	buf[MB_MAXBYTES + 1];
    int		buflen = 0;

    rettv->vval.v_string = NULL;
    rettv->v_type = VAR_STRING;

    if (in_vim9script()
	    && (check_for_number_arg(argvars, 0) == FAIL
		|| check_for_number_arg(argvars, 1) == FAIL))
	return;

    row = (int)tv_get_number_chk(&argvars[0], NULL) - 1;
    col = (int)tv_get_number_chk(&argvars[1], NULL) - 1;
    if (row < 0 || row >= screen_Rows || col < 0 || col >= screen_Columns)
	return;

    off = LineOffset[row] + col;
    if (enc_utf8 && ScreenLinesUC[off] != 0)
	c = ScreenLinesUC[off];
    else
	c = ScreenLines[off];
    buflen += mb_char2bytes(c, buf);

    if (enc_utf8 && ScreenLinesUC[off] != 0)
	for (i = 0; i < Screen_mco && ScreenLinesC[i][off] != 0; ++i)
	    buflen += mb_char2bytes(ScreenLinesC[i][off], buf + buflen);

    buf[buflen] = NUL;
    rettv->vval.v_string = vim_strsave(buf);
}

/*
 * "search()" function
 */
    static void
f_search(typval_T *argvars, typval_T *rettv)
{
    int		flags = 0;

    rettv->vval.v_number = search_cmn(argvars, NULL, &flags);
}

/*
 * "searchdecl()" function
 */
    static void
f_searchdecl(typval_T *argvars, typval_T *rettv)
{
    int		locally = TRUE;
    int		thisblock = FALSE;
    int		error = FALSE;
    char_u	*name;

    rettv->vval.v_number = 1;	// default: FAIL

    if (in_vim9script()
	    && (check_for_string_arg(argvars, 0) == FAIL
		|| check_for_opt_bool_arg(argvars, 1) == FAIL
		|| (argvars[1].v_type != VAR_UNKNOWN
		    && check_for_opt_bool_arg(argvars, 2) == FAIL)))
	return;

    name = tv_get_string_chk(&argvars[0]);
    if (argvars[1].v_type != VAR_UNKNOWN)
    {
	locally = !(int)tv_get_bool_chk(&argvars[1], &error);
	if (!error && argvars[2].v_type != VAR_UNKNOWN)
	    thisblock = (int)tv_get_bool_chk(&argvars[2], &error);
    }
    if (!error && name != NULL)
	rettv->vval.v_number = find_decl(name, (int)STRLEN(name),
				     locally, thisblock, SEARCH_KEEP) == FAIL;
}

/*
 * Used by searchpair() and searchpairpos()
 */
    static int
searchpair_cmn(typval_T *argvars, pos_T *match_pos)
{
    char_u	*spat, *mpat, *epat;
    typval_T	*skip;
    int		save_p_ws = p_ws;
    int		dir;
    int		flags = 0;
    char_u	nbuf1[NUMBUFLEN];
    char_u	nbuf2[NUMBUFLEN];
    int		retval = 0;		// default: FAIL
    long	lnum_stop = 0;
    long	time_limit = 0;

    if (in_vim9script()
	    && (check_for_string_arg(argvars, 0) == FAIL
		|| check_for_string_arg(argvars, 1) == FAIL
		|| check_for_string_arg(argvars, 2) == FAIL
		|| check_for_opt_string_arg(argvars, 3) == FAIL
		|| (argvars[3].v_type != VAR_UNKNOWN
		    && argvars[4].v_type != VAR_UNKNOWN
		    && (check_for_opt_number_arg(argvars, 5) == FAIL
			|| (argvars[5].v_type != VAR_UNKNOWN
			    && check_for_opt_number_arg(argvars, 6) == FAIL)))))
	goto theend;

    // Get the three pattern arguments: start, middle, end. Will result in an
    // error if not a valid argument.
    spat = tv_get_string_chk(&argvars[0]);
    mpat = tv_get_string_buf_chk(&argvars[1], nbuf1);
    epat = tv_get_string_buf_chk(&argvars[2], nbuf2);
    if (spat == NULL || mpat == NULL || epat == NULL)
	goto theend;	    // type error

    // Handle the optional fourth argument: flags
    dir = get_search_arg(&argvars[3], &flags); // may set p_ws
    if (dir == 0)
	goto theend;

    // Don't accept SP_END or SP_SUBPAT.
    // Only one of the SP_NOMOVE or SP_SETPCMARK flags can be set.
    if ((flags & (SP_END | SP_SUBPAT)) != 0
	    || ((flags & SP_NOMOVE) && (flags & SP_SETPCMARK)))
    {
	semsg(_(e_invalid_argument_str), tv_get_string(&argvars[3]));
	goto theend;
    }

    // Using 'r' implies 'W', otherwise it doesn't work.
    if (flags & SP_REPEAT)
	p_ws = FALSE;

    // Optional fifth argument: skip expression
    if (argvars[3].v_type == VAR_UNKNOWN
	    || argvars[4].v_type == VAR_UNKNOWN)
	skip = NULL;
    else
    {
	// Type is checked later.
	skip = &argvars[4];

	if (argvars[5].v_type != VAR_UNKNOWN)
	{
	    lnum_stop = (long)tv_get_number_chk(&argvars[5], NULL);
	    if (lnum_stop < 0)
	    {
		semsg(_(e_invalid_argument_str), tv_get_string(&argvars[5]));
		goto theend;
	    }
#ifdef FEAT_RELTIME
	    if (argvars[6].v_type != VAR_UNKNOWN)
	    {
		time_limit = (long)tv_get_number_chk(&argvars[6], NULL);
		if (time_limit < 0)
		{
		    semsg(_(e_invalid_argument_str), tv_get_string(&argvars[6]));
		    goto theend;
		}
	    }
#endif
	}
    }

    retval = do_searchpair(spat, mpat, epat, dir, skip, flags,
					    match_pos, lnum_stop, time_limit);

theend:
    p_ws = save_p_ws;

    return retval;
}

/*
 * "searchpair()" function
 */
    static void
f_searchpair(typval_T *argvars, typval_T *rettv)
{
    rettv->vval.v_number = searchpair_cmn(argvars, NULL);
}

/*
 * "searchpairpos()" function
 */
    static void
f_searchpairpos(typval_T *argvars, typval_T *rettv)
{
    pos_T	match_pos;
    int		lnum = 0;
    int		col = 0;

    if (rettv_list_alloc(rettv) == FAIL)
	return;

    if (searchpair_cmn(argvars, &match_pos) > 0)
    {
	lnum = match_pos.lnum;
	col = match_pos.col;
    }

    list_append_number(rettv->vval.v_list, (varnumber_T)lnum);
    list_append_number(rettv->vval.v_list, (varnumber_T)col);
}

/*
 * Search for a start/middle/end thing.
 * Used by searchpair(), see its documentation for the details.
 * Returns 0 or -1 for no match,
 */
    long
do_searchpair(
    char_u	*spat,	    // start pattern
    char_u	*mpat,	    // middle pattern
    char_u	*epat,	    // end pattern
    int		dir,	    // BACKWARD or FORWARD
    typval_T	*skip,	    // skip expression
    int		flags,	    // SP_SETPCMARK and other SP_ values
    pos_T	*match_pos,
    linenr_T	lnum_stop,  // stop at this line if not zero
    long	time_limit UNUSED) // stop after this many msec
{
    char_u	*save_cpo;
    char_u	*pat, *pat2 = NULL, *pat3 = NULL;
    long	retval = 0;
    pos_T	pos;
    pos_T	firstpos;
    pos_T	foundpos;
    pos_T	save_cursor;
    pos_T	save_pos;
    int		n;
    int		r;
    int		nest = 1;
    int		use_skip = FALSE;
    int		err;
    int		options = SEARCH_KEEP;

    // Make 'cpoptions' empty, the 'l' flag should not be used here.
    save_cpo = p_cpo;
    p_cpo = empty_option;

    // Make two search patterns: start/end (pat2, for in nested pairs) and
    // start/middle/end (pat3, for the top pair).
    pat2 = alloc(STRLEN(spat) + STRLEN(epat) + 17);
    pat3 = alloc(STRLEN(spat) + STRLEN(mpat) + STRLEN(epat) + 25);
    if (pat2 == NULL || pat3 == NULL)
	goto theend;
    sprintf((char *)pat2, "\\m\\(%s\\m\\)\\|\\(%s\\m\\)", spat, epat);
    if (*mpat == NUL)
	STRCPY(pat3, pat2);
    else
	sprintf((char *)pat3, "\\m\\(%s\\m\\)\\|\\(%s\\m\\)\\|\\(%s\\m\\)",
							    spat, epat, mpat);
    if (flags & SP_START)
	options |= SEARCH_START;

    if (skip != NULL)
	use_skip = eval_expr_valid_arg(skip);

#ifdef FEAT_RELTIME
    if (time_limit > 0)
	init_regexp_timeout(time_limit);
#endif
    save_cursor = curwin->w_cursor;
    pos = curwin->w_cursor;
    CLEAR_POS(&firstpos);
    CLEAR_POS(&foundpos);
    pat = pat3;
    for (;;)
    {
	searchit_arg_T sia;

	CLEAR_FIELD(sia);
	sia.sa_stop_lnum = lnum_stop;
	n = searchit(curwin, curbuf, &pos, NULL, dir, pat, 1L,
						     options, RE_SEARCH, &sia);
	if (n == FAIL || (firstpos.lnum != 0 && EQUAL_POS(pos, firstpos)))
	    // didn't find it or found the first match again: FAIL
	    break;

	if (firstpos.lnum == 0)
	    firstpos = pos;
	if (EQUAL_POS(pos, foundpos))
	{
	    // Found the same position again.  Can happen with a pattern that
	    // has "\zs" at the end and searching backwards.  Advance one
	    // character and try again.
	    if (dir == BACKWARD)
		decl(&pos);
	    else
		incl(&pos);
	}
	foundpos = pos;

	// clear the start flag to avoid getting stuck here
	options &= ~SEARCH_START;

	// If the skip pattern matches, ignore this match.
	if (use_skip)
	{
	    save_pos = curwin->w_cursor;
	    curwin->w_cursor = pos;
	    err = FALSE;
	    r = eval_expr_to_bool(skip, &err);
	    curwin->w_cursor = save_pos;
	    if (err)
	    {
		// Evaluating {skip} caused an error, break here.
		curwin->w_cursor = save_cursor;
		retval = -1;
		break;
	    }
	    if (r)
		continue;
	}

	if ((dir == BACKWARD && n == 3) || (dir == FORWARD && n == 2))
	{
	    // Found end when searching backwards or start when searching
	    // forward: nested pair.
	    ++nest;
	    pat = pat2;		// nested, don't search for middle
	}
	else
	{
	    // Found end when searching forward or start when searching
	    // backward: end of (nested) pair; or found middle in outer pair.
	    if (--nest == 1)
		pat = pat3;	// outer level, search for middle
	}

	if (nest == 0)
	{
	    // Found the match: return matchcount or line number.
	    if (flags & SP_RETCOUNT)
		++retval;
	    else
		retval = pos.lnum;
	    if (flags & SP_SETPCMARK)
		setpcmark();
	    curwin->w_cursor = pos;
	    if (!(flags & SP_REPEAT))
		break;
	    nest = 1;	    // search for next unmatched
	}
    }

    if (match_pos != NULL)
    {
	// Store the match cursor position
	match_pos->lnum = curwin->w_cursor.lnum;
	match_pos->col = curwin->w_cursor.col + 1;
    }

    // If 'n' flag is used or search failed: restore cursor position.
    if ((flags & SP_NOMOVE) || retval == 0)
	curwin->w_cursor = save_cursor;

theend:
#ifdef FEAT_RELTIME
    if (time_limit > 0)
	disable_regexp_timeout();
#endif
    vim_free(pat2);
    vim_free(pat3);
    if (p_cpo == empty_option)
	p_cpo = save_cpo;
    else
    {
	// Darn, evaluating the {skip} expression changed the value.
	// If it's still empty it was changed and restored, need to restore in
	// the complicated way.
	if (*p_cpo == NUL)
	    set_option_value_give_err((char_u *)"cpo", 0L, save_cpo, 0);
	free_string_option(save_cpo);
    }

    return retval;
}

/*
 * "searchpos()" function
 */
    static void
f_searchpos(typval_T *argvars, typval_T *rettv)
{
    pos_T	match_pos;
    int		lnum = 0;
    int		col = 0;
    int		n;
    int		flags = 0;

    if (rettv_list_alloc(rettv) == FAIL)
	return;

    n = search_cmn(argvars, &match_pos, &flags);
    if (n > 0)
    {
	lnum = match_pos.lnum;
	col = match_pos.col;
    }

    list_append_number(rettv->vval.v_list, (varnumber_T)lnum);
    list_append_number(rettv->vval.v_list, (varnumber_T)col);
    if (flags & SP_SUBPAT)
	list_append_number(rettv->vval.v_list, (varnumber_T)n);
}

/*
 * Set the cursor or mark position.
 * If 'charpos' is TRUE, then use the column number as a character offset.
 * Otherwise use the column number as a byte offset.
 */
    static void
set_position(typval_T *argvars, typval_T *rettv, int charpos)
{
    pos_T	pos;
    int		fnum;
    char_u	*name;
    colnr_T	curswant = -1;

    rettv->vval.v_number = -1;

    if (in_vim9script()
	    && (check_for_string_arg(argvars, 0) == FAIL
		|| check_for_list_arg(argvars, 1) == FAIL))
	return;

    name = tv_get_string_chk(argvars);
    if (name != NULL)
    {
	if (list2fpos(&argvars[1], &pos, &fnum, &curswant, charpos) == OK)
	{
	    if (pos.col != MAXCOL && --pos.col < 0)
		pos.col = 0;
	    if ((name[0] == '.' && name[1] == NUL))
	    {
		// set cursor; "fnum" is ignored
		curwin->w_cursor = pos;
		if (curswant >= 0)
		{
		    curwin->w_curswant = curswant - 1;
		    curwin->w_set_curswant = FALSE;
		}
		check_cursor();
		rettv->vval.v_number = 0;
	    }
	    else if (name[0] == '\'' && name[1] != NUL && name[2] == NUL)
	    {
		// set mark
		if (setmark_pos(name[1], &pos, fnum) == OK)
		    rettv->vval.v_number = 0;
	    }
	    else
		emsg(_(e_invalid_argument));
	}
    }
}
/*
 * "setcharpos()" function
 */
    static void
f_setcharpos(typval_T *argvars, typval_T *rettv)
{
    set_position(argvars, rettv, TRUE);
}

    static void
f_setcharsearch(typval_T *argvars, typval_T *rettv UNUSED)
{
    dict_T	*d;
    dictitem_T	*di;
    char_u	*csearch;

    if (check_for_dict_arg(argvars, 0) == FAIL)
	return;

    if ((d = argvars[0].vval.v_dict) != NULL)
    {
	csearch = dict_get_string(d, "char", FALSE);
	if (csearch != NULL)
	{
	    if (enc_utf8)
	    {
		int pcc[MAX_MCO];
		int c = utfc_ptr2char(csearch, pcc);

		set_last_csearch(c, csearch, utfc_ptr2len(csearch));
	    }
	    else
		set_last_csearch(PTR2CHAR(csearch),
						csearch, mb_ptr2len(csearch));
	}

	di = dict_find(d, (char_u *)"forward", -1);
	if (di != NULL)
	    set_csearch_direction((int)tv_get_number(&di->di_tv)
							? FORWARD : BACKWARD);

	di = dict_find(d, (char_u *)"until", -1);
	if (di != NULL)
	    set_csearch_until(!!tv_get_number(&di->di_tv));
    }
}

/*
 * "setcursorcharpos" function
 */
    static void
f_setcursorcharpos(typval_T *argvars, typval_T *rettv)
{
    set_cursorpos(argvars, rettv, TRUE);
}

/*
 * "setenv()" function
 */
    static void
f_setenv(typval_T *argvars, typval_T *rettv UNUSED)
{
    char_u   namebuf[NUMBUFLEN];
    char_u   valbuf[NUMBUFLEN];
    char_u  *name;

    if (in_vim9script() && check_for_string_arg(argvars, 0) == FAIL)
	return;

    name = tv_get_string_buf(&argvars[0], namebuf);
    if (argvars[1].v_type == VAR_SPECIAL
				      && argvars[1].vval.v_number == VVAL_NULL)
	vim_unsetenv_ext(name);
    else
	vim_setenv_ext(name, tv_get_string_buf(&argvars[1], valbuf));
}

/*
 * "setfperm({fname}, {mode})" function
 */
    static void
f_setfperm(typval_T *argvars, typval_T *rettv)
{
    char_u	*fname;
    char_u	modebuf[NUMBUFLEN];
    char_u	*mode_str;
    int		i;
    int		mask;
    int		mode = 0;

    rettv->vval.v_number = 0;

    if (in_vim9script()
	    && (check_for_string_arg(argvars, 0) == FAIL
		|| check_for_string_arg(argvars, 1) == FAIL))
	return;

    fname = tv_get_string_chk(&argvars[0]);
    if (fname == NULL)
	return;
    mode_str = tv_get_string_buf_chk(&argvars[1], modebuf);
    if (mode_str == NULL)
	return;
    if (STRLEN(mode_str) != 9)
    {
	semsg(_(e_invalid_argument_str), mode_str);
	return;
    }

    mask = 1;
    for (i = 8; i >= 0; --i)
    {
	if (mode_str[i] != '-')
	    mode |= mask;
	mask = mask << 1;
    }
    rettv->vval.v_number = mch_setperm(fname, mode) == OK;
}

/*
 * "setpos()" function
 */
    static void
f_setpos(typval_T *argvars, typval_T *rettv)
{
    set_position(argvars, rettv, FALSE);
}

/*
 * Translate a register type string to the yank type and block length
 */
    static int
get_yank_type(char_u **pp, char_u *yank_type, long *block_len)
{
    char_u *stropt = *pp;
    switch (*stropt)
    {
	case 'v': case 'c':	// character-wise selection
	    *yank_type = MCHAR;
	    break;
	case 'V': case 'l':	// line-wise selection
	    *yank_type = MLINE;
	    break;
	case 'b': case Ctrl_V:	// block-wise selection
	    *yank_type = MBLOCK;
	    if (VIM_ISDIGIT(stropt[1]))
	    {
		++stropt;
		*block_len = getdigits(&stropt) - 1;
		--stropt;
	    }
	    break;
	default:
	    return FAIL;
    }
    *pp = stropt;
    return OK;
}

/*
 * "setreg()" function
 */
    static void
f_setreg(typval_T *argvars, typval_T *rettv)
{
    int		regname;
    char_u	*strregname;
    char_u	*stropt;
    char_u	*strval;
    int		append;
    char_u	yank_type;
    long	block_len;
    typval_T	*regcontents;
    int		pointreg;

    if (in_vim9script()
	    && (check_for_string_arg(argvars, 0) == FAIL
		|| check_for_opt_string_arg(argvars, 2) == FAIL))
	return;

    pointreg = 0;
    regcontents = NULL;
    block_len = -1;
    yank_type = MAUTO;
    append = FALSE;

    strregname = tv_get_string_chk(argvars);
    rettv->vval.v_number = 1;		// FAIL is default

    if (strregname == NULL)
	return;		// type error; errmsg already given
    if (in_vim9script() && STRLEN(strregname) > 1)
    {
	semsg(_(e_register_name_must_be_one_char_str), strregname);
	return;
    }
    regname = *strregname;
    if (regname == 0 || regname == '@')
	regname = '"';

    if (argvars[1].v_type == VAR_DICT)
    {
	dict_T	    *d = argvars[1].vval.v_dict;
	dictitem_T  *di;

	if (d == NULL || d->dv_hashtab.ht_used == 0)
	{
	    // Empty dict, clear the register (like setreg(0, []))
	    char_u *lstval[2] = {NULL, NULL};
	    write_reg_contents_lst(regname, lstval, 0, FALSE, MAUTO, -1);
	    return;
	}

	di = dict_find(d, (char_u *)"regcontents", -1);
	if (di != NULL)
	    regcontents = &di->di_tv;

	stropt = dict_get_string(d, "regtype", FALSE);
	if (stropt != NULL)
	{
	    int ret = get_yank_type(&stropt, &yank_type, &block_len);

	    if (ret == FAIL || *++stropt != NUL)
	    {
		semsg(_(e_invalid_value_for_argument_str), "value");
		return;
	    }
	}

	if (regname == '"')
	{
	    stropt = dict_get_string(d, "points_to", FALSE);
	    if (stropt != NULL)
	    {
		pointreg = *stropt;
		regname = pointreg;
	    }
	}
	else if (dict_get_bool(d, "isunnamed", -1) > 0)
	    pointreg = regname;
    }
    else
	regcontents = &argvars[1];

    if (argvars[2].v_type != VAR_UNKNOWN)
    {
	if (yank_type != MAUTO)
	{
	    semsg(_(e_too_many_arguments_for_function_str), "setreg");
	    return;
	}

	stropt = tv_get_string_chk(&argvars[2]);
	if (stropt == NULL)
	    return;		// type error
	for (; *stropt != NUL; ++stropt)
	    switch (*stropt)
	    {
		case 'a': case 'A':	// append
		    append = TRUE;
		    break;
		default:
		    get_yank_type(&stropt, &yank_type, &block_len);
	    }
    }

    if (regcontents && regcontents->v_type == VAR_LIST)
    {
	char_u		**lstval;
	char_u		**allocval;
	char_u		buf[NUMBUFLEN];
	char_u		**curval;
	char_u		**curallocval;
	list_T		*ll = regcontents->vval.v_list;
	listitem_T	*li;
	int		len;

	// If the list is NULL handle like an empty list.
	len = ll == NULL ? 0 : ll->lv_len;

	// First half: use for pointers to result lines; second half: use for
	// pointers to allocated copies.
	lstval = ALLOC_MULT(char_u *, (len + 1) * 2);
	if (lstval == NULL)
	    return;
	curval = lstval;
	allocval = lstval + len + 2;
	curallocval = allocval;

	if (ll != NULL)
	{
	    CHECK_LIST_MATERIALIZE(ll);
	    FOR_ALL_LIST_ITEMS(ll, li)
	    {
		strval = tv_get_string_buf_chk(&li->li_tv, buf);
		if (strval == NULL)
		    goto free_lstval;
		if (strval == buf)
		{
		    // Need to make a copy, next tv_get_string_buf_chk() will
		    // overwrite the string.
		    strval = vim_strsave(buf);
		    if (strval == NULL)
			goto free_lstval;
		    *curallocval++ = strval;
		}
		*curval++ = strval;
	    }
	}
	*curval++ = NULL;

	write_reg_contents_lst(regname, lstval, -1,
						append, yank_type, block_len);
free_lstval:
	while (curallocval > allocval)
	    vim_free(*--curallocval);
	vim_free(lstval);
    }
    else if (regcontents)
    {
	strval = tv_get_string_chk(regcontents);
	if (strval == NULL)
	    return;
	write_reg_contents_ex(regname, strval, -1,
						append, yank_type, block_len);
    }
    if (pointreg != 0)
	get_yank_register(pointreg, TRUE);

    rettv->vval.v_number = 0;
}

/*
 * "settagstack()" function
 */
    static void
f_settagstack(typval_T *argvars, typval_T *rettv)
{
    win_T	*wp;
    dict_T	*d;
    int		action = 'r';

    rettv->vval.v_number = -1;

    if (in_vim9script()
	    && (check_for_number_arg(argvars, 0) == FAIL
		|| check_for_dict_arg(argvars, 1) == FAIL
		|| check_for_opt_string_arg(argvars, 2) == FAIL))
	return;

    // first argument: window number or id
    wp = find_win_by_nr_or_id(&argvars[0]);
    if (wp == NULL)
	return;

    // second argument: dict with items to set in the tag stack
    if (check_for_dict_arg(argvars, 1) == FAIL)
	return;
    d = argvars[1].vval.v_dict;
    if (d == NULL)
	return;

    // third argument: action - 'a' for append and 'r' for replace.
    // default is to replace the stack.
    if (argvars[2].v_type == VAR_UNKNOWN)
	action = 'r';
    else if (check_for_string_arg(argvars, 2) == FAIL)
	return;
    else
    {
	char_u	*actstr;
	actstr = tv_get_string_chk(&argvars[2]);
	if (actstr == NULL)
	    return;
	if ((*actstr == 'r' || *actstr == 'a' || *actstr == 't')
		&& actstr[1] == NUL)
	    action = *actstr;
	else
	{
	    semsg(_(e_invalid_action_str_2), actstr);
	    return;
	}
    }

    if (set_tagstack(wp, d, action) == OK)
	rettv->vval.v_number = 0;
}

#ifdef FEAT_CRYPT
/*
 * "sha256({string})" function
 */
    static void
f_sha256(typval_T *argvars, typval_T *rettv)
{
    char_u	*p;

    if (in_vim9script() && check_for_string_arg(argvars, 0) == FAIL)
	return;

    p = tv_get_string(&argvars[0]);
    rettv->vval.v_string = vim_strsave(
				    sha256_bytes(p, (int)STRLEN(p), NULL, 0));
    rettv->v_type = VAR_STRING;
}
#endif // FEAT_CRYPT

/*
 * "shellescape({string})" function
 */
    static void
f_shellescape(typval_T *argvars, typval_T *rettv)
{
    int do_special;

    if (in_vim9script()
	    && (check_for_string_arg(argvars, 0) == FAIL
		|| check_for_opt_bool_arg(argvars, 1) == FAIL))
	return;

    do_special = non_zero_arg(&argvars[1]);
    rettv->vval.v_string = vim_strsave_shellescape(
			   tv_get_string(&argvars[0]), do_special, do_special);
    rettv->v_type = VAR_STRING;
}

/*
 * shiftwidth() function
 */
    static void
f_shiftwidth(typval_T *argvars UNUSED, typval_T *rettv)
{
    rettv->vval.v_number = 0;

    if (in_vim9script() && check_for_opt_number_arg(argvars, 0) == FAIL)
	return;

    if (argvars[0].v_type != VAR_UNKNOWN)
    {
	long	col;

	col = (long)tv_get_number_chk(argvars, NULL);
	if (col < 0)
	    return;	// type error; errmsg already given
#ifdef FEAT_VARTABS
	rettv->vval.v_number = get_sw_value_col(curbuf, col);
	return;
#endif
    }

    rettv->vval.v_number = get_sw_value(curbuf);
}

/*
 * "soundfold({word})" function
 */
    static void
f_soundfold(typval_T *argvars, typval_T *rettv)
{
    char_u	*s;

    if (in_vim9script() && check_for_string_arg(argvars, 0) == FAIL)
	return;

    rettv->v_type = VAR_STRING;
    s = tv_get_string(&argvars[0]);
#ifdef FEAT_SPELL
    rettv->vval.v_string = eval_soundfold(s);
#else
    rettv->vval.v_string = vim_strsave(s);
#endif
}

/*
 * "spellbadword()" function
 */
    static void
f_spellbadword(typval_T *argvars UNUSED, typval_T *rettv)
{
    char_u	*word = (char_u *)"";
    hlf_T	attr = HLF_COUNT;
    int		len = 0;
#ifdef FEAT_SPELL
    int		wo_spell_save = curwin->w_p_spell;

    if (in_vim9script() && check_for_opt_string_arg(argvars, 0) == FAIL)
	return;

    if (!curwin->w_p_spell)
    {
	did_set_spelllang(curwin);
	curwin->w_p_spell = TRUE;
    }

    if (*curwin->w_s->b_p_spl == NUL)
    {
	emsg(_(e_spell_checking_is_not_possible));
	curwin->w_p_spell = wo_spell_save;
	return;
    }
#endif

    if (rettv_list_alloc(rettv) == FAIL)
    {
#ifdef FEAT_SPELL
	curwin->w_p_spell = wo_spell_save;
#endif
	return;
    }

#ifdef FEAT_SPELL
    if (argvars[0].v_type == VAR_UNKNOWN)
    {
	// Find the start and length of the badly spelled word.
	len = spell_move_to(curwin, FORWARD, TRUE, TRUE, &attr);
	if (len != 0)
	{
	    word = ml_get_cursor();
	    curwin->w_set_curswant = TRUE;
	}
    }
    else if (*curbuf->b_s.b_p_spl != NUL)
    {
	char_u	*str = tv_get_string_chk(&argvars[0]);
	int	capcol = -1;

	if (str != NULL)
	{
	    // Check the argument for spelling.
	    while (*str != NUL)
	    {
		len = spell_check(curwin, str, &attr, &capcol, FALSE);
		if (attr != HLF_COUNT)
		{
		    word = str;
		    break;
		}
		str += len;
		capcol -= len;
		len = 0;
	    }
	}
    }
    curwin->w_p_spell = wo_spell_save;
#endif

    list_append_string(rettv->vval.v_list, word, len);
    list_append_string(rettv->vval.v_list, (char_u *)(
			attr == HLF_SPB ? "bad" :
			attr == HLF_SPR ? "rare" :
			attr == HLF_SPL ? "local" :
			attr == HLF_SPC ? "caps" :
			""), -1);
}

/*
 * "spellsuggest()" function
 */
    static void
f_spellsuggest(typval_T *argvars UNUSED, typval_T *rettv)
{
#ifdef FEAT_SPELL
    char_u	*str;
    int		typeerr = FALSE;
    int		maxcount;
    garray_T	ga;
    int		i;
    listitem_T	*li;
    int		need_capital = FALSE;
    int		wo_spell_save = curwin->w_p_spell;

    if (in_vim9script()
	    && (check_for_string_arg(argvars, 0) == FAIL
		|| check_for_opt_number_arg(argvars, 1) == FAIL
		|| (argvars[1].v_type != VAR_UNKNOWN
		    && check_for_opt_bool_arg(argvars, 2) == FAIL)))
	return;

    if (!curwin->w_p_spell)
    {
	did_set_spelllang(curwin);
	curwin->w_p_spell = TRUE;
    }

    if (*curwin->w_s->b_p_spl == NUL)
    {
	emsg(_(e_spell_checking_is_not_possible));
	curwin->w_p_spell = wo_spell_save;
	return;
    }
#endif

    if (rettv_list_alloc(rettv) == FAIL)
    {
#ifdef FEAT_SPELL
	curwin->w_p_spell = wo_spell_save;
#endif
	return;
    }

#ifdef FEAT_SPELL
    str = tv_get_string(&argvars[0]);
    if (argvars[1].v_type != VAR_UNKNOWN)
    {
	maxcount = (int)tv_get_number_chk(&argvars[1], &typeerr);
	if (maxcount <= 0)
	    return;
	if (argvars[2].v_type != VAR_UNKNOWN)
	{
	    need_capital = (int)tv_get_bool_chk(&argvars[2], &typeerr);
	    if (typeerr)
		return;
	}
    }
    else
	maxcount = 25;

    spell_suggest_list(&ga, str, maxcount, need_capital, FALSE);

    for (i = 0; i < ga.ga_len; ++i)
    {
	str = ((char_u **)ga.ga_data)[i];

	li = listitem_alloc();
	if (li == NULL)
	    vim_free(str);
	else
	{
	    li->li_tv.v_type = VAR_STRING;
	    li->li_tv.v_lock = 0;
	    li->li_tv.vval.v_string = str;
	    list_append(rettv->vval.v_list, li);
	}
    }
    ga_clear(&ga);
    curwin->w_p_spell = wo_spell_save;
#endif
}

    static void
f_split(typval_T *argvars, typval_T *rettv)
{
    char_u	*str;
    char_u	*end;
    char_u	*pat = NULL;
    regmatch_T	regmatch;
    char_u	patbuf[NUMBUFLEN];
    char_u	*save_cpo;
    int		match;
    colnr_T	col = 0;
    int		keepempty = FALSE;
    int		typeerr = FALSE;

    if (in_vim9script()
	    && (check_for_string_arg(argvars, 0) == FAIL
		|| check_for_opt_string_arg(argvars, 1) == FAIL
		|| (argvars[1].v_type != VAR_UNKNOWN
		    && check_for_opt_bool_arg(argvars, 2) == FAIL)))
	return;

    // Make 'cpoptions' empty, the 'l' flag should not be used here.
    save_cpo = p_cpo;
    p_cpo = empty_option;

    str = tv_get_string(&argvars[0]);
    if (argvars[1].v_type != VAR_UNKNOWN)
    {
	pat = tv_get_string_buf_chk(&argvars[1], patbuf);
	if (pat == NULL)
	    typeerr = TRUE;
	if (argvars[2].v_type != VAR_UNKNOWN)
	    keepempty = (int)tv_get_bool_chk(&argvars[2], &typeerr);
    }
    if (pat == NULL || *pat == NUL)
	pat = (char_u *)"[\\x01- ]\\+";

    if (rettv_list_alloc(rettv) == FAIL)
	goto theend;
    if (typeerr)
	goto theend;

    regmatch.regprog = vim_regcomp(pat, RE_MAGIC + RE_STRING);
    if (regmatch.regprog != NULL)
    {
	regmatch.rm_ic = FALSE;
	while (*str != NUL || keepempty)
	{
	    if (*str == NUL)
		match = FALSE;	// empty item at the end
	    else
		match = vim_regexec_nl(&regmatch, str, col);
	    if (match)
		end = regmatch.startp[0];
	    else
		end = str + STRLEN(str);
	    if (keepempty || end > str || (rettv->vval.v_list->lv_len > 0
			   && *str != NUL && match && end < regmatch.endp[0]))
	    {
		if (list_append_string(rettv->vval.v_list, str,
						    (int)(end - str)) == FAIL)
		    break;
	    }
	    if (!match)
		break;
	    // Advance to just after the match.
	    if (regmatch.endp[0] > str)
		col = 0;
	    else
		// Don't get stuck at the same match.
		col = (*mb_ptr2len)(regmatch.endp[0]);
	    str = regmatch.endp[0];
	}

	vim_regfree(regmatch.regprog);
    }

theend:
    p_cpo = save_cpo;
}

/*
 * "submatch()" function
 */
    static void
f_submatch(typval_T *argvars, typval_T *rettv)
{
    int		error = FALSE;
    int		no;
    int		retList = 0;

    if (in_vim9script()
	    && (check_for_number_arg(argvars, 0) == FAIL
		|| check_for_opt_bool_arg(argvars, 1) == FAIL))
	return;

    no = (int)tv_get_number_chk(&argvars[0], &error);
    if (error)
	return;
    if (no < 0 || no >= NSUBEXP)
    {
	semsg(_(e_invalid_submatch_number_nr), no);
	return;
    }
    if (argvars[1].v_type != VAR_UNKNOWN)
	retList = (int)tv_get_bool_chk(&argvars[1], &error);
    if (error)
	return;

    if (retList == 0)
    {
	rettv->v_type = VAR_STRING;
	rettv->vval.v_string = reg_submatch(no);
    }
    else
    {
	rettv->v_type = VAR_LIST;
	rettv->vval.v_list = reg_submatch_list(no);
    }
}

/*
 * "substitute()" function
 */
    static void
f_substitute(typval_T *argvars, typval_T *rettv)
{
    char_u	patbuf[NUMBUFLEN];
    char_u	subbuf[NUMBUFLEN];
    char_u	flagsbuf[NUMBUFLEN];
    char_u	*str;
    char_u	*pat;
    char_u	*sub = NULL;
    typval_T	*expr = NULL;
    char_u	*flg;

    if (in_vim9script()
	    && (check_for_string_arg(argvars, 0) == FAIL
		|| check_for_string_arg(argvars, 1) == FAIL
		|| check_for_string_arg(argvars, 3) == FAIL))
	return;

    str = tv_get_string_chk(&argvars[0]);
    pat = tv_get_string_buf_chk(&argvars[1], patbuf);
    flg = tv_get_string_buf_chk(&argvars[3], flagsbuf);

    if (argvars[2].v_type == VAR_FUNC
	    || argvars[2].v_type == VAR_PARTIAL
	    || argvars[2].v_type == VAR_INSTR)
	expr = &argvars[2];
    else
	sub = tv_get_string_buf_chk(&argvars[2], subbuf);

    rettv->v_type = VAR_STRING;
    if (str == NULL || pat == NULL || (sub == NULL && expr == NULL)
								|| flg == NULL)
	rettv->vval.v_string = NULL;
    else
	rettv->vval.v_string = do_string_sub(str, pat, sub, expr, flg);
}

/*
 * "swapinfo(swap_filename)" function
 */
    static void
f_swapinfo(typval_T *argvars, typval_T *rettv)
{
    if (in_vim9script() && check_for_string_arg(argvars, 0) == FAIL)
	return;

    if (rettv_dict_alloc(rettv) == OK)
	get_b0_dict(tv_get_string(argvars), rettv->vval.v_dict);
}

/*
 * "swapname(expr)" function
 */
    static void
f_swapname(typval_T *argvars, typval_T *rettv)
{
    buf_T	*buf;

    rettv->v_type = VAR_STRING;

    if (in_vim9script() && check_for_buffer_arg(argvars, 0) == FAIL)
	return;

    buf = tv_get_buf(&argvars[0], FALSE);
    if (buf == NULL || buf->b_ml.ml_mfp == NULL
					|| buf->b_ml.ml_mfp->mf_fname == NULL)
	rettv->vval.v_string = NULL;
    else
	rettv->vval.v_string = vim_strsave(buf->b_ml.ml_mfp->mf_fname);
}

/*
 * "synID(lnum, col, trans)" function
 */
    static void
f_synID(typval_T *argvars UNUSED, typval_T *rettv)
{
    int		id = 0;
#ifdef FEAT_SYN_HL
    linenr_T	lnum;
    colnr_T	col;
    int		trans;
    int		transerr = FALSE;

    if (in_vim9script()
	    && (check_for_lnum_arg(argvars, 0) == FAIL
		|| check_for_number_arg(argvars, 1) == FAIL
		|| check_for_bool_arg(argvars, 2) == FAIL))
	return;

    lnum = tv_get_lnum(argvars);		// -1 on type error
    col = (linenr_T)tv_get_number(&argvars[1]) - 1;	// -1 on type error
    trans = (int)tv_get_bool_chk(&argvars[2], &transerr);

    if (!transerr && lnum >= 1 && lnum <= curbuf->b_ml.ml_line_count
	    && col >= 0 && col < (long)STRLEN(ml_get(lnum)))
	id = syn_get_id(curwin, lnum, col, trans, NULL, FALSE);
#endif

    rettv->vval.v_number = id;
}

/*
 * "synIDattr(id, what [, mode])" function
 */
    static void
f_synIDattr(typval_T *argvars UNUSED, typval_T *rettv)
{
    char_u	*p = NULL;
#ifdef FEAT_SYN_HL
    int		id;
    char_u	*what;
    char_u	*mode;
    char_u	modebuf[NUMBUFLEN];
    int		modec;

    if (in_vim9script()
	    && (check_for_number_arg(argvars, 0) == FAIL
		|| check_for_string_arg(argvars, 1) == FAIL
		|| check_for_opt_string_arg(argvars, 2) == FAIL))
	return;

    id = (int)tv_get_number(&argvars[0]);
    what = tv_get_string(&argvars[1]);
    if (argvars[2].v_type != VAR_UNKNOWN)
    {
	mode = tv_get_string_buf(&argvars[2], modebuf);
	modec = TOLOWER_ASC(mode[0]);
	if (modec != 't' && modec != 'c' && modec != 'g')
	    modec = 0;	// replace invalid with current
    }
    else
    {
#if defined(FEAT_GUI) || defined(FEAT_TERMGUICOLORS)
	if (USE_24BIT)
	    modec = 'g';
	else
#endif
	    if (t_colors > 1)
		modec = 'c';
	    else
		modec = 't';
    }

    switch (TOLOWER_ASC(what[0]))
    {
	case 'b':
		if (TOLOWER_ASC(what[1]) == 'g')	// bg[#]
		    p = highlight_color(id, what, modec);
		else					// bold
		    p = highlight_has_attr(id, HL_BOLD, modec);
		break;

	case 'f':					// fg[#] or font
		p = highlight_color(id, what, modec);
		break;

	case 'i':
		if (TOLOWER_ASC(what[1]) == 'n')	// inverse
		    p = highlight_has_attr(id, HL_INVERSE, modec);
		else					// italic
		    p = highlight_has_attr(id, HL_ITALIC, modec);
		break;

	case 'n':
		if (TOLOWER_ASC(what[1]) == 'o')	// nocombine
		    p = highlight_has_attr(id, HL_NOCOMBINE, modec);
		else					// name
		    p = get_highlight_name_ext(NULL, id - 1, FALSE);
		break;

	case 'r':					// reverse
		p = highlight_has_attr(id, HL_INVERSE, modec);
		break;

	case 's':
		if (TOLOWER_ASC(what[1]) == 'p')	// sp[#]
		    p = highlight_color(id, what, modec);
							// strikeout
		else if (TOLOWER_ASC(what[1]) == 't' &&
			TOLOWER_ASC(what[2]) == 'r')
		    p = highlight_has_attr(id, HL_STRIKETHROUGH, modec);
		else					// standout
		    p = highlight_has_attr(id, HL_STANDOUT, modec);
		break;

	case 'u':
		if (STRLEN(what) >= 9)
		{
		    if (TOLOWER_ASC(what[5]) == 'l')
							// underline
			p = highlight_has_attr(id, HL_UNDERLINE, modec);
		    else if (TOLOWER_ASC(what[5]) != 'd')
							// undercurl
			p = highlight_has_attr(id, HL_UNDERCURL, modec);
		    else if (TOLOWER_ASC(what[6]) != 'o')
							// underdashed
			p = highlight_has_attr(id, HL_UNDERDASHED, modec);
		    else if (TOLOWER_ASC(what[7]) == 'u')
							// underdouble
			p = highlight_has_attr(id, HL_UNDERDOUBLE, modec);
		    else
							// underdotted
			p = highlight_has_attr(id, HL_UNDERDOTTED, modec);
		}
		else
							// ul
		    p = highlight_color(id, what, modec);
		break;
    }

    if (p != NULL)
	p = vim_strsave(p);
#endif
    rettv->v_type = VAR_STRING;
    rettv->vval.v_string = p;
}

/*
 * "synIDtrans(id)" function
 */
    static void
f_synIDtrans(typval_T *argvars UNUSED, typval_T *rettv)
{
    int		id;

#ifdef FEAT_SYN_HL
    if (in_vim9script() && check_for_number_arg(argvars, 0) == FAIL)
	return;

    id = (int)tv_get_number(&argvars[0]);

    if (id > 0)
	id = syn_get_final_id(id);
    else
#endif
	id = 0;

    rettv->vval.v_number = id;
}

/*
 * "synconcealed(lnum, col)" function
 */
    static void
f_synconcealed(typval_T *argvars UNUSED, typval_T *rettv)
{
#if defined(FEAT_SYN_HL) && defined(FEAT_CONCEAL)
    linenr_T	lnum;
    colnr_T	col;
    int		syntax_flags = 0;
    int		cchar;
    int		matchid = 0;
    char_u	str[NUMBUFLEN];
#endif

    rettv_list_set(rettv, NULL);

    if (in_vim9script()
	    && (check_for_lnum_arg(argvars, 0) == FAIL
		|| check_for_number_arg(argvars, 1) == FAIL))
	return;

#if defined(FEAT_SYN_HL) && defined(FEAT_CONCEAL)
    lnum = tv_get_lnum(argvars);		// -1 on type error
    col = (colnr_T)tv_get_number(&argvars[1]) - 1;	// -1 on type error

    CLEAR_FIELD(str);

    if (rettv_list_alloc(rettv) == OK)
    {
	if (lnum >= 1 && lnum <= curbuf->b_ml.ml_line_count
	    && col >= 0 && col <= (long)STRLEN(ml_get(lnum))
	    && curwin->w_p_cole > 0)
	{
	    (void)syn_get_id(curwin, lnum, col, FALSE, NULL, FALSE);
	    syntax_flags = get_syntax_info(&matchid);

	    // get the conceal character
	    if ((syntax_flags & HL_CONCEAL) && curwin->w_p_cole < 3)
	    {
		cchar = syn_get_sub_char();
		if (cchar == NUL && curwin->w_p_cole == 1)
		    cchar = (curwin->w_lcs_chars.conceal == NUL) ? ' '
					: curwin->w_lcs_chars.conceal;
		if (cchar != NUL)
		{
		    if (has_mbyte)
			(*mb_char2bytes)(cchar, str);
		    else
			str[0] = cchar;
		}
	    }
	}

	list_append_number(rettv->vval.v_list,
					    (syntax_flags & HL_CONCEAL) != 0);
	// -1 to auto-determine strlen
	list_append_string(rettv->vval.v_list, str, -1);
	list_append_number(rettv->vval.v_list, matchid);
    }
#endif
}

/*
 * "synstack(lnum, col)" function
 */
    static void
f_synstack(typval_T *argvars UNUSED, typval_T *rettv)
{
#ifdef FEAT_SYN_HL
    linenr_T	lnum;
    colnr_T	col;
    int		i;
    int		id;
#endif

    rettv_list_set(rettv, NULL);

    if (in_vim9script()
	    && (check_for_lnum_arg(argvars, 0) == FAIL
		|| check_for_number_arg(argvars, 1) == FAIL))
	return;

#ifdef FEAT_SYN_HL
    lnum = tv_get_lnum(argvars);		// -1 on type error
    col = (colnr_T)tv_get_number(&argvars[1]) - 1;	// -1 on type error

    if (lnum >= 1 && lnum <= curbuf->b_ml.ml_line_count
	    && col >= 0 && col <= (long)STRLEN(ml_get(lnum))
	    && rettv_list_alloc(rettv) == OK)
    {
	(void)syn_get_id(curwin, lnum, col, FALSE, NULL, TRUE);
	for (i = 0; ; ++i)
	{
	    id = syn_get_stack_item(i);
	    if (id < 0)
		break;
	    if (list_append_number(rettv->vval.v_list, id) == FAIL)
		break;
	}
    }
#endif
}

/*
 * "tabpagebuflist()" function
 */
    static void
f_tabpagebuflist(typval_T *argvars UNUSED, typval_T *rettv UNUSED)
{
    tabpage_T	*tp;
    win_T	*wp = NULL;

    if (in_vim9script() && check_for_opt_number_arg(argvars, 0) == FAIL)
	return;

    if (argvars[0].v_type == VAR_UNKNOWN)
	wp = firstwin;
    else
    {
	tp = find_tabpage((int)tv_get_number(&argvars[0]));
	if (tp != NULL)
	    wp = (tp == curtab) ? firstwin : tp->tp_firstwin;
    }
    if (wp != NULL && rettv_list_alloc(rettv) == OK)
    {
	for (; wp != NULL; wp = wp->w_next)
	    if (list_append_number(rettv->vval.v_list,
						wp->w_buffer->b_fnum) == FAIL)
		break;
    }
}

/*
 * "tagfiles()" function
 */
    static void
f_tagfiles(typval_T *argvars UNUSED, typval_T *rettv)
{
    char_u	*fname;
    tagname_T	tn;
    int		first;

    if (rettv_list_alloc(rettv) == FAIL)
	return;
    fname = alloc(MAXPATHL);
    if (fname == NULL)
	return;

    for (first = TRUE; ; first = FALSE)
	if (get_tagfname(&tn, first, fname) == FAIL
		|| list_append_string(rettv->vval.v_list, fname, -1) == FAIL)
	    break;
    tagname_free(&tn);
    vim_free(fname);
}

/*
 * "taglist()" function
 */
    static void
f_taglist(typval_T *argvars, typval_T *rettv)
{
    char_u  *fname = NULL;
    char_u  *tag_pattern;

    if (in_vim9script()
	    && (check_for_string_arg(argvars, 0) == FAIL
		|| check_for_opt_string_arg(argvars, 1) == FAIL))
	return;

    tag_pattern = tv_get_string(&argvars[0]);

    rettv->vval.v_number = FALSE;
    if (*tag_pattern == NUL)
	return;

    if (argvars[1].v_type != VAR_UNKNOWN)
	fname = tv_get_string(&argvars[1]);
    if (rettv_list_alloc(rettv) == OK)
	(void)get_tags(rettv->vval.v_list, tag_pattern, fname);
}

/*
 * "type(expr)" function
 */
    static void
f_type(typval_T *argvars, typval_T *rettv)
{
    int n = -1;

    switch (argvars[0].v_type)
    {
	case VAR_NUMBER:  n = VAR_TYPE_NUMBER; break;
	case VAR_STRING:  n = VAR_TYPE_STRING; break;
	case VAR_PARTIAL:
	case VAR_FUNC:    n = VAR_TYPE_FUNC; break;
	case VAR_LIST:    n = VAR_TYPE_LIST; break;
	case VAR_DICT:    n = VAR_TYPE_DICT; break;
	case VAR_FLOAT:   n = VAR_TYPE_FLOAT; break;
	case VAR_BOOL:	  n = VAR_TYPE_BOOL; break;
	case VAR_SPECIAL: n = VAR_TYPE_NONE; break;
	case VAR_JOB:     n = VAR_TYPE_JOB; break;
	case VAR_CHANNEL: n = VAR_TYPE_CHANNEL; break;
	case VAR_BLOB:    n = VAR_TYPE_BLOB; break;
	case VAR_INSTR:   n = VAR_TYPE_INSTR; break;
	case VAR_UNKNOWN:
	case VAR_ANY:
	case VAR_VOID:
	     internal_error_no_abort("f_type(UNKNOWN)");
	     n = -1;
	     break;
    }
    rettv->vval.v_number = n;
}

/*
 * "virtcol(string, bool)" function
 */
    static void
f_virtcol(typval_T *argvars, typval_T *rettv)
{
    colnr_T	vcol_start = 0;
    colnr_T	vcol_end = 0;
    pos_T	*fp;
    int		fnum = curbuf->b_fnum;
    int		len;

    if (in_vim9script()
	    && (check_for_string_or_list_arg(argvars, 0) == FAIL
		|| (argvars[1].v_type != VAR_UNKNOWN
		    && check_for_bool_arg(argvars, 1) == FAIL)))
	return;

    fp = var2fpos(&argvars[0], FALSE, &fnum, FALSE);
    if (fp != NULL && fp->lnum <= curbuf->b_ml.ml_line_count
	    && fnum == curbuf->b_fnum)
    {
	// Limit the column to a valid value, getvvcol() doesn't check.
	if (fp->col < 0)
	    fp->col = 0;
	else
	{
	    len = (int)STRLEN(ml_get(fp->lnum));
	    if (fp->col > len)
		fp->col = len;
	}
	getvvcol(curwin, fp, &vcol_start, NULL, &vcol_end);
	++vcol_start;
	++vcol_end;
    }

    if (argvars[1].v_type != VAR_UNKNOWN && tv_get_bool(&argvars[1]))
    {
	if (rettv_list_alloc(rettv) == OK)
	{
	    list_append_number(rettv->vval.v_list, vcol_start);
	    list_append_number(rettv->vval.v_list, vcol_end);
	}
	else
	    rettv->vval.v_number = 0;
    }
    else
	rettv->vval.v_number = vcol_end;
}

/*
 * "visualmode()" function
 */
    static void
f_visualmode(typval_T *argvars, typval_T *rettv)
{
    char_u	str[2];

    if (in_vim9script() && check_for_opt_bool_arg(argvars, 0) == FAIL)
	return;

    rettv->v_type = VAR_STRING;
    str[0] = curbuf->b_visual_mode_eval;
    str[1] = NUL;
    rettv->vval.v_string = vim_strsave(str);

    // A non-zero number or non-empty string argument: reset mode.
    if (non_zero_arg(&argvars[0]))
	curbuf->b_visual_mode_eval = NUL;
}

/*
 * "wildmenumode()" function
 */
    static void
f_wildmenumode(typval_T *argvars UNUSED, typval_T *rettv UNUSED)
{
    if (wild_menu_showing || ((State & MODE_CMDLINE) && cmdline_pum_active()))
	rettv->vval.v_number = 1;
}

/*
 * "windowsversion()" function
 */
    static void
f_windowsversion(typval_T *argvars UNUSED, typval_T *rettv UNUSED)
{
    rettv->v_type = VAR_STRING;
    rettv->vval.v_string = vim_strsave((char_u *)windowsVersion);
}

/*
 * "wordcount()" function
 */
    static void
f_wordcount(typval_T *argvars UNUSED, typval_T *rettv)
{
    if (rettv_dict_alloc(rettv) == FAIL)
	return;
    cursor_pos_info(rettv->vval.v_dict);
}

/*
 * "xor(expr, expr)" function
 */
    static void
f_xor(typval_T *argvars, typval_T *rettv)
{
    if (in_vim9script()
	    && (check_for_number_arg(argvars, 0) == FAIL
		|| check_for_number_arg(argvars, 1) == FAIL))
	return;

    rettv->vval.v_number = tv_get_number_chk(&argvars[0], NULL)
					^ tv_get_number_chk(&argvars[1], NULL);
}

#endif // FEAT_EVAL<|MERGE_RESOLUTION|>--- conflicted
+++ resolved
@@ -4386,12 +4386,10 @@
 	    ch_log(NULL, "feedkeys() lowlevel: %s", keys);
 
 	    int len = (int)STRLEN(keys);
-<<<<<<< HEAD
+
 # if defined(VIMDLL) || defined(FEAT_GUI_MSWIN)
 	    if (gui.in_use)
 # endif
-=======
->>>>>>> 65214053
 	    for (int idx = 0; idx < len; ++idx)
 	    {
 		// if a CTRL-C was typed, set got_int, similar to what
@@ -4400,14 +4398,11 @@
 		    got_int = TRUE;
 		add_to_input_buf(keys + idx, 1);
 	    }
-<<<<<<< HEAD
 #elif defined(MSWIN)
 # if defined(VIMDLL) || defined(FEAT_GUI_MSWIN)
 	    if (!gui.in_use)
 # endif
 		    feed_mswin_input(keys);
-=======
->>>>>>> 65214053
 #else
 	    emsg(_(e_lowlevel_input_not_supported));
 #endif
