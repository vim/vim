--- conflicted
+++ resolved
@@ -10236,19 +10236,11 @@
     pat2size = spatlen + epatlen + 17;
     pat2 = alloc(pat2size);
     if (pat2 == NULL)
-<<<<<<< HEAD
 	goto theend;
     pat3size = spatlen + STRLEN(mpat) + epatlen + 25;
     pat3 = alloc(pat3size);
     if (pat3 == NULL)
 	goto theend;
-=======
-	goto theend;
-    pat3size = spatlen + STRLEN(mpat) + epatlen + 25;
-    pat3 = alloc(pat3size);
-    if (pat3 == NULL)
-	goto theend;
->>>>>>> 8cf29e4c
     pat2len = vim_snprintf((char *)pat2, pat2size, "\\m\\(%s\\m\\)\\|\\(%s\\m\\)", spat, epat);
     if (*mpat == NUL)
     {
