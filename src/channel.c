--- conflicted
+++ resolved
@@ -1699,13 +1699,6 @@
     char_u  *res;
     char_u  *p;
 
-<<<<<<< HEAD
-=======
-    /* If there is only one buffer just get that one. */
-    if (head->rq_next == NULL || head->rq_next->rq_next == NULL)
-	return channel_get(channel, part, outlen);
-
->>>>>>> 6e5ea8d2
     /* Concatenate everything into one buffer. */
     for (node = head->rq_next; node != NULL; node = node->rq_next)
 	len += node->rq_buflen;
