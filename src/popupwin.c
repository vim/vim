--- conflicted
+++ resolved
@@ -217,20 +217,6 @@
 	    return;
 	}
 
-<<<<<<< HEAD
-    if (wp == NULL)
-    {
-	prev = NULL;
-	for (wp = first_tab_popupwin; wp != NULL; prev = wp, wp = wp->w_next)
-	    if (wp->w_id == nr)
-	    {
-		if (prev == NULL)
-		    first_tab_popupwin = wp->w_next;
-		else
-		    prev->w_next = wp->w_next;
-		break;
-	    }
-    }
     if (wp != NULL)
     {
 	if (wp->w_popup_timer != NULL)
@@ -238,7 +224,6 @@
 	win_free_popup(wp);
 	redraw_all_later(NOT_VALID);
     }
-=======
     // go through tab-local popups
     FOR_ALL_TABPAGES(tp)
 	popup_close_tabpage(tp, id);
@@ -269,7 +254,6 @@
 	    redraw_all_later(NOT_VALID);
 	    return;
 	}
->>>>>>> ec58384a
 }
 
     void
