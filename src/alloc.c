--- conflicted
+++ resolved
@@ -867,20 +867,6 @@
 }
 #endif
 
-<<<<<<< HEAD
-void bar(int i)
-{
-    printf("%d\n", i);
-}
-
-#ifdef ISSUE2
-void foo(void)
-{
-    printf("foo()\n");
-    bar(1);
-}
-#endif
-=======
 void bar(int i
 #ifdef ISSUE1
 	 , int j
@@ -893,4 +879,15 @@
     printf("%d\n", i);
 #endif
 }
->>>>>>> f6e21769
+
+#ifdef ISSUE2
+void foo(void)
+{
+    printf("foo()\n");
+    bar(1
+#ifdef ISSUE1
+	,2
+#endif
+	);
+}
+#endif
