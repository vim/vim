/* vi:set ts=8 sts=4 sw=4 noet:
 *
 * VIM - Vi IMproved	by Bram Moolenaar
 *
 * Do ":help uganda"  in Vim to read copying and usage conditions.
 * Do ":help credits" in Vim to see a list of people who contributed.
 * See README.txt for an overview of the Vim source code.
 */

/*
 * edit.c: functions for Insert mode
 */

#include "vim.h"

#define BACKSPACE_CHAR		    1
#define BACKSPACE_WORD		    2
#define BACKSPACE_WORD_NOT_SPACE    3
#define BACKSPACE_LINE		    4

// Set when doing something for completion that may call edit() recursively,
// which is not allowed.
static int	compl_busy = FALSE;


static void ins_ctrl_v(void);
static void insert_special(int, int, int);
static void redo_literal(int c);
static void start_arrow_common(pos_T *end_insert_pos, int change);
#ifdef FEAT_SPELL
static void check_spell_redraw(void);
#endif
static void stop_insert(pos_T *end_insert_pos, int esc, int nomove);
static int  echeck_abbr(int);
static void mb_replace_pop_ins(int cc);
static void replace_flush(void);
static void replace_do_bs(int limit_col);
static int del_char_after_col(int limit_col);
static void ins_reg(void);
static void ins_ctrl_g(void);
static void ins_ctrl_hat(void);
static int  ins_esc(long *count, int cmdchar, int nomove);
#ifdef FEAT_RIGHTLEFT
static void ins_ctrl_(void);
#endif
static int ins_start_select(int c);
static void ins_insert(int replaceState);
static void ins_ctrl_o(void);
static void ins_shift(int c, int lastc);
static void ins_del(void);
static int  ins_bs(int c, int mode, int *inserted_space_p);
#if defined(FEAT_GUI_TABLINE) || defined(PROTO)
static void ins_tabline(int c);
#endif
static void ins_left(void);
static void ins_home(int c);
static void ins_end(int c);
static void ins_s_left(void);
static void ins_right(void);
static void ins_s_right(void);
static void ins_up(int startcol);
static void ins_pageup(void);
static void ins_down(int startcol);
static void ins_pagedown(void);
#ifdef FEAT_DND
static void ins_drop(void);
#endif
static int  ins_tab(void);
#ifdef FEAT_DIGRAPHS
static int  ins_digraph(void);
#endif
static int  ins_ctrl_ey(int tc);
#if defined(FEAT_EVAL)
static char_u *do_insert_char_pre(int c);
#endif

static colnr_T	Insstart_textlen;	// length of line when insert started
static colnr_T	Insstart_blank_vcol;	// vcol for first inserted blank
static int	update_Insstart_orig = TRUE; // set Insstart_orig to Insstart

static string_T	last_insert = {NULL, 0};    // the text of the previous insert,
					    // K_SPECIAL and CSI are escaped
static int	last_insert_skip; // nr of chars in front of previous insert
static int	new_insert_skip;  // nr of chars in front of current insert
static int	did_restart_edit;	// "restart_edit" when calling edit()

static int	can_cindent;		// may do cindenting on this line

#ifdef FEAT_RIGHTLEFT
static int	revins_on;		// reverse insert mode on
static int	revins_chars;		// how much to skip after edit
static int	revins_legal;		// was the last char 'legal'?
static int	revins_scol;		// start column of revins session
#endif

static int	ins_need_undo;		// call u_save() before inserting a
					// char.  Set when edit() is called.
					// after that arrow_used is used.

static int	dont_sync_undo = FALSE;	// CTRL-G U prevents syncing undo for
					// the next left/right cursor key

/*
 * edit(): Start inserting text.
 *
 * "cmdchar" can be:
 * 'i'	normal insert command
 * 'a'	normal append command
 * K_PS bracketed paste
 * 'R'	replace command
 * 'r'	"r<CR>" command: insert one <CR>.  Note: count can be > 1, for redo,
 *	but still only one <CR> is inserted.  The <Esc> is not used for redo.
 * 'g'	"gI" command.
 * 'V'	"gR" command for Virtual Replace mode.
 * 'v'	"gr" command for single character Virtual Replace mode.
 *
 * This function is not called recursively.  For CTRL-O commands, it returns
 * and lets the caller handle the Normal-mode command.
 *
 * Return TRUE if a CTRL-O command caused the return (insert mode pending).
 */
    int
edit(
    int		cmdchar,
    int		startln,	// if set, insert at start of line
    long	count)
{
    int		c = 0;
    char_u	*ptr;
    int		lastc = 0;
    int		mincol;
    static linenr_T o_lnum = 0;
    int		i;
    int		did_backspace = TRUE;	    // previous char was backspace
    int		line_is_white = FALSE;	    // line is empty before insert
    linenr_T	old_topline = 0;	    // topline before insertion
#ifdef FEAT_DIFF
    int		old_topfill = -1;
#endif
    int		inserted_space = FALSE;     // just inserted a space
    int		replaceState = MODE_REPLACE;
    int		nomove = FALSE;		    // don't move cursor on return
#ifdef FEAT_JOB_CHANNEL
    int		cmdchar_todo = cmdchar;
#endif
#ifdef FEAT_CONCEAL
    int		cursor_line_was_concealed;
#endif

    // Remember whether editing was restarted after CTRL-O.
    did_restart_edit = restart_edit;

    // sleep before redrawing, needed for "CTRL-O :" that results in an
    // error message
    check_for_delay(TRUE);

    // set Insstart_orig to Insstart
    update_Insstart_orig = TRUE;

#ifdef HAVE_SANDBOX
    // Don't allow inserting in the sandbox.
    if (sandbox != 0)
    {
	emsg(_(e_not_allowed_in_sandbox));
	return FALSE;
    }
#endif
    // Don't allow changes in the buffer while editing the cmdline.  The
    // caller of getcmdline() may get confused.
    // Don't allow recursive insert mode when busy with completion.
    if (textlock != 0 || ins_compl_active() || compl_busy || pum_visible())
    {
	emsg(_(e_not_allowed_to_change_text_or_change_window));
	return FALSE;
    }
    ins_compl_clear();	    // clear stuff for CTRL-X mode

    /*
     * Trigger InsertEnter autocommands.  Do not do this for "r<CR>" or "grx".
     */
    if (cmdchar != 'r' && cmdchar != 'v')
    {
	pos_T   save_cursor = curwin->w_cursor;

#ifdef FEAT_EVAL
	if (cmdchar == 'R')
	    ptr = (char_u *)"r";
	else if (cmdchar == 'V')
	    ptr = (char_u *)"v";
	else
	    ptr = (char_u *)"i";
	set_vim_var_string(VV_INSERTMODE, ptr, 1);
	set_vim_var_string(VV_CHAR, NULL, -1);  // clear v:char
#endif
	ins_apply_autocmds(EVENT_INSERTENTER);

	// Check for changed highlighting, e.g. for ModeMsg.
	if (need_highlight_changed)
	    highlight_changed();

	// Make sure the cursor didn't move.  Do call check_cursor_col() in
	// case the text was modified.  Since Insert mode was not started yet
	// a call to check_cursor_col() may move the cursor, especially with
	// the "A" command, thus set State to avoid that. Also check that the
	// line number is still valid (lines may have been deleted).
	// Do not restore if v:char was set to a non-empty string.
	if (!EQUAL_POS(curwin->w_cursor, save_cursor)
#ifdef FEAT_EVAL
		&& *get_vim_var_str(VV_CHAR) == NUL
#endif
		&& save_cursor.lnum <= curbuf->b_ml.ml_line_count)
	{
	    int save_state = State;

	    curwin->w_cursor = save_cursor;
	    State = MODE_INSERT;
	    check_cursor_col();
	    State = save_state;
	}
    }

#ifdef FEAT_CONCEAL
    // Check if the cursor line was concealed before changing State.
    cursor_line_was_concealed = curwin->w_p_cole > 0
						&& conceal_cursor_line(curwin);
#endif

    /*
     * When doing a paste with the middle mouse button, Insstart is set to
     * where the paste started.
     */
    if (where_paste_started.lnum != 0)
	Insstart = where_paste_started;
    else
    {
	Insstart = curwin->w_cursor;
	if (startln)
	    Insstart.col = 0;
    }
    Insstart_textlen = (colnr_T)linetabsize_str(ml_get_curline());
    Insstart_blank_vcol = MAXCOL;
    if (!did_ai)
	ai_col = 0;

    if (cmdchar != NUL && restart_edit == 0)
    {
	ResetRedobuff();
	AppendNumberToRedobuff(count);
	if (cmdchar == 'V' || cmdchar == 'v')
	{
	    // "gR" or "gr" command
	    AppendCharToRedobuff('g');
	    AppendCharToRedobuff((cmdchar == 'v') ? 'r' : 'R');
	}
	else
	{
	    if (cmdchar == K_PS)
		AppendCharToRedobuff('a');
	    else
		AppendCharToRedobuff(cmdchar);
	    if (cmdchar == 'g')		    // "gI" command
		AppendCharToRedobuff('I');
	    else if (cmdchar == 'r')	    // "r<CR>" command
		count = 1;		    // insert only one <CR>
	}
    }

    if (cmdchar == 'R')
    {
	State = MODE_REPLACE;
    }
    else if (cmdchar == 'V' || cmdchar == 'v')
    {
	State = MODE_VREPLACE;
	replaceState = MODE_VREPLACE;
	orig_line_count = curbuf->b_ml.ml_line_count;
	vr_lines_changed = 1;
    }
    else
	State = MODE_INSERT;

    may_trigger_modechanged();
    stop_insert_mode = FALSE;

#ifdef FEAT_CONCEAL
    // Check if the cursor line needs redrawing after changing State.  If
    // 'concealcursor' is "n" it needs to be redrawn without concealing.
    conceal_check_cursor_line(cursor_line_was_concealed);
#endif

    // Need to position cursor again when on a TAB and when on a char with
    // virtual text.
    if (gchar_cursor() == TAB
#ifdef FEAT_PROP_POPUP
	    || curbuf->b_has_textprop
#endif
       )
	curwin->w_valid &= ~(VALID_WROW|VALID_WCOL|VALID_VIRTCOL);

    /*
     * Enable langmap or IME, indicated by 'iminsert'.
     * Note that IME may enabled/disabled without us noticing here, thus the
     * 'iminsert' value may not reflect what is actually used.  It is updated
     * when hitting <Esc>.
     */
    if (curbuf->b_p_iminsert == B_IMODE_LMAP)
	State |= MODE_LANGMAP;
#ifdef HAVE_INPUT_METHOD
    im_set_active(curbuf->b_p_iminsert == B_IMODE_IM);
#endif

    setmouse();
    clear_showcmd();
#ifdef FEAT_RIGHTLEFT
    // there is no reverse replace mode
    revins_on = (State == MODE_INSERT && p_ri);
    if (revins_on)
	undisplay_dollar();
    revins_chars = 0;
    revins_legal = 0;
    revins_scol = -1;
#endif
    if (!p_ek)
    {
	MAY_WANT_TO_LOG_THIS;

	// Disable bracketed paste mode, we won't recognize the escape
	// sequences.
	out_str(T_BD);

	// Disable modifyOtherKeys, keys with modifiers would cause exiting
	// Insert mode.
	out_str_t_TE();
    }

    /*
     * Handle restarting Insert mode.
     * Don't do this for "CTRL-O ." (repeat an insert): In that case we get
     * here with something in the stuff buffer.
     */
    if (restart_edit != 0 && stuff_empty())
    {
	/*
	 * After a paste we consider text typed to be part of the insert for
	 * the pasted text. You can backspace over the pasted text too.
	 */
	if (where_paste_started.lnum)
	    arrow_used = FALSE;
	else
	    arrow_used = TRUE;
	restart_edit = 0;

	/*
	 * If the cursor was after the end-of-line before the CTRL-O and it is
	 * now at the end-of-line, put it after the end-of-line (this is not
	 * correct in very rare cases).
	 * Also do this if curswant is greater than the current virtual
	 * column.  Eg after "^O$" or "^O80|".
	 */
	validate_virtcol();
	update_curswant();
	if (((ins_at_eol && curwin->w_cursor.lnum == o_lnum)
		    || curwin->w_curswant > curwin->w_virtcol)
		&& *(ptr = ml_get_curline() + curwin->w_cursor.col) != NUL)
	{
	    if (ptr[1] == NUL)
		++curwin->w_cursor.col;
	    else if (has_mbyte)
	    {
		i = (*mb_ptr2len)(ptr);
		if (ptr[i] == NUL)
		    curwin->w_cursor.col += i;
	    }
	}
	ins_at_eol = FALSE;
    }
    else
	arrow_used = FALSE;

    // we are in insert mode now, don't need to start it anymore
    need_start_insertmode = FALSE;

    // Need to save the line for undo before inserting the first char.
    ins_need_undo = TRUE;

    where_paste_started.lnum = 0;
    can_cindent = TRUE;
#ifdef FEAT_FOLDING
    // The cursor line is not in a closed fold, unless 'insertmode' is set or
    // restarting.
    if (!p_im && did_restart_edit == 0)
	foldOpenCursor();
#endif

    /*
     * If 'showmode' is set, show the current (insert/replace/..) mode.
     * A warning message for changing a readonly file is given here, before
     * actually changing anything.  It's put after the mode, if any.
     */
    i = 0;
    if (p_smd && msg_silent == 0)
	i = showmode();

    if (!p_im && did_restart_edit == 0)
	change_warning(i == 0 ? 0 : i + 1);

#ifdef CURSOR_SHAPE
    ui_cursor_shape();		// may show different cursor shape
#endif
#ifdef FEAT_DIGRAPHS
    do_digraph(-1);		// clear digraphs
#endif

    /*
     * Get the current length of the redo buffer, those characters have to be
     * skipped if we want to get to the inserted characters.
     */
    string_T inserted = get_inserted();
    new_insert_skip = (int)inserted.length;
    if (inserted.string != NULL)
	vim_free(inserted.string);

    old_indent = 0;

    /*
     * Main loop in Insert mode: repeat until Insert mode is left.
     */
    for (;;)
    {
#ifdef FEAT_RIGHTLEFT
	if (!revins_legal)
	    revins_scol = -1;	    // reset on illegal motions
	else
	    revins_legal = 0;
#endif
	if (arrow_used)	    // don't repeat insert when arrow key used
	    count = 0;

	if (update_Insstart_orig)
	    Insstart_orig = Insstart;

	if (stop_insert_mode && !ins_compl_active())
	{
	    // ":stopinsert" used or 'insertmode' reset
	    count = 0;
	    goto doESCkey;
	}

	// set curwin->w_curswant for next K_DOWN or K_UP
	if (!arrow_used)
	    curwin->w_set_curswant = TRUE;

	// If there is no typeahead may check for timestamps (e.g., for when a
	// menu invoked a shell command).
	if (stuff_empty())
	{
	    did_check_timestamps = FALSE;
	    if (need_check_timestamps)
		check_timestamps(FALSE);
	}

	/*
	 * When emsg() was called msg_scroll will have been set.
	 */
	msg_scroll = FALSE;

#ifdef FEAT_GUI
	// When 'mousefocus' is set a mouse movement may have taken us to
	// another window.  "need_mouse_correct" may then be set because of an
	// autocommand.
	if (need_mouse_correct)
	    gui_mouse_correct();
#endif

#ifdef FEAT_FOLDING
	// Open fold at the cursor line, according to 'foldopen'.
	if (fdo_flags & FDO_INSERT)
	    foldOpenCursor();
	// Close folds where the cursor isn't, according to 'foldclose'
	if (!char_avail())
	    foldCheckClose();
#endif

#ifdef FEAT_JOB_CHANNEL
	if (bt_prompt(curbuf))
	{
	    init_prompt(cmdchar_todo);
	    cmdchar_todo = NUL;
	}
#endif

	/*
	 * If we inserted a character at the last position of the last line in
	 * the window, scroll the window one line up. This avoids an extra
	 * redraw.
	 * This is detected when the cursor column is smaller after inserting
	 * something.
	 * Don't do this when the topline changed already, it has
	 * already been adjusted (by insertchar() calling open_line())).
	 * Also don't do this when 'smoothscroll' is set, as the window should
	 * then be scrolled by screen lines.
	 */
	if (curbuf->b_mod_set
		&& curwin->w_p_wrap
		&& !curwin->w_p_sms
		&& !did_backspace
		&& curwin->w_topline == old_topline
#ifdef FEAT_DIFF
		&& curwin->w_topfill == old_topfill
#endif
		&& count <= 1
		)
	{
	    mincol = curwin->w_wcol;
	    validate_cursor_col();

	    if (
#ifdef FEAT_VARTABS
		curwin->w_wcol < mincol - tabstop_at(get_nolist_virtcol(),
						     curbuf->b_p_ts,
						     curbuf->b_p_vts_array,
						     FALSE)
#else
		(int)curwin->w_wcol < mincol - curbuf->b_p_ts
#endif
		    && curwin->w_wrow ==
				   curwin->w_height - 1 - get_scrolloff_value()
		    && (curwin->w_cursor.lnum != curwin->w_topline
#ifdef FEAT_DIFF
			|| curwin->w_topfill > 0
#endif
		    ))
	    {
#ifdef FEAT_DIFF
		if (curwin->w_topfill > 0)
		    --curwin->w_topfill;
		else
#endif
#ifdef FEAT_FOLDING
		if (hasFolding(curwin->w_topline, NULL, &old_topline))
		    set_topline(curwin, old_topline + 1);
		else
#endif
		    set_topline(curwin, curwin->w_topline + 1);
	    }
	}

	// May need to adjust w_topline to show the cursor.
	if (count <= 1)
	    update_topline();

	did_backspace = FALSE;

	if (count <= 1)
	    validate_cursor();		// may set must_redraw

	/*
	 * Redraw the display when no characters are waiting.
	 * Also shows mode, ruler and positions cursor.
	 */
	ins_redraw(TRUE);

	if (curwin->w_p_scb)
	    do_check_scrollbind(TRUE);

	if (curwin->w_p_crb)
	    do_check_cursorbind();
	if (count <= 1)
	    update_curswant();
	old_topline = curwin->w_topline;
#ifdef FEAT_DIFF
	old_topfill = curwin->w_topfill;
#endif

#ifdef USE_ON_FLY_SCROLL
	dont_scroll = FALSE;		// allow scrolling here
#endif
	// May request the keyboard protocol state now.
	may_send_t_RK();

	/*
	 * Get a character for Insert mode.  Ignore K_IGNORE and K_NOP.
	 */
	if (c != K_CURSORHOLD)
	    lastc = c;		// remember the previous char for CTRL-D

	// After using CTRL-G U the next cursor key will not break undo.
	if (dont_sync_undo == MAYBE)
	    dont_sync_undo = TRUE;
	else
	    dont_sync_undo = FALSE;
	if (cmdchar == K_PS)
	    // Got here from normal mode when bracketed paste started.
	    c = K_PS;
	else
	    do
	    {
		c = safe_vgetc();

		if (stop_insert_mode
#ifdef FEAT_TERMINAL
			|| (c == K_IGNORE && term_use_loop())
#endif
		   )
		{
		    // Insert mode ended, possibly from a callback, or a timer
		    // must have opened a terminal window.
		    if (c != K_IGNORE && c != K_NOP)
			vungetc(c);
		    count = 0;

		    if (!bt_prompt(curwin->w_buffer)
#ifdef FEAT_TERMINAL
			    && !bt_terminal(curwin->w_buffer)
#endif
			    && stop_insert_mode)
			// :stopinsert command via callback or via server command
			nomove = FALSE;
		    else
			nomove = TRUE;
		    ins_compl_prep(ESC);
		    goto doESCkey;
		}
	    } while (c == K_IGNORE || c == K_NOP);

	// Don't want K_CURSORHOLD for the second key, e.g., after CTRL-V.
	did_cursorhold = TRUE;

#ifdef FEAT_RIGHTLEFT
	if (p_hkmap && KeyTyped)
	    c = hkmap(c);		// Hebrew mode mapping
#endif

	// If the window was made so small that nothing shows, make it at least
	// one line and one column when typing.
	if (KeyTyped && !KeyStuffed)
	    win_ensure_size();

	/*
	 * Special handling of keys while the popup menu is visible or wanted
	 * and the cursor is still in the completed word.  Only when there is
	 * a match, skip this when no matches were found.
	 */
	if (ins_compl_active() && curwin->w_cursor.col >= ins_compl_col()
		&& ins_compl_has_shown_match() && pum_wanted())
	{
	    // BS: Delete one character from "compl_leader".
	    if ((c == K_BS || c == Ctrl_H)
			&& curwin->w_cursor.col > ins_compl_col()
			&& (c = ins_compl_bs()) == NUL)
		continue;

	    // When no match was selected or it was edited.
	    if (!ins_compl_used_match())
	    {
		// CTRL-L: Add one character from the current match to
		// "compl_leader".  Except when at the original match and
		// there is nothing to add, CTRL-L works like CTRL-P then.
		if (c == Ctrl_L
			&& (!ctrl_x_mode_line_or_eval()
			    || ins_compl_long_shown_match()))
		{
		    ins_compl_addfrommatch();
		    continue;
		}

		// A non-white character that fits in with the current
		// completion: Add to "compl_leader".
		if (ins_compl_accept_char(c))
		{
#if defined(FEAT_EVAL)
		    // Trigger InsertCharPre.
		    char_u *str = do_insert_char_pre(c);
		    char_u *p;

		    if (str != NULL)
		    {
			for (p = str; *p != NUL; MB_PTR_ADV(p))
			    ins_compl_addleader(PTR2CHAR(p));
			vim_free(str);
		    }
		    else
#endif
			ins_compl_addleader(c);
		    continue;
		}

		// Pressing CTRL-Y selects the current match.  When
		// ins_compl_enter_selects() is set the Enter key does the
		// same.
		if ((c == Ctrl_Y || (ins_compl_enter_selects()
				    && (c == CAR || c == K_KENTER || c == NL)))
			&& stop_arrow() == OK)
		{
		    ins_compl_delete();
<<<<<<< HEAD
		    ins_compl_insert(FALSE, !ins_compl_has_preinsert());
		    if (ins_compl_preinsert_longest())
		    {
			ins_compl_init_get_longest();
			continue;
		    }
=======
		    if (ins_compl_has_preinsert()
			    && ins_compl_autocomplete_enabled())
			(void)ins_compl_insert(FALSE, TRUE);
		    else
			(void)ins_compl_insert(FALSE, FALSE);
>>>>>>> 55e6e6bb
		}
		// Delete preinserted text when typing special chars
		else if (IS_WHITE_NL_OR_NUL(c) && ins_compl_preinsert_effect())
		    ins_compl_delete();
	    }
	}

	// Prepare for or stop CTRL-X mode.  This doesn't do completion, but
	// it does fix up the text when finishing completion.
	ins_compl_init_get_longest();
	if (ins_compl_prep(c))
	    continue;

	// CTRL-\ CTRL-N goes to Normal mode,
	// CTRL-\ CTRL-G goes to mode selected with 'insertmode',
	// CTRL-\ CTRL-O is like CTRL-O but without moving the cursor.
	if (c == Ctrl_BSL)
	{
	    // may need to redraw when no more chars available now
	    ins_redraw(FALSE);
	    ++no_mapping;
	    ++allow_keys;
	    c = plain_vgetc();
	    --no_mapping;
	    --allow_keys;
	    if (c != Ctrl_N && c != Ctrl_G && c != Ctrl_O)
	    {
		// it's something else
		vungetc(c);
		c = Ctrl_BSL;
	    }
	    else if (c == Ctrl_G && p_im)
		continue;
	    else
	    {
		if (c == Ctrl_O)
		{
		    ins_ctrl_o();
		    ins_at_eol = FALSE;	// cursor keeps its column
		    nomove = TRUE;
		}
		count = 0;
		goto doESCkey;
	    }
	}

#ifdef FEAT_DIGRAPHS
	c = do_digraph(c);
#endif

	if ((c == Ctrl_V || c == Ctrl_Q) && ctrl_x_mode_cmdline())
	    goto docomplete;
	if (c == Ctrl_V || c == Ctrl_Q)
	{
	    ins_ctrl_v();
	    c = Ctrl_V;	// pretend CTRL-V is last typed character
	    continue;
	}

	if (cindent_on() && ctrl_x_mode_none())
	{
	    // A key name preceded by a bang means this key is not to be
	    // inserted.  Skip ahead to the re-indenting below.
	    // A key name preceded by a star means that indenting has to be
	    // done before inserting the key.
	    line_is_white = inindent(0);
	    if (in_cinkeys(c, '!', line_is_white))
		goto force_cindent;
	    if (can_cindent && in_cinkeys(c, '*', line_is_white)
							&& stop_arrow() == OK)
		do_c_expr_indent();
	}

#ifdef FEAT_RIGHTLEFT
	if (curwin->w_p_rl)
	    switch (c)
	    {
		case K_LEFT:	c = K_RIGHT; break;
		case K_S_LEFT:	c = K_S_RIGHT; break;
		case K_C_LEFT:	c = K_C_RIGHT; break;
		case K_RIGHT:	c = K_LEFT; break;
		case K_S_RIGHT: c = K_S_LEFT; break;
		case K_C_RIGHT: c = K_C_LEFT; break;
	    }
#endif

	/*
	 * If 'keymodel' contains "startsel", may start selection.  If it
	 * does, a CTRL-O and c will be stuffed, we need to get these
	 * characters.
	 */
	if (ins_start_select(c))
	    continue;

	/*
	 * The big switch to handle a character in insert mode.
	 */
	switch (c)
	{
	case ESC:	// End input mode
	    if (echeck_abbr(ESC + ABBR_OFF))
		break;
	    // FALLTHROUGH

	case Ctrl_C:	// End input mode
	    if (c == Ctrl_C && cmdwin_type != 0)
	    {
		// Close the cmdline window.
		cmdwin_result = K_IGNORE;
		got_int = FALSE; // don't stop executing autocommands et al.
		nomove = TRUE;
		goto doESCkey;
	    }
#ifdef FEAT_JOB_CHANNEL
	    if (c == Ctrl_C && bt_prompt(curbuf))
	    {
		if (invoke_prompt_interrupt())
		{
		    if (!bt_prompt(curbuf))
			// buffer changed to a non-prompt buffer, get out of
			// Insert mode
			goto doESCkey;
		    break;
		}
	    }
#endif

#ifdef UNIX
do_intr:
#endif
	    // when 'insertmode' set, and not halfway a mapping, don't leave
	    // Insert mode
	    if (goto_im())
	    {
		if (got_int)
		{
		    (void)vgetc();		// flush all buffers
		    got_int = FALSE;
		}
		else
		    vim_beep(BO_IM);
		break;
	    }
doESCkey:
	    /*
	     * This is the ONLY return from edit()!
	     */
	    // Always update o_lnum, so that a "CTRL-O ." that adds a line
	    // still puts the cursor back after the inserted text.
	    if (ins_at_eol && gchar_cursor() == NUL)
		o_lnum = curwin->w_cursor.lnum;

	    if (ins_esc(&count, cmdchar, nomove))
	    {
		// When CTRL-C was typed got_int will be set, with the result
		// that the autocommands won't be executed. When mapped got_int
		// is not set, but let's keep the behavior the same.
		if (cmdchar != 'r' && cmdchar != 'v' && c != Ctrl_C)
		    ins_apply_autocmds(EVENT_INSERTLEAVE);
		did_cursorhold = FALSE;

		// ins_redraw() triggers TextChangedI only when no characters
		// are in the typeahead buffer, so reset curbuf->b_last_changedtick only
		// if the TextChangedI was not blocked by char_avail() (e.g. using :norm!)
		// and the TextChangedI autocommand has been triggered.
		if (!char_avail() && curbuf->b_last_changedtick_i == CHANGEDTICK(curbuf))
		    curbuf->b_last_changedtick = CHANGEDTICK(curbuf);
		return (c == Ctrl_O);
	    }
	    continue;

	case Ctrl_Z:	// suspend when 'insertmode' set
	    if (!p_im)
		goto normalchar;	// insert CTRL-Z as normal char
	    do_cmdline_cmd((char_u *)"stop");
#ifdef CURSOR_SHAPE
	    ui_cursor_shape();		// may need to update cursor shape
#endif
	    continue;

	case Ctrl_O:	// execute one command
#ifdef FEAT_COMPL_FUNC
	    if (ctrl_x_mode_omni())
		goto docomplete;
#endif
	    if (echeck_abbr(Ctrl_O + ABBR_OFF))
		break;
	    ins_ctrl_o();

	    // don't move the cursor left when 'virtualedit' has "onemore".
	    if (get_ve_flags() & VE_ONEMORE)
	    {
		ins_at_eol = FALSE;
		nomove = TRUE;
	    }
	    count = 0;
	    goto doESCkey;

	case K_INS:	// toggle insert/replace mode
	case K_KINS:
	    ins_insert(replaceState);
	    break;

	case K_SELECT:	// end of Select mode mapping - ignore
	    break;

	case K_HELP:	// Help key works like <ESC> <Help>
	case K_F1:
	case K_XF1:
	    stuffcharReadbuff(K_HELP);
	    if (p_im)
		need_start_insertmode = TRUE;
	    goto doESCkey;

#ifdef FEAT_NETBEANS_INTG
	case K_F21:	// NetBeans command
	    ++no_mapping;		// don't map the next key hits
	    i = plain_vgetc();
	    --no_mapping;
	    netbeans_keycommand(i);
	    break;
#endif

	case K_ZERO:	// Insert the previously inserted text.
	case NUL:
	case Ctrl_A:
	    // For ^@ the trailing ESC will end the insert, unless there is an
	    // error.
	    if (stuff_inserted(NUL, 1L, (c == Ctrl_A)) == FAIL
						   && c != Ctrl_A && !p_im)
		goto doESCkey;		// quit insert mode
	    inserted_space = FALSE;
	    break;

	case Ctrl_R:	// insert the contents of a register
	    if (ctrl_x_mode_register() && !ins_compl_active())
		goto docomplete;
	    ins_reg();
	    auto_format(FALSE, TRUE);
	    inserted_space = FALSE;
	    break;

	case Ctrl_G:	// commands starting with CTRL-G
	    ins_ctrl_g();
	    break;

	case Ctrl_HAT:	// switch input mode and/or langmap
	    ins_ctrl_hat();
	    break;

#ifdef FEAT_RIGHTLEFT
	case Ctrl__:	// switch between languages
	    if (!p_ari)
		goto normalchar;
	    ins_ctrl_();
	    break;
#endif

	case Ctrl_D:	// Make indent one shiftwidth smaller.
#if defined(FEAT_FIND_ID)
	    if (ctrl_x_mode_path_defines())
		goto docomplete;
#endif
	    // FALLTHROUGH

	case Ctrl_T:	// Make indent one shiftwidth greater.
	    if (c == Ctrl_T && ctrl_x_mode_thesaurus())
	    {
		if (has_compl_option(FALSE))
		    goto docomplete;
		break;
	    }

	    ins_shift(c, lastc);
	    auto_format(FALSE, TRUE);
	    inserted_space = FALSE;
	    break;

	case K_DEL:	// delete character under the cursor
	case K_KDEL:
	    ins_del();
	    auto_format(FALSE, TRUE);
	    break;

	case K_BS:	// delete character before the cursor
	case K_S_BS:
	case Ctrl_H:
	    did_backspace = ins_bs(c, BACKSPACE_CHAR, &inserted_space);
	    auto_format(FALSE, TRUE);
	    if (did_backspace && ins_compl_has_autocomplete() && !char_avail()
		    && curwin->w_cursor.col > 0)
	    {
		c = char_before_cursor();
		if (vim_isprintc(c))
		{
		    update_screen(UPD_VALID); // Show char deletion immediately
		    out_flush();
		    ins_compl_enable_autocomplete();
		    goto docomplete; // Trigger autocompletion
		}
	    }
	    break;

	case Ctrl_W:	// delete word before the cursor
#ifdef FEAT_JOB_CHANNEL
	    if (bt_prompt(curbuf) && (mod_mask & MOD_MASK_SHIFT) == 0)
	    {
		// In a prompt window CTRL-W is used for window commands.
		// Use Shift-CTRL-W to delete a word.
		stuffcharReadbuff(Ctrl_W);
		restart_edit = 'A';
		nomove = TRUE;
		count = 0;
		goto doESCkey;
	    }
#endif
	    did_backspace = ins_bs(c, BACKSPACE_WORD, &inserted_space);
	    auto_format(FALSE, TRUE);
	    break;

	case Ctrl_U:	// delete all inserted text in current line
# ifdef FEAT_COMPL_FUNC
	    // CTRL-X CTRL-U completes with 'completefunc'.
	    if (ctrl_x_mode_function())
		goto docomplete;
# endif
	    did_backspace = ins_bs(c, BACKSPACE_LINE, &inserted_space);
	    auto_format(FALSE, TRUE);
	    inserted_space = FALSE;
	    break;

	case K_LEFTMOUSE:   // mouse keys
	case K_LEFTMOUSE_NM:
	case K_LEFTDRAG:
	case K_LEFTRELEASE:
	case K_LEFTRELEASE_NM:
	case K_MOUSEMOVE:
	case K_MIDDLEMOUSE:
	case K_MIDDLEDRAG:
	case K_MIDDLERELEASE:
	case K_RIGHTMOUSE:
	case K_RIGHTDRAG:
	case K_RIGHTRELEASE:
	case K_X1MOUSE:
	case K_X1DRAG:
	case K_X1RELEASE:
	case K_X2MOUSE:
	case K_X2DRAG:
	case K_X2RELEASE:
	    ins_mouse(c);
	    break;

	case K_MOUSEDOWN: // Default action for scroll wheel up: scroll up
	    ins_mousescroll(MSCR_DOWN);
	    break;

	case K_MOUSEUP:	// Default action for scroll wheel down: scroll down
	    ins_mousescroll(MSCR_UP);
	    break;

	case K_MOUSELEFT: // Scroll wheel left
	    ins_mousescroll(MSCR_LEFT);
	    break;

	case K_MOUSERIGHT: // Scroll wheel right
	    ins_mousescroll(MSCR_RIGHT);
	    break;

	case K_PS:
	    bracketed_paste(PASTE_INSERT, FALSE, NULL);
	    if (cmdchar == K_PS)
		// invoked from normal mode, bail out
		goto doESCkey;
	    break;
	case K_PE:
	    // Got K_PE without K_PS, ignore.
	    break;

#ifdef FEAT_GUI_TABLINE
	case K_TABLINE:
	case K_TABMENU:
	    ins_tabline(c);
	    break;
#endif

	case K_IGNORE:	// Something mapped to nothing
	    break;

	case K_COMMAND:		    // <Cmd>command<CR>
	case K_SCRIPT_COMMAND:	    // <ScriptCmd>command<CR>
	    {
		do_cmdkey_command(c, 0);

#ifdef FEAT_TERMINAL
		if (term_use_loop())
		    // Started a terminal that gets the input, exit Insert mode.
		    goto doESCkey;
#endif
		if (curbuf->b_u_synced)
		    // The command caused undo to be synced.  Need to save the
		    // line for undo before inserting the next char.
		    ins_need_undo = TRUE;
	    }
	    break;

	case K_CURSORHOLD:	// Didn't type something for a while.
	    ins_apply_autocmds(EVENT_CURSORHOLDI);
	    did_cursorhold = TRUE;
	    // If CTRL-G U was used apply it to the next typed key.
	    if (dont_sync_undo == TRUE)
		dont_sync_undo = MAYBE;
	    break;

#ifdef FEAT_GUI_MSWIN
	    // On MS-Windows ignore <M-F4>, we get it when closing the window
	    // was cancelled.
	case K_F4:
	    if (mod_mask != MOD_MASK_ALT)
		goto normalchar;
	    break;
#endif

#ifdef FEAT_GUI
	case K_VER_SCROLLBAR:
	    ins_scroll();
	    break;

	case K_HOR_SCROLLBAR:
	    ins_horscroll();
	    break;
#endif

	case K_HOME:	// <Home>
	case K_KHOME:
	case K_S_HOME:
	case K_C_HOME:
	    ins_home(c);
	    break;

	case K_END:	// <End>
	case K_KEND:
	case K_S_END:
	case K_C_END:
	    ins_end(c);
	    break;

	case K_LEFT:	// <Left>
	    if (mod_mask & (MOD_MASK_SHIFT|MOD_MASK_CTRL))
		ins_s_left();
	    else
		ins_left();
	    break;

	case K_S_LEFT:	// <S-Left>
	case K_C_LEFT:
	    ins_s_left();
	    break;

	case K_RIGHT:	// <Right>
	    if (mod_mask & (MOD_MASK_SHIFT|MOD_MASK_CTRL))
		ins_s_right();
	    else
		ins_right();
	    break;

	case K_S_RIGHT:	// <S-Right>
	case K_C_RIGHT:
	    ins_s_right();
	    break;

	case K_UP:	// <Up>
	    if (pum_visible())
		goto docomplete;
	    if (mod_mask & MOD_MASK_SHIFT)
		ins_pageup();
	    else
		ins_up(FALSE);
	    break;

	case K_S_UP:	// <S-Up>
	case K_PAGEUP:
	case K_KPAGEUP:
	    if (pum_visible())
		goto docomplete;
	    ins_pageup();
	    break;

	case K_DOWN:	// <Down>
	    if (pum_visible())
		goto docomplete;
	    if (mod_mask & MOD_MASK_SHIFT)
		ins_pagedown();
	    else
		ins_down(FALSE);
	    break;

	case K_S_DOWN:	// <S-Down>
	case K_PAGEDOWN:
	case K_KPAGEDOWN:
	    if (pum_visible())
		goto docomplete;
	    ins_pagedown();
	    break;

#ifdef FEAT_DND
	case K_DROP:	// drag-n-drop event
	    ins_drop();
	    break;
#endif

	case K_S_TAB:	// When not mapped, use like a normal TAB
	    c = TAB;
	    // FALLTHROUGH

	case TAB:	// TAB or Complete patterns along path
#if defined(FEAT_FIND_ID)
	    if (ctrl_x_mode_path_patterns())
		goto docomplete;
#endif
	    inserted_space = FALSE;
	    if (ins_tab())
		goto normalchar;	// insert TAB as a normal char
	    auto_format(FALSE, TRUE);
	    break;

	case K_KENTER:	// <Enter>
	    c = CAR;
	    // FALLTHROUGH
	case CAR:
	case NL:
#if defined(FEAT_QUICKFIX)
	    // In a quickfix window a <CR> jumps to the error under the
	    // cursor.
	    if (bt_quickfix(curbuf) && c == CAR)
	    {
		if (curwin->w_llist_ref == NULL)    // quickfix window
		    do_cmdline_cmd((char_u *)".cc");
		else				    // location list window
		    do_cmdline_cmd((char_u *)".ll");
		break;
	    }
#endif
	    if (cmdwin_type != 0)
	    {
		// Execute the command in the cmdline window.
		cmdwin_result = CAR;
		goto doESCkey;
	    }
#ifdef FEAT_JOB_CHANNEL
	    if (bt_prompt(curbuf))
	    {
		invoke_prompt_callback();
		if (!bt_prompt(curbuf))
		    // buffer changed to a non-prompt buffer, get out of
		    // Insert mode
		    goto doESCkey;
		break;
	    }
#endif
	    if (ins_eol(c) == FAIL && !p_im)
		goto doESCkey;	    // out of memory
	    auto_format(FALSE, FALSE);
	    inserted_space = FALSE;
	    break;

	case Ctrl_K:	    // digraph or keyword completion
	    if (ctrl_x_mode_dictionary())
	    {
		if (has_compl_option(TRUE))
		    goto docomplete;
		break;
	    }
#ifdef FEAT_DIGRAPHS
	    c = ins_digraph();
	    if (c == NUL)
		break;
#endif
	    goto normalchar;

	case Ctrl_X:	// Enter CTRL-X mode
	    ins_ctrl_x();
	    break;

	case Ctrl_RSB:	// Tag name completion after ^X
	    if (!ctrl_x_mode_tags())
		goto normalchar;
	    goto docomplete;

	case Ctrl_F:	// File name completion after ^X
	    if (!ctrl_x_mode_files())
		goto normalchar;
	    goto docomplete;

	case 's':	// Spelling completion after ^X
	case Ctrl_S:
	    if (!ctrl_x_mode_spell())
		goto normalchar;
	    goto docomplete;

	case Ctrl_L:	// Whole line completion after ^X
	    if (!ctrl_x_mode_whole_line())
	    {
		// CTRL-L with 'insertmode' set: Leave Insert mode
		if (p_im)
		{
		    if (echeck_abbr(Ctrl_L + ABBR_OFF))
			break;
		    goto doESCkey;
		}
		goto normalchar;
	    }
	    // FALLTHROUGH

	case Ctrl_P:	// Do previous/next pattern completion
	case Ctrl_N:
	    // if 'complete' is empty then plain ^P is no longer special,
	    // but it is under other ^X modes
	    if (*curbuf->b_p_cpt == NUL
		    && (ctrl_x_mode_normal() || ctrl_x_mode_whole_line())
		    && !compl_status_local())
		goto normalchar;

docomplete:
	    compl_busy = TRUE;
#ifdef FEAT_FOLDING
	    disable_fold_update++;  // don't redraw folds here
#endif
	    if (ins_complete(c, TRUE) == FAIL)
		compl_status_clear();
#ifdef FEAT_FOLDING
	    disable_fold_update--;
#endif
	    compl_busy = FALSE;
	    can_si = may_do_si(); // allow smartindenting
	    break;

	case Ctrl_Y:	// copy from previous line or scroll down
	case Ctrl_E:	// copy from next line	   or scroll up
	    c = ins_ctrl_ey(c);
	    break;

	default:
#ifdef UNIX
	    if (c == intr_char)		// special interrupt char
		goto do_intr;
#endif

normalchar:
	    /*
	     * Insert a normal character.
	     */
#if defined(FEAT_EVAL)
	    if (!p_paste)
	    {
		// Trigger InsertCharPre.
		char_u *str = do_insert_char_pre(c);
		char_u *p;

		if (str != NULL)
		{
		    if (*str != NUL && stop_arrow() != FAIL)
		    {
			// Insert the new value of v:char literally.
			for (p = str; *p != NUL; MB_PTR_ADV(p))
			{
			    c = PTR2CHAR(p);
			    if (c == CAR || c == K_KENTER || c == NL)
				ins_eol(c);
			    else
				ins_char(c);
			}
			AppendToRedobuffLit(str, -1);
		    }
		    vim_free(str);
		    c = NUL;
		}

		// If the new value is already inserted or an empty string
		// then don't insert any character.
		if (c == NUL)
		    break;
	    }
#endif
	    // Try to perform smart-indenting.
	    ins_try_si(c);

	    if (c == ' ')
	    {
		inserted_space = TRUE;
		if (inindent(0))
		    can_cindent = FALSE;
		if (Insstart_blank_vcol == MAXCOL
			&& curwin->w_cursor.lnum == Insstart.lnum)
		    Insstart_blank_vcol = get_nolist_virtcol();
	    }

	    // Insert a normal character and check for abbreviations on a
	    // special character.  Let CTRL-] expand abbreviations without
	    // inserting it.
	    if (vim_iswordc(c) || (!echeck_abbr(
			// Add ABBR_OFF for characters above 0x100, this is
			// what check_abbr() expects.
				(has_mbyte && c >= 0x100) ? (c + ABBR_OFF) : c)
			&& c != Ctrl_RSB))
	    {
		insert_special(c, FALSE, FALSE);
#ifdef FEAT_RIGHTLEFT
		revins_legal++;
		revins_chars++;
#endif
	    }

	    auto_format(FALSE, TRUE);

#ifdef FEAT_FOLDING
	    // When inserting a character the cursor line must never be in a
	    // closed fold.
	    foldOpenCursor();
#endif
	    // Trigger autocompletion
	    if (ins_compl_has_autocomplete() && !char_avail()
		    && vim_isprintc(c))
	    {
		update_screen(UPD_VALID); // Show character immediately
		out_flush();
		ins_compl_enable_autocomplete();
		goto docomplete;
	    }

	    break;
	}   // end of switch (c)

	// If typed something may trigger CursorHoldI again.
	if (c != K_CURSORHOLD
#ifdef FEAT_COMPL_FUNC
		// but not in CTRL-X mode, a script can't restore the state
		&& ctrl_x_mode_normal()
#endif
	       )
	    did_cursorhold = FALSE;

	// Check if we need to cancel completion mode because the window
	// or tab page was changed
	if (ins_compl_active() && !ins_compl_win_active(curwin))
	    ins_compl_cancel();

	// If the cursor was moved we didn't just insert a space
	if (arrow_used)
	    inserted_space = FALSE;

	if (can_cindent && cindent_on() && ctrl_x_mode_normal())
	{
force_cindent:
	    /*
	     * Indent now if a key was typed that is in 'cinkeys'.
	     */
	    if (in_cinkeys(c, ' ', line_is_white))
	    {
		if (stop_arrow() == OK)
		    // re-indent the current line
		    do_c_expr_indent();
	    }
	}

    }	// for (;;)
    // NOTREACHED
}

    int
ins_need_undo_get(void)
{
    return ins_need_undo;
}

/*
 * Redraw for Insert mode.
 * This is postponed until getting the next character to make '$' in the 'cpo'
 * option work correctly.
 * Only redraw when there are no characters available.  This speeds up
 * inserting sequences of characters (e.g., for CTRL-R).
 */
    void
ins_redraw(int ready)	    // not busy with something
{
#ifdef FEAT_CONCEAL
    linenr_T	conceal_old_cursor_line = 0;
    linenr_T	conceal_new_cursor_line = 0;
    int		conceal_update_lines = FALSE;
#endif

    if (char_avail())
	return;

    // Trigger CursorMoved if the cursor moved.  Not when the popup menu is
    // visible, the command might delete it.
    if (ready && (has_cursormovedI()
# ifdef FEAT_PROP_POPUP
		|| popup_visible
# endif
# if defined(FEAT_CONCEAL)
		|| curwin->w_p_cole > 0
# endif
		)
	    && !EQUAL_POS(last_cursormoved, curwin->w_cursor)
	    && !pum_visible())
    {
# ifdef FEAT_SYN_HL
	// Need to update the screen first, to make sure syntax
	// highlighting is correct after making a change (e.g., inserting
	// a "(".  The autocommand may also require a redraw, so it's done
	// again below, unfortunately.
	if (syntax_present(curwin) && must_redraw)
	    update_screen(0);
# endif
	if (has_cursormovedI())
	{
	    // Make sure curswant is correct, an autocommand may call
	    // getcurpos().
	    update_curswant();
	    ins_apply_autocmds(EVENT_CURSORMOVEDI);
	}
#ifdef FEAT_PROP_POPUP
	if (popup_visible)
	    popup_check_cursor_pos();
#endif
# ifdef FEAT_CONCEAL
	if (curwin->w_p_cole > 0)
	{
	    conceal_old_cursor_line = last_cursormoved.lnum;
	    conceal_new_cursor_line = curwin->w_cursor.lnum;
	    conceal_update_lines = TRUE;
	}
# endif
	last_cursormoved = curwin->w_cursor;
    }

    // Trigger TextChangedI if b_changedtick_i differs.
    if (ready && has_textchangedI()
	    && curbuf->b_last_changedtick_i != CHANGEDTICK(curbuf)
	    && !pum_visible())
    {
	aco_save_T	aco;
	varnumber_T	tick = CHANGEDTICK(curbuf);

	// Save and restore curwin and curbuf, in case the autocmd changes
	// them.
	aucmd_prepbuf(&aco, curbuf);
	apply_autocmds(EVENT_TEXTCHANGEDI, NULL, NULL, FALSE, curbuf);
	aucmd_restbuf(&aco);
	curbuf->b_last_changedtick_i = CHANGEDTICK(curbuf);
	if (tick != CHANGEDTICK(curbuf))  // see ins_apply_autocmds()
	    u_save(curwin->w_cursor.lnum,
					(linenr_T)(curwin->w_cursor.lnum + 1));
    }

    // Trigger TextChangedP if b_changedtick_pum differs. When the popupmenu
    // closes TextChangedI will need to trigger for backwards compatibility,
    // thus use different b_last_changedtick* variables.
    if (ready && has_textchangedP()
	    && curbuf->b_last_changedtick_pum != CHANGEDTICK(curbuf)
	    && pum_visible())
    {
	aco_save_T	aco;
	varnumber_T	tick = CHANGEDTICK(curbuf);

	// Save and restore curwin and curbuf, in case the autocmd changes
	// them.
	aucmd_prepbuf(&aco, curbuf);
	apply_autocmds(EVENT_TEXTCHANGEDP, NULL, NULL, FALSE, curbuf);
	aucmd_restbuf(&aco);
	curbuf->b_last_changedtick_pum = CHANGEDTICK(curbuf);
	if (tick != CHANGEDTICK(curbuf))  // see ins_apply_autocmds()
	    u_save(curwin->w_cursor.lnum,
					(linenr_T)(curwin->w_cursor.lnum + 1));
    }

    if (ready)
	may_trigger_win_scrolled_resized();

    // Trigger SafeState if nothing is pending.
    may_trigger_safestate(ready
	    && !ins_compl_active()
	    && !pum_visible());

#if defined(FEAT_CONCEAL)
    if ((conceal_update_lines
	    && (conceal_old_cursor_line != conceal_new_cursor_line
		|| conceal_cursor_line(curwin)))
	    || need_cursor_line_redraw)
    {
	if (conceal_old_cursor_line != conceal_new_cursor_line)
	    redrawWinline(curwin, conceal_old_cursor_line);
	redrawWinline(curwin, conceal_new_cursor_line == 0
			    ? curwin->w_cursor.lnum : conceal_new_cursor_line);
	curwin->w_valid &= ~VALID_CROW;
	need_cursor_line_redraw = FALSE;
    }
#endif
    if (must_redraw)
	update_screen(0);
    else if (clear_cmdline || redraw_cmdline)
	showmode();		// clear cmdline and show mode
    showruler(FALSE);
    setcursor();
    emsg_on_display = FALSE;	// may remove error message now
}

/*
 * Handle a CTRL-V or CTRL-Q typed in Insert mode.
 */
    static void
ins_ctrl_v(void)
{
    int		c;
    int		did_putchar = FALSE;

    // may need to redraw when no more chars available now
    ins_redraw(FALSE);

    if (redrawing() && !char_avail())
    {
	edit_putchar('^', TRUE);
	did_putchar = TRUE;
    }
    AppendToRedobuff((char_u *)CTRL_V_STR);	// CTRL-V

    add_to_showcmd_c(Ctrl_V);

    // Do not change any modifyOtherKeys ESC sequence to a normal key for
    // CTRL-SHIFT-V.
    c = get_literal(mod_mask & MOD_MASK_SHIFT);
    if (did_putchar)
	// when the line fits in 'columns' the '^' is at the start of the next
	// line and will not removed by the redraw
	edit_unputchar();
    clear_showcmd();

    insert_special(c, FALSE, TRUE);
#ifdef FEAT_RIGHTLEFT
    revins_chars++;
    revins_legal++;
#endif
}

/*
 * After getting an ESC or CSI for a literal key: If the typeahead buffer
 * contains a modifyOtherKeys sequence then decode it and return the result.
 * Otherwise return "c".
 * Note that this doesn't wait for characters, they must be in the typeahead
 * buffer already.
 */
    static int
decodeModifyOtherKeys(int c)
{
    char_u  *p = typebuf.tb_buf + typebuf.tb_off;
    int	    idx;
    int	    form = 0;
    int	    argidx = 0;
    int	    arg[2] = {0, 0};

    // Recognize:
    // form 0: {lead}{key};{modifier}u
    // form 1: {lead}27;{modifier};{key}~
    if (typebuf.tb_len >= 4 && (c == CSI || (c == ESC && *p == '[')))
    {
	idx = (*p == '[');
	if (p[idx] == '2' && p[idx + 1] == '7' && p[idx + 2] == ';' &&
		kitty_protocol_state != KKPS_ENABLED)
	{
	    form = 1;
	    idx += 3;
	}
	while (idx < typebuf.tb_len && argidx < 2)
	{
	    if (p[idx] == ';')
		++argidx;
	    else if (VIM_ISDIGIT(p[idx]))
		arg[argidx] = arg[argidx] * 10 + (p[idx] - '0');
	    else
		break;
	    ++idx;
	}
	int kitty_no_mods = argidx == 0 && kitty_protocol_state == KKPS_ENABLED;
	if (idx < typebuf.tb_len
		&& p[idx] == (form == 1 ? '~' : 'u')
		&& (argidx == 1 || kitty_no_mods))
	{
	    // Match, consume the code.
	    typebuf.tb_off += idx + 1;
	    typebuf.tb_len -= idx + 1;
#if defined(FEAT_CLIENTSERVER) || defined(FEAT_EVAL)
	    if (typebuf.tb_len == 0)
		typebuf_was_filled = FALSE;
#endif

	    mod_mask = kitty_no_mods ? 0 : decode_modifiers(arg[!form]);
	    c = merge_modifyOtherKeys(arg[form], &mod_mask);
	}
    }

    return c;
}

/*
 * Put a character directly onto the screen.  It's not stored in a buffer.
 * Used while handling CTRL-K, CTRL-V, etc. in Insert mode.
 */
static int  pc_status;
#define PC_STATUS_UNSET	0	// pc_bytes was not set
#define PC_STATUS_RIGHT	1	// right half of double-wide char
#define PC_STATUS_LEFT	2	// left half of double-wide char
#define PC_STATUS_SET	3	// pc_bytes was filled
static char_u pc_bytes[MB_MAXBYTES + 1]; // saved bytes
static int  pc_attr;
static int  pc_row;
static int  pc_col;

    void
edit_putchar(int c, int highlight)
{
    int	    attr;

    if (ScreenLines == NULL)
	return;

    update_topline();	// just in case w_topline isn't valid
    validate_cursor();
    if (highlight)
	attr = HL_ATTR(HLF_8);
    else
	attr = 0;
    pc_row = W_WINROW(curwin) + curwin->w_wrow;
    pc_col = curwin->w_wincol;
    pc_status = PC_STATUS_UNSET;
#ifdef FEAT_RIGHTLEFT
    if (curwin->w_p_rl)
    {
	pc_col += curwin->w_width - 1 - curwin->w_wcol;
	if (has_mbyte)
	{
	    int fix_col = mb_fix_col(pc_col, pc_row);

	    if (fix_col != pc_col)
	    {
		screen_putchar(' ', pc_row, fix_col, attr);
		--curwin->w_wcol;
		pc_status = PC_STATUS_RIGHT;
	    }
	}
    }
    else
#endif
    {
	pc_col += curwin->w_wcol;
	if (mb_lefthalve(pc_row, pc_col))
	    pc_status = PC_STATUS_LEFT;
    }

    // save the character to be able to put it back
    if (pc_status == PC_STATUS_UNSET)
    {
	screen_getbytes(pc_row, pc_col, pc_bytes, &pc_attr);
	pc_status = PC_STATUS_SET;
    }
    screen_putchar(c, pc_row, pc_col, attr);
}

#if defined(FEAT_JOB_CHANNEL) || defined(PROTO)
/*
 * Set the insert start position for when using a prompt buffer.
 */
    void
set_insstart(linenr_T lnum, int col)
{
    Insstart.lnum = lnum;
    Insstart.col = col;
    Insstart_orig = Insstart;
    Insstart_textlen = Insstart.col;
    Insstart_blank_vcol = MAXCOL;
    arrow_used = FALSE;
}
#endif

/*
 * Undo the previous edit_putchar().
 */
    void
edit_unputchar(void)
{
    if (pc_status != PC_STATUS_UNSET && pc_row >= msg_scrolled)
    {
	if (pc_status == PC_STATUS_RIGHT)
	    ++curwin->w_wcol;
	if (pc_status == PC_STATUS_RIGHT || pc_status == PC_STATUS_LEFT)
	    redrawWinline(curwin, curwin->w_cursor.lnum);
	else
	    screen_puts(pc_bytes, pc_row - msg_scrolled, pc_col, pc_attr);
    }
}

/*
 * Called when "$" is in 'cpoptions': display a '$' at the end of the changed
 * text.  Only works when cursor is in the line that changes.
 */
    void
display_dollar(colnr_T col_arg)
{
    colnr_T col = col_arg < 0 ? 0 : col_arg;
    colnr_T save_col;

    if (!redrawing())
	return;

    cursor_off();
    save_col = curwin->w_cursor.col;
    curwin->w_cursor.col = col;
    if (has_mbyte)
    {
	char_u *p;

	// If on the last byte of a multi-byte move to the first byte.
	p = ml_get_curline();
	curwin->w_cursor.col -= (*mb_head_off)(p, p + col);
    }
    curs_columns(FALSE);	    // recompute w_wrow and w_wcol
    if (curwin->w_wcol < curwin->w_width)
    {
	edit_putchar('$', FALSE);
	dollar_vcol = curwin->w_virtcol;
    }
    curwin->w_cursor.col = save_col;
}

/*
 * Call this function before moving the cursor from the normal insert position
 * in insert mode.
 */
    void
undisplay_dollar(void)
{
    if (dollar_vcol < 0)
	return;

    dollar_vcol = -1;
    redrawWinline(curwin, curwin->w_cursor.lnum);
}

/*
 * Truncate the space at the end of a line.  This is to be used only in an
 * insert mode.  It handles fixing the replace stack for MODE_REPLACE and
 * MODE_VREPLACE modes.
 */
    void
truncate_spaces(char_u *line, size_t len)
{
    int	    i;

    // find start of trailing white space
    for (i = (int)len - 1; i >= 0 && VIM_ISWHITE(line[i]); i--)
    {
	if (State & REPLACE_FLAG)
	    replace_join(0);	    // remove a NUL from the replace stack
    }
    line[i + 1] = NUL;
}

/*
 * Backspace the cursor until the given column.  Handles MODE_REPLACE and
 * MODE_VREPLACE modes correctly.  May also be used when not in insert mode at
 * all.  Will attempt not to go before "col" even when there is a composing
 * character.
 */
    void
backspace_until_column(int col)
{
    while ((int)curwin->w_cursor.col > col)
    {
	curwin->w_cursor.col--;
	if (State & REPLACE_FLAG)
	    replace_do_bs(col);
	else if (!del_char_after_col(col))
	    break;
    }
}

/*
 * Like del_char(), but make sure not to go before column "limit_col".
 * Only matters when there are composing characters.
 * Return TRUE when something was deleted.
 */
    static int
del_char_after_col(int limit_col UNUSED)
{
    if (enc_utf8 && limit_col >= 0)
    {
	colnr_T ecol = curwin->w_cursor.col + 1;

	// Make sure the cursor is at the start of a character, but
	// skip forward again when going too far back because of a
	// composing character.
	mb_adjust_cursor();
	while (curwin->w_cursor.col < (colnr_T)limit_col)
	{
	    int l = utf_ptr2len(ml_get_cursor());

	    if (l == 0)  // end of line
		break;
	    curwin->w_cursor.col += l;
	}
	if (*ml_get_cursor() == NUL || curwin->w_cursor.col == ecol)
	    return FALSE;
	del_bytes((long)((int)ecol - curwin->w_cursor.col), FALSE, TRUE);
    }
    else
	(void)del_char(FALSE);
    return TRUE;
}

/*
 * Next character is interpreted literally.
 * A one, two or three digit decimal number is interpreted as its byte value.
 * If one or two digits are entered, the next character is given to vungetc().
 * For Unicode a character > 255 may be returned.
 * If "noReduceKeys" is TRUE do not change any modifyOtherKeys ESC sequence
 * into a normal key, return ESC.
 */
    int
get_literal(int noReduceKeys)
{
    int		cc;
    int		nc;
    int		i;
    int		hex = FALSE;
    int		octal = FALSE;
    int		unicode = 0;

    if (got_int)
	return Ctrl_C;

#ifdef FEAT_GUI
    /*
     * In GUI there is no point inserting the internal code for a special key.
     * It is more useful to insert the string "<KEY>" instead.	This would
     * probably be useful in a text window too, but it would not be
     * vi-compatible (maybe there should be an option for it?) -- webb
     */
    if (gui.in_use)
    {
	++allow_keys;
	if (noReduceKeys)
	    ++no_reduce_keys;
    }
#endif
#ifdef USE_ON_FLY_SCROLL
    dont_scroll = TRUE;		// disallow scrolling here
#endif
    ++no_mapping;		// don't map the next key hits
    cc = 0;
    i = 0;
    for (;;)
    {
	nc = plain_vgetc();
	if ((nc == ESC || nc == CSI) && !noReduceKeys)
	    nc = decodeModifyOtherKeys(nc);

	if ((mod_mask & ~MOD_MASK_SHIFT) != 0)
	    // A character with non-Shift modifiers should not be a valid
	    // character for i_CTRL-V_digit.
	    break;

	if ((State & MODE_CMDLINE) == 0 && MB_BYTE2LEN_CHECK(nc) == 1)
	    add_to_showcmd(nc);
	if (nc == 'x' || nc == 'X')
	    hex = TRUE;
	else if (nc == 'o' || nc == 'O')
	    octal = TRUE;
	else if (nc == 'u' || nc == 'U')
	    unicode = nc;
	else
	{
	    if (hex || unicode != 0)
	    {
		if (!vim_isxdigit(nc))
		    break;
		cc = cc * 16 + hex2nr(nc);
	    }
	    else if (octal)
	    {
		if (nc < '0' || nc > '7')
		    break;
		cc = cc * 8 + nc - '0';
	    }
	    else
	    {
		if (!VIM_ISDIGIT(nc))
		    break;
		cc = cc * 10 + nc - '0';
	    }

	    ++i;
	}

	if (cc > 255 && unicode == 0)
	    cc = 255;		// limit range to 0-255
	nc = 0;

	if (hex)		// hex: up to two chars
	{
	    if (i >= 2)
		break;
	}
	else if (unicode)	// Unicode: up to four or eight chars
	{
	    if ((unicode == 'u' && i >= 4) || (unicode == 'U' && i >= 8))
		break;
	}
	else if (i >= 3)	// decimal or octal: up to three chars
	    break;
    }
    if (i == 0)	    // no number entered
    {
	if (nc == K_ZERO)   // NUL is stored as NL
	{
	    cc = '\n';
	    nc = 0;
	}
	else
	{
	    cc = nc;
	    nc = 0;
	}
    }

    if (cc == 0)	// NUL is stored as NL
	cc = '\n';
    if (enc_dbcs && (cc & 0xff) == 0)
	cc = '?';	// don't accept an illegal DBCS char, the NUL in the
			// second byte will cause trouble!

    --no_mapping;
#ifdef FEAT_GUI
    if (gui.in_use)
    {
	--allow_keys;
	if (noReduceKeys)
	    --no_reduce_keys;
    }
#endif
    if (nc)
    {
	vungetc(nc);
	// A character typed with i_CTRL-V_digit cannot have modifiers.
	mod_mask = 0;
    }
    got_int = FALSE;	    // CTRL-C typed after CTRL-V is not an interrupt
    return cc;
}

/*
 * Insert character, taking care of special keys and mod_mask
 */
    static void
insert_special(
    int	    c,
    int	    allow_modmask,
    int	    ctrlv)	    // c was typed after CTRL-V
{
    char_u  *p;
    int	    len;

    /*
     * Special function key, translate into "<Key>". Up to the last '>' is
     * inserted with ins_str(), so as not to replace characters in replace
     * mode.
     * Only use mod_mask for special keys, to avoid things like <S-Space>,
     * unless 'allow_modmask' is TRUE.
     */
#if defined(MACOS_X) || defined(FEAT_GUI_GTK)
    // Command-key never produces a normal key
    if (mod_mask & MOD_MASK_CMD)
	allow_modmask = TRUE;
#endif
    if (IS_SPECIAL(c) || (mod_mask && allow_modmask))
    {
	p = get_special_key_name(c, mod_mask);
	len = (int)STRLEN(p);
	c = p[len - 1];
	if (len > 2)
	{
	    if (stop_arrow() == FAIL)
		return;
	    p[len - 1] = NUL;
	    ins_str(p, len - 1);
	    AppendToRedobuffLit(p, -1);
	    ctrlv = FALSE;
	}
    }
    if (stop_arrow() == OK)
	insertchar(c, ctrlv ? INSCHAR_CTRLV : 0, -1);
}

/*
 * Special characters in this context are those that need processing other
 * than the simple insertion that can be performed here. This includes ESC
 * which terminates the insert, and CR/NL which need special processing to
 * open up a new line. This routine tries to optimize insertions performed by
 * the "redo", "undo" or "put" commands, so it needs to know when it should
 * stop and defer processing to the "normal" mechanism.
 * '0' and '^' are special, because they can be followed by CTRL-D.
 */
#define ISSPECIAL(c)	((c) < ' ' || (c) >= DEL || (c) == '0' || (c) == '^')

/*
 * "flags": INSCHAR_FORMAT - force formatting
 *	    INSCHAR_CTRLV  - char typed just after CTRL-V
 *	    INSCHAR_NO_FEX - don't use 'formatexpr'
 *
 *   NOTE: passes the flags value straight through to internal_format() which,
 *	   beside INSCHAR_FORMAT (above), is also looking for these:
 *	    INSCHAR_DO_COM   - format comments
 *	    INSCHAR_COM_LIST - format comments with num list or 2nd line indent
 */
    void
insertchar(
    int		c,			// character to insert or NUL
    int		flags,			// INSCHAR_FORMAT, etc.
    int		second_indent)		// indent for second line if >= 0
{
    int		textwidth;
    char_u	*p;
    int		fo_ins_blank;
    int		force_format = flags & INSCHAR_FORMAT;

    textwidth = comp_textwidth(force_format);
    fo_ins_blank = has_format_option(FO_INS_BLANK);

    /*
     * Try to break the line in two or more pieces when:
     * - Always do this if we have been called to do formatting only.
     * - Always do this when 'formatoptions' has the 'a' flag and the line
     *   ends in white space.
     * - Otherwise:
     *	 - Don't do this if inserting a blank
     *	 - Don't do this if an existing character is being replaced, unless
     *	   we're in MODE_VREPLACE state.
     *	 - Do this if the cursor is not on the line where insert started
     *	 or - 'formatoptions' doesn't have 'l' or the line was not too long
     *	       before the insert.
     *	    - 'formatoptions' doesn't have 'b' or a blank was inserted at or
     *	      before 'textwidth'
     */
    if (textwidth > 0
	    && (force_format
		|| (!VIM_ISWHITE(c)
		    && !((State & REPLACE_FLAG)
			&& !(State & VREPLACE_FLAG)
			&& *ml_get_cursor() != NUL)
		    && (curwin->w_cursor.lnum != Insstart.lnum
			|| ((!has_format_option(FO_INS_LONG)
				|| Insstart_textlen <= (colnr_T)textwidth)
			    && (!fo_ins_blank
				|| Insstart_blank_vcol <= (colnr_T)textwidth
			    ))))))
    {
	// Format with 'formatexpr' when it's set.  Use internal formatting
	// when 'formatexpr' isn't set or it returns non-zero.
#if defined(FEAT_EVAL)
	int     do_internal = TRUE;
	colnr_T virtcol = get_nolist_virtcol()
				  + char2cells(c != NUL ? c : gchar_cursor());

	if (*curbuf->b_p_fex != NUL && (flags & INSCHAR_NO_FEX) == 0
		&& (force_format || virtcol > (colnr_T)textwidth))
	{
	    do_internal = (fex_format(curwin->w_cursor.lnum, 1L, c) != 0);
	    // It may be required to save for undo again, e.g. when setline()
	    // was called.
	    ins_need_undo = TRUE;
	}
	if (do_internal)
#endif
	    internal_format(textwidth, second_indent, flags, c == NUL, c);
    }

    if (c == NUL)	    // only formatting was wanted
	return;

    // Check whether this character should end a comment.
    if (did_ai && c == end_comment_pending)
    {
	char_u  *line;
	char_u	lead_end[COM_MAX_LEN];	    // end-comment string
	int	middle_len, end_len;
	int	i;

	/*
	 * Need to remove existing (middle) comment leader and insert end
	 * comment leader.  First, check what comment leader we can find.
	 */
	i = get_leader_len(line = ml_get_curline(), &p, FALSE, TRUE);
	if (i > 0 && vim_strchr(p, COM_MIDDLE) != NULL)	// Just checking
	{
	    // Skip middle-comment string
	    while (*p && p[-1] != ':')	// find end of middle flags
		++p;
	    middle_len = copy_option_part(&p, lead_end, COM_MAX_LEN, ",");
	    // Don't count trailing white space for middle_len
	    while (middle_len > 0 && VIM_ISWHITE(lead_end[middle_len - 1]))
		--middle_len;

	    // Find the end-comment string
	    while (*p && p[-1] != ':')	// find end of end flags
		++p;
	    end_len = copy_option_part(&p, lead_end, COM_MAX_LEN, ",");

	    // Skip white space before the cursor
	    i = curwin->w_cursor.col;
	    while (--i >= 0 && VIM_ISWHITE(line[i]))
		;
	    i++;

	    // Skip to before the middle leader
	    i -= middle_len;

	    // Check some expected things before we go on
	    if (i >= 0 && end_len > 0 && lead_end[end_len - 1] == end_comment_pending)
	    {
		// Backspace over all the stuff we want to replace
		backspace_until_column(i);

		// Insert the end-comment string, except for the last
		// character, which will get inserted as normal later.
		ins_bytes_len(lead_end, end_len - 1);
	    }
	}
    }
    end_comment_pending = NUL;

    did_ai = FALSE;
    did_si = FALSE;
    can_si = FALSE;
    can_si_back = FALSE;

    /*
     * If there's any pending input, grab up to INPUT_BUFLEN at once.
     * This speeds up normal text input considerably.
     * Don't do this when 'cindent' or 'indentexpr' is set, because we might
     * need to re-indent at a ':', or any other character (but not what
     * 'paste' is set)..
     * Don't do this when there an InsertCharPre autocommand is defined,
     * because we need to fire the event for every character.
     * Do the check for InsertCharPre before the call to vpeekc() because the
     * InsertCharPre autocommand could change the input buffer.
     */
#ifdef USE_ON_FLY_SCROLL
    dont_scroll = FALSE;		// allow scrolling here
#endif

    if (       !ISSPECIAL(c)
	    && (!has_mbyte || (*mb_char2len)(c) == 1)
	    && !has_insertcharpre()
#ifdef FEAT_EVAL
	    // Skip typeahead if test_override("char_avail", 1) was called.
	    && !disable_char_avail_for_testing
#endif
	    && vpeekc() != NUL
	    && !(State & REPLACE_FLAG)
	    && !cindent_on()
#ifdef FEAT_RIGHTLEFT
	    && !p_ri
#endif
	   )
    {
#define INPUT_BUFLEN 100
	char_u		buf[INPUT_BUFLEN + 1];
	int		i;
	colnr_T		virtcol = 0;

	buf[0] = c;
	i = 1;
	if (textwidth > 0)
	    virtcol = get_nolist_virtcol();
	/*
	 * Stop the string when:
	 * - no more chars available
	 * - finding a special character (command key)
	 * - buffer is full
	 * - running into the 'textwidth' boundary
	 * - need to check for abbreviation: A non-word char after a word-char
	 */
	while (	   (c = vpeekc()) != NUL
		&& !ISSPECIAL(c)
		&& (!has_mbyte || MB_BYTE2LEN_CHECK(c) == 1)
		&& i < INPUT_BUFLEN
		&& (textwidth == 0
		    || (virtcol += byte2cells(buf[i - 1])) < (colnr_T)textwidth)
		&& !(!no_abbr && !vim_iswordc(c) && vim_iswordc(buf[i - 1])))
	{
#ifdef FEAT_RIGHTLEFT
	    c = vgetc();
	    if (p_hkmap && KeyTyped)
		c = hkmap(c);		    // Hebrew mode mapping
	    buf[i++] = c;
#else
	    buf[i++] = vgetc();
#endif
	}

#ifdef FEAT_DIGRAPHS
	do_digraph(-1);			// clear digraphs
	do_digraph(buf[i-1]);		// may be the start of a digraph
#endif
	buf[i] = NUL;
	ins_str(buf, i);
	if (flags & INSCHAR_CTRLV)
	{
	    redo_literal(*buf);
	    i = 1;
	}
	else
	    i = 0;
	if (buf[i] != NUL)
	    AppendToRedobuffLit(buf + i, -1);
    }
    else
    {
	int		cc;

	if (has_mbyte && (cc = (*mb_char2len)(c)) > 1)
	{
	    char_u	buf[MB_MAXBYTES + 1];

	    (*mb_char2bytes)(c, buf);
	    buf[cc] = NUL;
	    ins_char_bytes(buf, cc);
	    AppendCharToRedobuff(c);
	}
	else
	{
	    ins_char(c);
	    if (flags & INSCHAR_CTRLV)
		redo_literal(c);
	    else
		AppendCharToRedobuff(c);
	}
    }
}

/*
 * Put a character in the redo buffer, for when just after a CTRL-V.
 */
    static void
redo_literal(int c)
{
    char_u	buf[10];

    // Only digits need special treatment.  Translate them into a string of
    // three digits.
    if (VIM_ISDIGIT(c))
    {
	vim_snprintf((char *)buf, sizeof(buf), "%03d", c);
	AppendToRedobuff(buf);
    }
    else
	AppendCharToRedobuff(c);
}

/*
 * start_arrow() is called when an arrow key is used in insert mode.
 * For undo/redo it resembles hitting the <ESC> key.
 */
    void
start_arrow(
    pos_T    *end_insert_pos)		// can be NULL
{
    start_arrow_common(end_insert_pos, TRUE);
}

/*
 * Like start_arrow() but with end_change argument.
 * Will prepare for redo of CTRL-G U if "end_change" is FALSE.
 */
    static void
start_arrow_with_change(
    pos_T    *end_insert_pos,		// can be NULL
    int	      end_change)		// end undoable change
{
    start_arrow_common(end_insert_pos, end_change);
    if (!end_change)
    {
	AppendCharToRedobuff(Ctrl_G);
	AppendCharToRedobuff('U');
    }
}

    static void
start_arrow_common(
    pos_T    *end_insert_pos,		// can be NULL
    int	      end_change)		// end undoable change
{
    if (!arrow_used && end_change)	// something has been inserted
    {
	AppendToRedobuff(ESC_STR);
	stop_insert(end_insert_pos, FALSE, FALSE);
	arrow_used = TRUE;	// this means we stopped the current insert
    }
#ifdef FEAT_SPELL
    check_spell_redraw();
#endif
}

#ifdef FEAT_SPELL
/*
 * If we skipped highlighting word at cursor, do it now.
 * It may be skipped again, thus reset spell_redraw_lnum first.
 */
    static void
check_spell_redraw(void)
{
    if (spell_redraw_lnum != 0)
    {
	linenr_T	lnum = spell_redraw_lnum;

	spell_redraw_lnum = 0;
	redrawWinline(curwin, lnum);
    }
}

#endif

/*
 * stop_arrow() is called before a change is made in insert mode.
 * If an arrow key has been used, start a new insertion.
 * Returns FAIL if undo is impossible, shouldn't insert then.
 */
    int
stop_arrow(void)
{
    if (arrow_used)
    {
	Insstart = curwin->w_cursor;	// new insertion starts here
	if (Insstart.col > Insstart_orig.col && !ins_need_undo)
	    // Don't update the original insert position when moved to the
	    // right, except when nothing was inserted yet.
	    update_Insstart_orig = FALSE;
	Insstart_textlen = (colnr_T)linetabsize_str(ml_get_curline());

	if (u_save_cursor() == OK)
	{
	    arrow_used = FALSE;
	    ins_need_undo = FALSE;
	}

	ai_col = 0;
	if (State & VREPLACE_FLAG)
	{
	    orig_line_count = curbuf->b_ml.ml_line_count;
	    vr_lines_changed = 1;
	}
	ResetRedobuff();
	AppendToRedobuff((char_u *)"1i");   // pretend we start an insertion
	new_insert_skip = 2;
    }
    else if (ins_need_undo)
    {
	if (u_save_cursor() == OK)
	    ins_need_undo = FALSE;
    }

#ifdef FEAT_FOLDING
    // Always open fold at the cursor line when inserting something.
    foldOpenCursor();
#endif

    return (arrow_used || ins_need_undo ? FAIL : OK);
}

/*
 * Do a few things to stop inserting.
 * "end_insert_pos" is where insert ended.  It is NULL when we already jumped
 * to another window/buffer.
 */
    static void
stop_insert(
    pos_T	*end_insert_pos,
    int		esc,			// called by ins_esc()
    int		nomove)			// <c-\><c-o>, don't move cursor
{
    int		cc;
    string_T	inserted;

    stop_redo_ins();
    replace_flush();		// abandon replace stack

    /*
     * Save the inserted text for later redo with ^@ and CTRL-A.
     * Don't do it when "restart_edit" was set and nothing was inserted,
     * otherwise CTRL-O w and then <Left> will clear "last_insert".
     */
    inserted = get_inserted();
    int added = inserted.string == NULL ? 0 : (int)inserted.length - new_insert_skip;
    if (did_restart_edit == 0 || added > 0)
    {
	vim_free(last_insert.string);
	last_insert = inserted;			    // structure copy
	last_insert_skip = added < 0 ? 0 : new_insert_skip;
    }
    else
	vim_free(inserted.string);

    if (!arrow_used && end_insert_pos != NULL)
    {
	// Auto-format now.  It may seem strange to do this when stopping an
	// insertion (or moving the cursor), but it's required when appending
	// a line and having it end in a space.  But only do it when something
	// was actually inserted, otherwise undo won't work.
	if (!ins_need_undo && has_format_option(FO_AUTO))
	{
	    pos_T   tpos = curwin->w_cursor;

	    // When the cursor is at the end of the line after a space the
	    // formatting will move it to the following word.  Avoid that by
	    // moving the cursor onto the space.
	    cc = 'x';
	    if (curwin->w_cursor.col > 0 && gchar_cursor() == NUL)
	    {
		dec_cursor();
		cc = gchar_cursor();
		if (!VIM_ISWHITE(cc))
		    curwin->w_cursor = tpos;
	    }

	    auto_format(TRUE, FALSE);

	    if (VIM_ISWHITE(cc))
	    {
		if (gchar_cursor() != NUL)
		    inc_cursor();
		// If the cursor is still at the same character, also keep
		// the "coladd".
		if (gchar_cursor() == NUL
			&& curwin->w_cursor.lnum == tpos.lnum
			&& curwin->w_cursor.col == tpos.col)
		    curwin->w_cursor.coladd = tpos.coladd;
	    }
	}

	// If a space was inserted for auto-formatting, remove it now.
	check_auto_format(TRUE);

	// If we just did an auto-indent, remove the white space from the end
	// of the line, and put the cursor back.
	// Do this when ESC was used or moving the cursor up/down.
	// Check for the old position still being valid, just in case the text
	// got changed unexpectedly.
	if (!nomove && did_ai && (esc || (vim_strchr(p_cpo, CPO_INDENT) == NULL
			&& curwin->w_cursor.lnum != end_insert_pos->lnum))
		&& end_insert_pos->lnum <= curbuf->b_ml.ml_line_count)
	{
	    pos_T	tpos = curwin->w_cursor;
	    colnr_T	prev_col = end_insert_pos->col;

	    curwin->w_cursor = *end_insert_pos;
	    check_cursor_col();  // make sure it is not past the line
	    for (;;)
	    {
		if (gchar_cursor() == NUL && curwin->w_cursor.col > 0)
		    --curwin->w_cursor.col;
		cc = gchar_cursor();
		if (!VIM_ISWHITE(cc))
		    break;
		if (del_char(TRUE) == FAIL)
		    break;  // should not happen
	    }
	    if (curwin->w_cursor.lnum != tpos.lnum)
		curwin->w_cursor = tpos;
	    else if (curwin->w_cursor.col < prev_col)
	    {
		// reset tpos, could have been invalidated in the loop above
		tpos = curwin->w_cursor;
		tpos.col++;
		if (cc != NUL && gchar_pos(&tpos) == NUL)
		    ++curwin->w_cursor.col;	// put cursor back on the NUL
	    }

	    // <C-S-Right> may have started Visual mode, adjust the position for
	    // deleted characters.
	    if (VIsual_active)
		check_visual_pos();
	}
    }
    did_ai = FALSE;
    did_si = FALSE;
    can_si = FALSE;
    can_si_back = FALSE;

    // Set '[ and '] to the inserted text.  When end_insert_pos is NULL we are
    // now in a different buffer.
    if (end_insert_pos != NULL)
    {
	curbuf->b_op_start = Insstart;
	curbuf->b_op_start_orig = Insstart_orig;
	curbuf->b_op_end = *end_insert_pos;
    }
}

/*
 * Set the last inserted text to a single character.
 * Used for the replace command.
 */
    void
set_last_insert(int c)
{
    char_u	*s;

    vim_free(last_insert.string);
    last_insert.string = alloc(MB_MAXBYTES * 3 + 5);
    if (last_insert.string == NULL)
    {
	last_insert.length = 0;
	return;
    }

    s = last_insert.string;
    // Use the CTRL-V only when entering a special char
    if (c < ' ' || c == DEL)
	*s++ = Ctrl_V;
    s = add_char2buf(c, s);
    *s++ = ESC;
    *s = NUL;
    last_insert.length = (size_t)(s - last_insert.string);
    last_insert_skip = 0;
}

#if defined(EXITFREE) || defined(PROTO)
    void
free_last_insert(void)
{
    VIM_CLEAR_STRING(last_insert);
}
#endif

/*
 * Add character "c" to buffer "s".  Escape the special meaning of K_SPECIAL
 * and CSI.  Handle multi-byte characters.
 * Returns a pointer to after the added bytes.
 */
    char_u *
add_char2buf(int c, char_u *s)
{
    char_u	temp[MB_MAXBYTES + 1];
    int		i;
    int		len;

    len = (*mb_char2bytes)(c, temp);
    for (i = 0; i < len; ++i)
    {
	c = temp[i];
	// Need to escape K_SPECIAL and CSI like in the typeahead buffer.
	if (c == K_SPECIAL)
	{
	    *s++ = K_SPECIAL;
	    *s++ = KS_SPECIAL;
	    *s++ = KE_FILLER;
	}
#ifdef FEAT_GUI
	else if (c == CSI)
	{
	    *s++ = CSI;
	    *s++ = KS_EXTRA;
	    *s++ = (int)KE_CSI;
	}
#endif
	else
	    *s++ = c;
    }
    return s;
}

/*
 * move cursor to start of line
 * if flags & BL_WHITE	move to first non-white
 * if flags & BL_SOL	move to first non-white if startofline is set,
 *			    otherwise keep "curswant" column
 * if flags & BL_FIX	don't leave the cursor on a NUL.
 */
    void
beginline(int flags)
{
    if ((flags & BL_SOL) && !p_sol)
	coladvance(curwin->w_curswant);
    else
    {
	curwin->w_cursor.col = 0;
	curwin->w_cursor.coladd = 0;

	if (flags & (BL_WHITE | BL_SOL))
	{
	    char_u  *ptr;

	    for (ptr = ml_get_curline(); VIM_ISWHITE(*ptr)
			       && !((flags & BL_FIX) && ptr[1] == NUL); ++ptr)
		++curwin->w_cursor.col;
	}
	curwin->w_set_curswant = TRUE;
    }
    adjust_skipcol();
}

/*
 * oneright oneleft cursor_down cursor_up
 *
 * Move one char {right,left,down,up}.
 * Doesn't move onto the NUL past the end of the line, unless it is allowed.
 * Return OK when successful, FAIL when we hit a line of file boundary.
 */

    int
oneright(void)
{
    char_u	*ptr;
    int		l;

    if (virtual_active())
    {
	pos_T	prevpos = curwin->w_cursor;

	// Adjust for multi-wide char (excluding TAB)
	ptr = ml_get_cursor();
	coladvance(getviscol() + ((*ptr != TAB
					  && vim_isprintc((*mb_ptr2char)(ptr)))
		    ? ptr2cells(ptr) : 1));
	curwin->w_set_curswant = TRUE;
	// Return OK if the cursor moved, FAIL otherwise (at window edge).
	return (prevpos.col != curwin->w_cursor.col
		    || prevpos.coladd != curwin->w_cursor.coladd) ? OK : FAIL;
    }

    ptr = ml_get_cursor();
    if (*ptr == NUL)
	return FAIL;	    // already at the very end

    if (has_mbyte)
	l = (*mb_ptr2len)(ptr);
    else
	l = 1;

    // move "l" bytes right, but don't end up on the NUL, unless 'virtualedit'
    // contains "onemore".
    if (ptr[l] == NUL && (get_ve_flags() & VE_ONEMORE) == 0)
	return FAIL;
    curwin->w_cursor.col += l;

    curwin->w_set_curswant = TRUE;
    adjust_skipcol();
    return OK;
}

    int
oneleft(void)
{
    if (virtual_active())
    {
#ifdef FEAT_LINEBREAK
	int width;
#endif
	int v = getviscol();

	if (v == 0)
	    return FAIL;

#ifdef FEAT_LINEBREAK
	// We might get stuck on 'showbreak', skip over it.
	width = 1;
	for (;;)
	{
	    coladvance(v - width);
	    // getviscol() is slow, skip it when 'showbreak' is empty,
	    // 'breakindent' is not set and there are no multi-byte
	    // characters
	    if ((*get_showbreak_value(curwin) == NUL && !curwin->w_p_bri
					     && !has_mbyte) || getviscol() < v)
		break;
	    ++width;
	}
#else
	coladvance(v - 1);
#endif

	if (curwin->w_cursor.coladd == 1)
	{
	    char_u *ptr;

	    // Adjust for multi-wide char (not a TAB)
	    ptr = ml_get_cursor();
	    if (*ptr != TAB && vim_isprintc((*mb_ptr2char)(ptr))
							 && ptr2cells(ptr) > 1)
		curwin->w_cursor.coladd = 0;
	}

	curwin->w_set_curswant = TRUE;
	adjust_skipcol();
	return OK;
    }

    if (curwin->w_cursor.col == 0)
	return FAIL;

    curwin->w_set_curswant = TRUE;
    --curwin->w_cursor.col;

    // if the character on the left of the current cursor is a multi-byte
    // character, move to its first byte
    if (has_mbyte)
	mb_adjust_cursor();
    adjust_skipcol();
    return OK;
}

/*
 * Move the cursor up "n" lines in window "wp".
 * Takes care of closed folds.
 */
    void
cursor_up_inner(win_T *wp, long n)
{
    linenr_T	lnum = wp->w_cursor.lnum;

    if (n >= lnum)
	lnum = 1;
    else
#ifdef FEAT_FOLDING
	if (hasAnyFolding(wp))
    {
	/*
	 * Count each sequence of folded lines as one logical line.
	 */
	// go to the start of the current fold
	(void)hasFoldingWin(wp, lnum, &lnum, NULL, TRUE, NULL);

	while (n--)
	{
	    // move up one line
	    --lnum;
	    if (lnum <= 1)
		break;
	    // If we entered a fold, move to the beginning, unless in
	    // Insert mode or when 'foldopen' contains "all": it will open
	    // in a moment.
	    if (n > 0 || !((State & MODE_INSERT) || (fdo_flags & FDO_ALL)))
		(void)hasFoldingWin(wp, lnum, &lnum, NULL, TRUE, NULL);
	}
	if (lnum < 1)
	    lnum = 1;
    }
    else
#endif
	lnum -= n;

    wp->w_cursor.lnum = lnum;
}

    int
cursor_up(
    long	n,
    int		upd_topline)	    // When TRUE: update topline
{
    // This fails if the cursor is already in the first line or the count is
    // larger than the line number and '-' is in 'cpoptions'
    linenr_T lnum = curwin->w_cursor.lnum;
    if (n > 0 && (lnum <= 1
		       || (n >= lnum && vim_strchr(p_cpo, CPO_MINUS) != NULL)))
	return FAIL;
    cursor_up_inner(curwin, n);

    // try to advance to the column we want to be at
    coladvance(curwin->w_curswant);

    if (upd_topline)
	update_topline();	// make sure curwin->w_topline is valid

    return OK;
}

/*
 * Move the cursor down "n" lines in window "wp".
 * Takes care of closed folds.
 */
    void
cursor_down_inner(win_T *wp, long n)
{
    linenr_T	lnum = wp->w_cursor.lnum;
    linenr_T	line_count = wp->w_buffer->b_ml.ml_line_count;

    if (lnum + n >= line_count)
	lnum = line_count;
    else
#ifdef FEAT_FOLDING
	if (hasAnyFolding(wp))
    {
	linenr_T	last;

	// count each sequence of folded lines as one logical line
	while (n--)
	{
	    if (hasFoldingWin(wp, lnum, NULL, &last, TRUE, NULL))
		lnum = last + 1;
	    else
		++lnum;
	    if (lnum >= line_count)
		break;
	}
	if (lnum > line_count)
	    lnum = line_count;
    }
    else
#endif
	lnum += n;

    wp->w_cursor.lnum = lnum;
}

/*
 * Cursor down a number of logical lines.
 */
    int
cursor_down(
    long	n,
    int		upd_topline)	    // When TRUE: update topline
{
    linenr_T	lnum = curwin->w_cursor.lnum;
    linenr_T	line_count = curwin->w_buffer->b_ml.ml_line_count;
    // This fails if the cursor is already in the last (folded) line, or would
    // move beyond the last line and '-' is in 'cpoptions'.
#ifdef FEAT_FOLDING
    hasFoldingWin(curwin, lnum, NULL, &lnum, TRUE, NULL);
#endif
    if (n > 0
	    && (lnum >= line_count
		|| (lnum + n > line_count
				     && vim_strchr(p_cpo, CPO_MINUS) != NULL)))
	return FAIL;
    cursor_down_inner(curwin, n);

    // try to advance to the column we want to be at
    coladvance(curwin->w_curswant);

    if (upd_topline)
	update_topline();	// make sure curwin->w_topline is valid

    return OK;
}

/*
 * Stuff the last inserted text in the read buffer.
 * Last_insert actually is a copy of the redo buffer, so we
 * first have to remove the command.
 */
    int
stuff_inserted(
    int	    c,		// Command character to be inserted
    long    count,	// Repeat this many times
    int	    no_esc)	// Don't add an ESC at the end
{
    string_T	insert;				// text to be inserted
    char_u	last = ' ';

    insert = get_last_insert();
    if (insert.string == NULL)
    {
	emsg(_(e_no_inserted_text_yet));
	return FAIL;
    }

    // may want to stuff the command character, to start Insert mode
    if (c != NUL)
	stuffcharReadbuff(c);

    if (insert.length > 0)
    {
	char_u	*p;

	// look for the last ESC in 'insert'
	for (p = insert.string + insert.length - 1; p >= insert.string; --p)
	{
	    if (*p == ESC)
	    {
		insert.length = (size_t)(p - insert.string);
		break;
	    }
	}
    }

    if (insert.length > 0)
    {
	char_u	*p = insert.string + insert.length - 1;

	// when the last char is either "0" or "^" it will be quoted if no ESC
	// comes after it OR if it will insert more than once and "ptr"
	// starts with ^D.	-- Acevedo
	if ((*p == '0' || *p == '^')
		&& (no_esc || (*insert.string == Ctrl_D && count > 1)))
	{
	    last = *p;
	    --insert.length;
	}
    }

    do
    {
	stuffReadbuffLen(insert.string, (long)insert.length);
	// a trailing "0" is inserted as "<C-V>048", "^" as "<C-V>^"
	switch (last)
	{
	case '0':
#define TEXT_TO_INSERT "\026\060\064\070"
	    stuffReadbuffLen((char_u *)TEXT_TO_INSERT, STRLEN_LITERAL(TEXT_TO_INSERT));
#undef TEXT_TO_INSERT
	    break;

	case '^':
#define TEXT_TO_INSERT "\026^"
	    stuffReadbuffLen((char_u *)TEXT_TO_INSERT, STRLEN_LITERAL(TEXT_TO_INSERT));
#undef TEXT_TO_INSERT
	    break;

	default:
	    break;
	}
    }
    while (--count > 0);

    // may want to stuff a trailing ESC, to get out of Insert mode
    if (!no_esc)
	stuffcharReadbuff(ESC);

    return OK;
}

    string_T
get_last_insert(void)
{
    string_T insert = {NULL, 0};

    if (last_insert.string != NULL)
    {
	insert.string = last_insert.string + last_insert_skip;
	insert.length = (size_t)(last_insert.length - last_insert_skip);
    }

    return insert;
}

/*
 * Get last inserted string, and remove trailing <Esc>.
 * Returns pointer to allocated memory (must be freed) or NULL.
 */
    char_u *
get_last_insert_save(void)
{
    string_T	insert = get_last_insert();
    char_u	*s;

    if (insert.string == NULL)
	return NULL;
    s = vim_strnsave(insert.string, insert.length);
    if (s == NULL)
	return NULL;

    if (insert.length > 0 && s[insert.length - 1] == ESC)	// remove trailing ESC
	s[--insert.length] = NUL;
    return s;
}

/*
 * Check the word in front of the cursor for an abbreviation.
 * Called when the non-id character "c" has been entered.
 * When an abbreviation is recognized it is removed from the text and
 * the replacement string is inserted in typebuf.tb_buf[], followed by "c".
 */
    static int
echeck_abbr(int c)
{
    // Don't check for abbreviation in paste mode, when disabled and just
    // after moving around with cursor keys.
    if (p_paste || no_abbr || arrow_used)
	return FALSE;

    return check_abbr(c, ml_get_curline(), curwin->w_cursor.col,
		curwin->w_cursor.lnum == Insstart.lnum ? Insstart.col : 0);
}

/*
 * replace-stack functions
 *
 * When replacing characters, the replaced characters are remembered for each
 * new character.  This is used to re-insert the old text when backspacing.
 *
 * There is a NUL headed list of characters for each character that is
 * currently in the file after the insertion point.  When BS is used, one NUL
 * headed list is put back for the deleted character.
 *
 * For a newline, there are two NUL headed lists.  One contains the characters
 * that the NL replaced.  The extra one stores the characters after the cursor
 * that were deleted (always white space).
 *
 * Replace_offset is normally 0, in which case replace_push will add a new
 * character at the end of the stack.  If replace_offset is not 0, that many
 * characters will be left on the stack above the newly inserted character.
 */

static char_u	*replace_stack = NULL;
static long	replace_stack_nr = 0;	    // next entry in replace stack
static long	replace_stack_len = 0;	    // max. number of entries

    void
replace_push(
    int	    c)	    // character that is replaced (NUL is none)
{
    char_u  *p;

    if (replace_stack_nr < replace_offset)	// nothing to do
	return;
    if (replace_stack_len <= replace_stack_nr)
    {
	replace_stack_len += 50;
	p = ALLOC_MULT(char_u, replace_stack_len);
	if (p == NULL)	    // out of memory
	{
	    replace_stack_len -= 50;
	    return;
	}
	if (replace_stack != NULL)
	{
	    mch_memmove(p, replace_stack,
				 (size_t)(replace_stack_nr * sizeof(char_u)));
	    vim_free(replace_stack);
	}
	replace_stack = p;
    }
    p = replace_stack + replace_stack_nr - replace_offset;
    if (replace_offset)
	mch_memmove(p + 1, p, (size_t)(replace_offset * sizeof(char_u)));
    *p = c;
    ++replace_stack_nr;
}

/*
 * Push a character onto the replace stack.  Handles a multi-byte character in
 * reverse byte order, so that the first byte is popped off first.
 * Return the number of bytes done (includes composing characters).
 */
    int
replace_push_mb(char_u *p)
{
    int l = (*mb_ptr2len)(p);
    int j;

    for (j = l - 1; j >= 0; --j)
	replace_push(p[j]);
    return l;
}

/*
 * Pop one item from the replace stack.
 * return -1 if stack empty
 * return replaced character or NUL otherwise
 */
    static int
replace_pop(void)
{
    if (replace_stack_nr == 0)
	return -1;
    return (int)replace_stack[--replace_stack_nr];
}

/*
 * Join the top two items on the replace stack.  This removes to "off"'th NUL
 * encountered.
 */
    void
replace_join(
    int	    off)	// offset for which NUL to remove
{
    int	    i;

    for (i = replace_stack_nr; --i >= 0; )
	if (replace_stack[i] == NUL && off-- <= 0)
	{
	    --replace_stack_nr;
	    mch_memmove(replace_stack + i, replace_stack + i + 1,
					      (size_t)(replace_stack_nr - i));
	    return;
	}
}

/*
 * Pop bytes from the replace stack until a NUL is found, and insert them
 * before the cursor.  Can only be used in MODE_REPLACE or MODE_VREPLACE state.
 */
    static void
replace_pop_ins(void)
{
    int	    cc;
    int	    oldState = State;

    State = MODE_NORMAL;			// don't want MODE_REPLACE here
    while ((cc = replace_pop()) > 0)
    {
	mb_replace_pop_ins(cc);
	dec_cursor();
    }
    State = oldState;
}

/*
 * Insert bytes popped from the replace stack. "cc" is the first byte.  If it
 * indicates a multi-byte char, pop the other bytes too.
 */
    static void
mb_replace_pop_ins(int cc)
{
    int		n;
    char_u	buf[MB_MAXBYTES + 1];
    int		i;
    int		c;

    if (has_mbyte && (n = MB_BYTE2LEN(cc)) > 1)
    {
	buf[0] = cc;
	for (i = 1; i < n; ++i)
	    buf[i] = replace_pop();
	ins_bytes_len(buf, n);
    }
    else
	ins_char(cc);

    if (enc_utf8)
	// Handle composing chars.
	for (;;)
	{
	    c = replace_pop();
	    if (c == -1)	    // stack empty
		break;
	    if ((n = MB_BYTE2LEN(c)) == 1)
	    {
		// Not a multi-byte char, put it back.
		replace_push(c);
		break;
	    }

	    buf[0] = c;
	    for (i = 1; i < n; ++i)
		buf[i] = replace_pop();
	    if (utf_iscomposing(utf_ptr2char(buf)))
		ins_bytes_len(buf, n);
	    else
	    {
		// Not a composing char, put it back.
		for (i = n - 1; i >= 0; --i)
		    replace_push(buf[i]);
		break;
	    }

	}
}

/*
 * make the replace stack empty
 * (called when exiting replace mode)
 */
    static void
replace_flush(void)
{
    VIM_CLEAR(replace_stack);
    replace_stack_len = 0;
    replace_stack_nr = 0;
}

/*
 * Handle doing a BS for one character.
 * cc < 0: replace stack empty, just move cursor
 * cc == 0: character was inserted, delete it
 * cc > 0: character was replaced, put cc (first byte of original char) back
 * and check for more characters to be put back
 * When "limit_col" is >= 0, don't delete before this column.  Matters when
 * using composing characters, use del_char_after_col() instead of del_char().
 */
    static void
replace_do_bs(int limit_col)
{
    int		cc;
    int		orig_len = 0;
    int		ins_len;
    int		orig_vcols = 0;
    colnr_T	start_vcol;
    char_u	*p;
    int		i;
    int		vcol;

    cc = replace_pop();
    if (cc > 0)
    {
#ifdef FEAT_PROP_POPUP
	size_t	len_before = 0;  // init to shut up GCC

	if (curbuf->b_has_textprop)
	{
	    // Do not adjust text properties for individual delete and insert
	    // operations, do it afterwards on the resulting text.
	    len_before = ml_get_curline_len();
	    ++text_prop_frozen;
	}
#endif
	if (State & VREPLACE_FLAG)
	{
	    // Get the number of screen cells used by the character we are
	    // going to delete.
	    getvcol(curwin, &curwin->w_cursor, NULL, &start_vcol, NULL);
	    orig_vcols = chartabsize(ml_get_cursor(), start_vcol);
	}
	if (has_mbyte)
	{
	    (void)del_char_after_col(limit_col);
	    if (State & VREPLACE_FLAG)
		orig_len = ml_get_cursor_len();
	    replace_push(cc);
	}
	else
	{
	    pchar_cursor(cc);
	    if (State & VREPLACE_FLAG)
		orig_len = ml_get_cursor_len() - 1;
	}
	replace_pop_ins();

	if (State & VREPLACE_FLAG)
	{
	    // Get the number of screen cells used by the inserted characters
	    p = ml_get_cursor();
	    ins_len = ml_get_cursor_len() - orig_len;
	    vcol = start_vcol;
	    for (i = 0; i < ins_len; ++i)
	    {
		vcol += chartabsize(p + i, vcol);
		i += (*mb_ptr2len)(p) - 1;
	    }
	    vcol -= start_vcol;

	    // Delete spaces that were inserted after the cursor to keep the
	    // text aligned.
	    curwin->w_cursor.col += ins_len;
	    while (vcol > orig_vcols && gchar_cursor() == ' ')
	    {
		del_char(FALSE);
		++orig_vcols;
	    }
	    curwin->w_cursor.col -= ins_len;
	}

	// mark the buffer as changed and prepare for displaying
	changed_bytes(curwin->w_cursor.lnum, curwin->w_cursor.col);

#ifdef FEAT_PROP_POPUP
	if (curbuf->b_has_textprop)
	{
	    size_t len_now = ml_get_curline_len();

	    --text_prop_frozen;
	    adjust_prop_columns(curwin->w_cursor.lnum, curwin->w_cursor.col,
					   (int)(len_now - len_before), 0);
	}
#endif
    }
    else if (cc == 0)
	(void)del_char_after_col(limit_col);
}

#if defined(FEAT_RIGHTLEFT) || defined(PROTO)
/*
 * Map Hebrew keyboard when in hkmap mode.
 */
    int
hkmap(int c)
{
    if (p_hkmapp)   // phonetic mapping, by Ilya Dogolazky
    {
	enum {hALEF=0, BET, GIMEL, DALET, HEI, VAV, ZAIN, HET, TET, IUD,
	    KAFsofit, hKAF, LAMED, MEMsofit, MEM, NUNsofit, NUN, SAMEH, AIN,
	    PEIsofit, PEI, ZADIsofit, ZADI, KOF, RESH, hSHIN, TAV};
	static char_u map[26] =
	    {(char_u)hALEF/*a*/, (char_u)BET  /*b*/, (char_u)hKAF    /*c*/,
	     (char_u)DALET/*d*/, (char_u)-1   /*e*/, (char_u)PEIsofit/*f*/,
	     (char_u)GIMEL/*g*/, (char_u)HEI  /*h*/, (char_u)IUD     /*i*/,
	     (char_u)HET  /*j*/, (char_u)KOF  /*k*/, (char_u)LAMED   /*l*/,
	     (char_u)MEM  /*m*/, (char_u)NUN  /*n*/, (char_u)SAMEH   /*o*/,
	     (char_u)PEI  /*p*/, (char_u)-1   /*q*/, (char_u)RESH    /*r*/,
	     (char_u)ZAIN /*s*/, (char_u)TAV  /*t*/, (char_u)TET     /*u*/,
	     (char_u)VAV  /*v*/, (char_u)hSHIN/*w*/, (char_u)-1      /*x*/,
	     (char_u)AIN  /*y*/, (char_u)ZADI /*z*/};

	if (c == 'N' || c == 'M' || c == 'P' || c == 'C' || c == 'Z')
	    return (int)(map[CharOrd(c)] - 1 + p_aleph);
							    // '-1'='sofit'
	else if (c == 'x')
	    return 'X';
	else if (c == 'q')
	    return '\''; // {geresh}={'}
	else if (c == 246)
	    return ' ';  // \"o --> ' ' for a german keyboard
	else if (c == 228)
	    return ' ';  // \"a --> ' '      -- / --
	else if (c == 252)
	    return ' ';  // \"u --> ' '      -- / --
	// NOTE: islower() does not do the right thing for us on Linux so we
	// do this the same was as 5.7 and previous, so it works correctly on
	// all systems.  Specifically, the e.g. Delete and Arrow keys are
	// munged and won't work if e.g. searching for Hebrew text.
	else if (c >= 'a' && c <= 'z')
	    return (int)(map[CharOrdLow(c)] + p_aleph);
	else
	    return c;
    }
    else
    {
	switch (c)
	{
	    case '`':	return ';';
	    case '/':	return '.';
	    case '\'':	return ',';
	    case 'q':	return '/';
	    case 'w':	return '\'';

			// Hebrew letters - set offset from 'a'
	    case ',':	c = '{'; break;
	    case '.':	c = 'v'; break;
	    case ';':	c = 't'; break;
	    default: {
			 static char str[] = "zqbcxlsjphmkwonu ydafe rig";

			 if (c < 'a' || c > 'z')
			     return c;
			 c = str[CharOrdLow(c)];
			 break;
		     }
	}

	return (int)(CharOrdLow(c) + p_aleph);
    }
}
#endif

    static void
ins_reg(void)
{
    int		need_redraw = FALSE;
    int		regname;
    int		literally = 0;
    int		vis_active = VIsual_active;

    /*
     * If we are going to wait for a character, show a '"'.
     */
    pc_status = PC_STATUS_UNSET;
    if (redrawing() && !char_avail())
    {
	// may need to redraw when no more chars available now
	ins_redraw(FALSE);

	edit_putchar('"', TRUE);
	add_to_showcmd_c(Ctrl_R);
    }

#ifdef USE_ON_FLY_SCROLL
    dont_scroll = TRUE;		// disallow scrolling here
#endif

    /*
     * Don't map the register name. This also prevents the mode message to be
     * deleted when ESC is hit.
     */
    ++no_mapping;
    ++allow_keys;
    regname = plain_vgetc();
    LANGMAP_ADJUST(regname, TRUE);
    if (regname == Ctrl_R || regname == Ctrl_O || regname == Ctrl_P)
    {
	// Get a third key for literal register insertion
	literally = regname;
	add_to_showcmd_c(literally);
	regname = plain_vgetc();
	LANGMAP_ADJUST(regname, TRUE);
    }
    --no_mapping;
    --allow_keys;

#ifdef FEAT_EVAL
    // Don't call u_sync() while typing the expression or giving an error
    // message for it. Only call it explicitly.
    ++no_u_sync;
    if (regname == '=')
    {
	pos_T	curpos = curwin->w_cursor;
# ifdef HAVE_INPUT_METHOD
	int	im_on = im_get_status();
# endif
	// Sync undo when evaluating the expression calls setline() or
	// append(), so that it can be undone separately.
	u_sync_once = 2;

	regname = get_expr_register();

	// Cursor may be moved back a column.
	curwin->w_cursor = curpos;
	check_cursor();
# ifdef HAVE_INPUT_METHOD
	// Restore the Input Method.
	if (im_on)
	    im_set_active(TRUE);
# endif
    }
    if (regname == NUL || !valid_yank_reg(regname, FALSE))
    {
	vim_beep(BO_REG);
	need_redraw = TRUE;	// remove the '"'
    }
    else
    {
#endif
	if (literally == Ctrl_O || literally == Ctrl_P)
	{
	    // Append the command to the redo buffer.
	    AppendCharToRedobuff(Ctrl_R);
	    AppendCharToRedobuff(literally);
	    AppendCharToRedobuff(regname);

	    do_put(regname, NULL, BACKWARD, 1L,
		 (literally == Ctrl_P ? PUT_FIXINDENT : 0) | PUT_CURSEND);
	}
	else if (insert_reg(regname, literally) == FAIL)
	{
	    vim_beep(BO_REG);
	    need_redraw = TRUE;	// remove the '"'
	}
	else if (stop_insert_mode)
	    // When the '=' register was used and a function was invoked that
	    // did ":stopinsert" then stuff_empty() returns FALSE but we won't
	    // insert anything, need to remove the '"'
	    need_redraw = TRUE;

#ifdef FEAT_EVAL
    }
    --no_u_sync;
    if (u_sync_once == 1)
	ins_need_undo = TRUE;
    u_sync_once = 0;
#endif
    clear_showcmd();

    // If the inserted register is empty, we need to remove the '"'
    if (need_redraw || stuff_empty())
	edit_unputchar();

    // Disallow starting Visual mode here, would get a weird mode.
    if (!vis_active && VIsual_active)
	end_visual_mode();
}

/*
 * CTRL-G commands in Insert mode.
 */
    static void
ins_ctrl_g(void)
{
    int		c;

    // Right after CTRL-X the cursor will be after the ruler.
    setcursor();

    /*
     * Don't map the second key. This also prevents the mode message to be
     * deleted when ESC is hit.
     */
    ++no_mapping;
    ++allow_keys;
    c = plain_vgetc();
    --no_mapping;
    --allow_keys;
    switch (c)
    {
	// CTRL-G k and CTRL-G <Up>: cursor up to Insstart.col
	case K_UP:
	case Ctrl_K:
	case 'k': ins_up(TRUE);
		  break;

	// CTRL-G j and CTRL-G <Down>: cursor down to Insstart.col
	case K_DOWN:
	case Ctrl_J:
	case 'j': ins_down(TRUE);
		  break;

	// CTRL-G u: start new undoable edit
	case 'u': u_sync(TRUE);
		  ins_need_undo = TRUE;

		  // Need to reset Insstart, esp. because a BS that joins
		  // a line to the previous one must save for undo.
		  update_Insstart_orig = FALSE;
		  Insstart = curwin->w_cursor;
		  break;

	// CTRL-G U: do not break undo with the next char
	case 'U':
		  // Allow one left/right cursor movement with the next char,
		  // without breaking undo.
		  dont_sync_undo = MAYBE;
		  break;

	case ESC:
		  // Esc after CTRL-G cancels it.
		  break;

	// Unknown CTRL-G command, reserved for future expansion.
	default:  vim_beep(BO_CTRLG);
    }
}

/*
 * CTRL-^ in Insert mode.
 */
    static void
ins_ctrl_hat(void)
{
    if (map_to_exists_mode((char_u *)"", MODE_LANGMAP, FALSE))
    {
	// ":lmap" mappings exists, Toggle use of ":lmap" mappings.
	if (State & MODE_LANGMAP)
	{
	    curbuf->b_p_iminsert = B_IMODE_NONE;
	    State &= ~MODE_LANGMAP;
	}
	else
	{
	    curbuf->b_p_iminsert = B_IMODE_LMAP;
	    State |= MODE_LANGMAP;
#ifdef HAVE_INPUT_METHOD
	    im_set_active(FALSE);
#endif
	}
    }
#ifdef HAVE_INPUT_METHOD
    else
    {
	// There are no ":lmap" mappings, toggle IM
	if (im_get_status())
	{
	    curbuf->b_p_iminsert = B_IMODE_NONE;
	    im_set_active(FALSE);
	}
	else
	{
	    curbuf->b_p_iminsert = B_IMODE_IM;
	    State &= ~MODE_LANGMAP;
	    im_set_active(TRUE);
	}
    }
#endif
    set_iminsert_global();
    showmode();
#ifdef FEAT_GUI
    // may show different cursor shape or color
    if (gui.in_use)
	gui_update_cursor(TRUE, FALSE);
#endif
#if defined(FEAT_KEYMAP)
    // Show/unshow value of 'keymap' in status lines.
    status_redraw_curbuf();
#endif
}

/*
 * Handle ESC in insert mode.
 * Returns TRUE when leaving insert mode, FALSE when going to repeat the
 * insert.
 */
    static int
ins_esc(
    long	*count,
    int		cmdchar,
    int		nomove)	    // don't move cursor
{
    int		temp;
    static int	disabled_redraw = FALSE;
#ifdef FEAT_CONCEAL
    // Remember if the cursor line was concealed before changing State.
    int		cursor_line_was_concealed = curwin->w_p_cole > 0
						&& conceal_cursor_line(curwin);
#endif

#ifdef FEAT_SPELL
    check_spell_redraw();
#endif

    temp = curwin->w_cursor.col;
    if (disabled_redraw)
    {
	if (RedrawingDisabled > 0)
	    --RedrawingDisabled;
	disabled_redraw = FALSE;
    }
    if (!arrow_used)
    {
	/*
	 * Don't append the ESC for "r<CR>" and "grx".
	 * When 'insertmode' is set only CTRL-L stops Insert mode.  Needed for
	 * when "count" is non-zero.
	 */
	if (cmdchar != 'r' && cmdchar != 'v')
	    AppendToRedobuff(p_im ? (char_u *)"\014" : ESC_STR);

	/*
	 * Repeating insert may take a long time.  Check for
	 * interrupt now and then.
	 */
	if (*count > 0)
	{
	    line_breakcheck();
	    if (got_int)
		*count = 0;
	}

	if (--*count > 0)	// repeat what was typed
	{
	    // Vi repeats the insert without replacing characters.
	    if (vim_strchr(p_cpo, CPO_REPLCNT) != NULL)
		State &= ~REPLACE_FLAG;

	    (void)start_redo_ins();
	    if (cmdchar == 'r' || cmdchar == 'v')
		stuffRedoReadbuff(ESC_STR);	// no ESC in redo buffer
	    ++RedrawingDisabled;
	    disabled_redraw = TRUE;
	    return FALSE;	// repeat the insert
	}
	stop_insert(&curwin->w_cursor, TRUE, nomove);
	undisplay_dollar();
    }

    if (cmdchar != 'r' && cmdchar != 'v')
	ins_apply_autocmds(EVENT_INSERTLEAVEPRE);

    // When an autoindent was removed, curswant stays after the
    // indent
    if (restart_edit == NUL && (colnr_T)temp == curwin->w_cursor.col)
	curwin->w_set_curswant = TRUE;

    // Remember the last Insert position in the '^ mark.
    if ((cmdmod.cmod_flags & CMOD_KEEPJUMPS) == 0)
	curbuf->b_last_insert = curwin->w_cursor;

    /*
     * The cursor should end up on the last inserted character.
     * Don't do it for CTRL-O, unless past the end of the line.
     */
    if (!nomove
	    && (curwin->w_cursor.col != 0
		|| curwin->w_cursor.coladd > 0)
	    && (restart_edit == NUL
		   || (gchar_cursor() == NUL && !VIsual_active))
#ifdef FEAT_RIGHTLEFT
	    && !revins_on
#endif
				      )
    {
	if (curwin->w_cursor.coladd > 0 || get_ve_flags() == VE_ALL)
	{
	    oneleft();
	    if (restart_edit != NUL)
		++curwin->w_cursor.coladd;
	}
	else
	{
	    --curwin->w_cursor.col;
	    curwin->w_valid &= ~(VALID_WCOL|VALID_VIRTCOL);
	    // Correct cursor for multi-byte character.
	    if (has_mbyte)
		mb_adjust_cursor();
	}
    }

#ifdef HAVE_INPUT_METHOD
    // Disable IM to allow typing English directly for Normal mode commands.
    // When ":lmap" is enabled don't change 'iminsert' (IM can be enabled as
    // well).
    if (!(State & MODE_LANGMAP))
	im_save_status(&curbuf->b_p_iminsert);
    im_set_active(FALSE);
#endif

    State = MODE_NORMAL;
    may_trigger_modechanged();
    // need to position cursor again when on a TAB and when on a char with
    // virtual text.
    if (gchar_cursor() == TAB
#ifdef FEAT_PROP_POPUP
	    || curbuf->b_has_textprop
#endif
       )
	curwin->w_valid &= ~(VALID_WROW|VALID_WCOL|VALID_VIRTCOL);

    setmouse();
#ifdef CURSOR_SHAPE
    ui_cursor_shape();		// may show different cursor shape
#endif
    if (!p_ek)
    {
	MAY_WANT_TO_LOG_THIS;

	// Re-enable bracketed paste mode.
	out_str_t_BE();

	// Re-enable modifyOtherKeys.
	out_str_t_TI();
    }
#ifdef FEAT_CONCEAL
    // Check if the cursor line needs redrawing after changing State.  If
    // 'concealcursor' is "i" it needs to be redrawn without concealing.
    conceal_check_cursor_line(cursor_line_was_concealed);
#endif

    // When recording or for CTRL-O, need to display the new mode.
    // Otherwise remove the mode message.
    if (reg_recording != 0 || restart_edit != NUL)
	showmode();
    else if (p_smd && (got_int || !skip_showmode()))
	msg("");

    return TRUE;	    // exit Insert mode
}

#ifdef FEAT_RIGHTLEFT
/*
 * Toggle language: hkmap and revins_on.
 * Move to end of reverse inserted text.
 */
    static void
ins_ctrl_(void)
{
    if (revins_on && revins_chars && revins_scol >= 0)
    {
	while (gchar_cursor() != NUL && revins_chars--)
	    ++curwin->w_cursor.col;
    }
    p_ri = !p_ri;
    revins_on = (State == MODE_INSERT && p_ri);
    if (revins_on)
    {
	revins_scol = curwin->w_cursor.col;
	revins_legal++;
	revins_chars = 0;
	undisplay_dollar();
    }
    else
	revins_scol = -1;
    p_hkmap = curwin->w_p_rl ^ p_ri;    // be consistent!
    showmode();
}
#endif

/*
 * If 'keymodel' contains "startsel", may start selection.
 * Returns TRUE when a CTRL-O and other keys stuffed.
 */
    static int
ins_start_select(int c)
{
    if (!km_startsel)
	return FALSE;
    switch (c)
    {
	case K_KHOME:
	case K_KEND:
	case K_PAGEUP:
	case K_KPAGEUP:
	case K_PAGEDOWN:
	case K_KPAGEDOWN:
# ifdef MACOS_X
	case K_LEFT:
	case K_RIGHT:
	case K_UP:
	case K_DOWN:
	case K_END:
	case K_HOME:
# endif
	    if (!(mod_mask & MOD_MASK_SHIFT))
		break;
	    // FALLTHROUGH
	case K_S_LEFT:
	case K_S_RIGHT:
	case K_S_UP:
	case K_S_DOWN:
	case K_S_END:
	case K_S_HOME:
	    // Start selection right away, the cursor can move with CTRL-O when
	    // beyond the end of the line.
	    start_selection();

	    // Execute the key in (insert) Select mode.
	    stuffcharReadbuff(Ctrl_O);
	    if (mod_mask)
	    {
		char_u	    buf[4];

		buf[0] = K_SPECIAL;
		buf[1] = KS_MODIFIER;
		buf[2] = mod_mask;
		buf[3] = NUL;
		stuffReadbuffLen(buf, 3L);
	    }
	    stuffcharReadbuff(c);
	    return TRUE;
    }
    return FALSE;
}

/*
 * <Insert> key in Insert mode: toggle insert/replace mode.
 */
    static void
ins_insert(int replaceState)
{
#ifdef FEAT_EVAL
    set_vim_var_string(VV_INSERTMODE,
		   (char_u *)((State & REPLACE_FLAG) ? "i"
			    : replaceState == MODE_VREPLACE ? "v" : "r"), 1);
#endif
    ins_apply_autocmds(EVENT_INSERTCHANGE);
    if (State & REPLACE_FLAG)
	State = MODE_INSERT | (State & MODE_LANGMAP);
    else
	State = replaceState | (State & MODE_LANGMAP);
    may_trigger_modechanged();
    AppendCharToRedobuff(K_INS);
    showmode();
#ifdef CURSOR_SHAPE
    ui_cursor_shape();		// may show different cursor shape
#endif
}

/*
 * Pressed CTRL-O in Insert mode.
 */
    static void
ins_ctrl_o(void)
{
    restart_VIsual_select = 0;
    if (State & VREPLACE_FLAG)
	restart_edit = 'V';
    else if (State & REPLACE_FLAG)
	restart_edit = 'R';
    else
	restart_edit = 'I';
    if (virtual_active())
	ins_at_eol = FALSE;	// cursor always keeps its column
    else
	ins_at_eol = (gchar_cursor() == NUL);
}

/*
 * If the cursor is on an indent, ^T/^D insert/delete one
 * shiftwidth.	Otherwise ^T/^D behave like a "<<" or ">>".
 * Always round the indent to 'shiftwidth', this is compatible
 * with vi.  But vi only supports ^T and ^D after an
 * autoindent, we support it everywhere.
 */
    static void
ins_shift(int c, int lastc)
{
    if (stop_arrow() == FAIL)
	return;
    AppendCharToRedobuff(c);

    /*
     * 0^D and ^^D: remove all indent.
     */
    if (c == Ctrl_D && (lastc == '0' || lastc == '^')
						  && curwin->w_cursor.col > 0)
    {
	--curwin->w_cursor.col;
	(void)del_char(FALSE);		// delete the '^' or '0'
	// In Replace mode, restore the characters that '^' or '0' replaced.
	if (State & REPLACE_FLAG)
	    replace_pop_ins();
	if (lastc == '^')
	    old_indent = get_indent();	// remember curr. indent
	change_indent(INDENT_SET, 0, TRUE, 0, TRUE);
    }
    else
	change_indent(c == Ctrl_D ? INDENT_DEC : INDENT_INC, 0, TRUE, 0, TRUE);

    if (did_ai && *skipwhite(ml_get_curline()) != NUL)
	did_ai = FALSE;
    did_si = FALSE;
    can_si = FALSE;
    can_si_back = FALSE;
    can_cindent = FALSE;	// no cindenting after ^D or ^T
}

    static void
ins_del(void)
{
    int	    temp;

    if (stop_arrow() == FAIL)
	return;
    if (gchar_cursor() == NUL)		// delete newline
    {
	temp = curwin->w_cursor.col;
	if (!can_bs(BS_EOL)		// only if "eol" included
		|| do_join(2, FALSE, TRUE, FALSE, FALSE) == FAIL)
	    vim_beep(BO_BS);
	else
	{
	    curwin->w_cursor.col = temp;
	    // Adjust orig_line_count in case more lines have been deleted than
	    // have been added. That makes sure, that open_line() later
	    // can access all buffer lines correctly
	    if (State & VREPLACE_FLAG &&
		    orig_line_count > curbuf->b_ml.ml_line_count)
		orig_line_count = curbuf->b_ml.ml_line_count;
	}
    }
    else if (del_char(FALSE) == FAIL)  // delete char under cursor
	vim_beep(BO_BS);
    did_ai = FALSE;
    did_si = FALSE;
    can_si = FALSE;
    can_si_back = FALSE;
    AppendCharToRedobuff(K_DEL);
}

/*
 * Delete one character for ins_bs().
 */
    static void
ins_bs_one(void)
{
    dec_cursor();
    if (State & REPLACE_FLAG)
    {
	// Don't delete characters before the insert point when in
	// Replace mode
	if (curwin->w_cursor.lnum != Insstart.lnum
		|| curwin->w_cursor.col >= Insstart.col)
	    replace_do_bs(-1);
    }
    else
	(void)del_char(FALSE);
}

/*
 * Handle Backspace, delete-word and delete-line in Insert mode.
 * Return TRUE when backspace was actually used.
 */
    static int
ins_bs(
    int		c,
    int		mode,
    int		*inserted_space_p)
{
    linenr_T	lnum;
    int		cc;
    int		temp = 0;	    // init for GCC
    colnr_T	save_col;
    colnr_T	mincol;
    int		did_backspace = FALSE;
    int		in_indent;
    int		oldState;
    int		cpc[MAX_MCO];	    // composing characters
    int		call_fix_indent = FALSE;

    /*
     * can't delete anything in an empty file
     * can't backup past first character in buffer
     * can't backup past starting point unless 'backspace' > 1
     * can backup to a previous line if 'backspace' == 0
     */
    if (       BUFEMPTY()
	    || (
#ifdef FEAT_RIGHTLEFT
		!revins_on &&
#endif
		((curwin->w_cursor.lnum == 1 && curwin->w_cursor.col == 0)
		    || (!can_bs(BS_START)
			&& ((arrow_used
#ifdef FEAT_JOB_CHANNEL
				&& !bt_prompt(curbuf)
#endif
			) || (curwin->w_cursor.lnum == Insstart_orig.lnum
				&& curwin->w_cursor.col <= Insstart_orig.col)))
		    || (!can_bs(BS_INDENT) && !arrow_used && ai_col > 0
					 && curwin->w_cursor.col <= ai_col)
		    || (!can_bs(BS_EOL) && curwin->w_cursor.col == 0))))
    {
	vim_beep(BO_BS);
	return FALSE;
    }

    if (stop_arrow() == FAIL)
	return FALSE;
    in_indent = inindent(0);
    if (in_indent)
	can_cindent = FALSE;
    end_comment_pending = NUL;	// After BS, don't auto-end comment
#ifdef FEAT_RIGHTLEFT
    if (revins_on)	    // put cursor after last inserted char
	inc_cursor();
#endif

    // Virtualedit:
    //	BACKSPACE_CHAR eats a virtual space
    //	BACKSPACE_WORD eats all coladd
    //	BACKSPACE_LINE eats all coladd and keeps going
    if (curwin->w_cursor.coladd > 0)
    {
	if (mode == BACKSPACE_CHAR)
	{
	    --curwin->w_cursor.coladd;
	    return TRUE;
	}
	if (mode == BACKSPACE_WORD)
	{
	    curwin->w_cursor.coladd = 0;
	    return TRUE;
	}
	curwin->w_cursor.coladd = 0;
    }

    /*
     * Delete newline!
     */
    if (curwin->w_cursor.col == 0)
    {
	lnum = Insstart.lnum;
	if (curwin->w_cursor.lnum == lnum
#ifdef FEAT_RIGHTLEFT
			|| revins_on
#endif
				    )
	{
	    if (u_save((linenr_T)(curwin->w_cursor.lnum - 2),
			       (linenr_T)(curwin->w_cursor.lnum + 1)) == FAIL)
		return FALSE;
	    --Insstart.lnum;
	    Insstart.col = ml_get_len(Insstart.lnum);
	}
	/*
	 * In replace mode:
	 * cc < 0: NL was inserted, delete it
	 * cc >= 0: NL was replaced, put original characters back
	 */
	cc = -1;
	if (State & REPLACE_FLAG)
	    cc = replace_pop();	    // returns -1 if NL was inserted
	/*
	 * In replace mode, in the line we started replacing, we only move the
	 * cursor.
	 */
	if ((State & REPLACE_FLAG) && curwin->w_cursor.lnum <= lnum)
	{
	    dec_cursor();
	}
	else
	{
	    if (!(State & VREPLACE_FLAG)
				   || curwin->w_cursor.lnum > orig_line_count)
	    {
		temp = gchar_cursor();	// remember current char
		--curwin->w_cursor.lnum;

		// When "aw" is in 'formatoptions' we must delete the space at
		// the end of the line, otherwise the line will be broken
		// again when auto-formatting.
		if (has_format_option(FO_AUTO)
					   && has_format_option(FO_WHITE_PAR))
		{
		    char_u  *ptr = ml_get_buf(curbuf, curwin->w_cursor.lnum,
									FALSE);
		    int	    len = ml_get_curline_len();

		    if (len > 0 && ptr[len - 1] == ' ')
		    {
			char_u *newp = alloc(curbuf->b_ml.ml_line_len - 1);

			if (newp != NULL)
			{
			    mch_memmove(newp, ptr, len - 1);
			    newp[len - 1] = NUL;
			    if (curbuf->b_ml.ml_line_len > len + 1)
				mch_memmove(newp + len, ptr + len + 1,
					   curbuf->b_ml.ml_line_len - len - 1);

			    if (curbuf->b_ml.ml_flags
					      & (ML_LINE_DIRTY | ML_ALLOCATED))
				vim_free(curbuf->b_ml.ml_line_ptr);
			    curbuf->b_ml.ml_line_ptr = newp;
			    curbuf->b_ml.ml_line_len--;
			    curbuf->b_ml.ml_line_textlen--;
			    curbuf->b_ml.ml_flags |= ML_LINE_DIRTY;
			}
		    }
		}

		(void)do_join(2, FALSE, FALSE, FALSE, FALSE);
		if (temp == NUL && gchar_cursor() != NUL)
		    inc_cursor();
	    }
	    else
		dec_cursor();

	    /*
	     * In MODE_REPLACE mode we have to put back the text that was
	     * replaced by the NL. On the replace stack is first a
	     * NUL-terminated sequence of characters that were deleted and then
	     * the characters that NL replaced.
	     */
	    if (State & REPLACE_FLAG)
	    {
		/*
		 * Do the next ins_char() in MODE_NORMAL state, to
		 * prevent ins_char() from replacing characters and
		 * avoiding showmatch().
		 */
		oldState = State;
		State = MODE_NORMAL;
		/*
		 * restore characters (blanks) deleted after cursor
		 */
		while (cc > 0)
		{
		    save_col = curwin->w_cursor.col;
		    mb_replace_pop_ins(cc);
		    curwin->w_cursor.col = save_col;
		    cc = replace_pop();
		}
		// restore the characters that NL replaced
		replace_pop_ins();
		State = oldState;
	    }
	}
	did_ai = FALSE;
    }
    else
    {
	/*
	 * Delete character(s) before the cursor.
	 */
#ifdef FEAT_RIGHTLEFT
	if (revins_on)		// put cursor on last inserted char
	    dec_cursor();
#endif
	mincol = 0;
						// keep indent
	if (mode == BACKSPACE_LINE
		&& (curbuf->b_p_ai || cindent_on())
#ifdef FEAT_RIGHTLEFT
		&& !revins_on
#endif
			    )
	{
	    save_col = curwin->w_cursor.col;
	    beginline(BL_WHITE);
	    if (curwin->w_cursor.col < save_col)
	    {
		mincol = curwin->w_cursor.col;
		// should now fix the indent to match with the previous line
		call_fix_indent = TRUE;
	    }
	    curwin->w_cursor.col = save_col;
	}

	/*
	 * Handle deleting one 'shiftwidth' or 'softtabstop'.
	 */
	if (	   mode == BACKSPACE_CHAR
		&& ((p_sta && in_indent)
		    || ((get_sts_value() != 0
#ifdef FEAT_VARTABS
			|| tabstop_count(curbuf->b_p_vsts_array)
#endif
			)
			&& curwin->w_cursor.col > 0
			&& (*(ml_get_cursor() - 1) == TAB
			    || (*(ml_get_cursor() - 1) == ' '
				&& (!*inserted_space_p
				    || arrow_used))))))
	{
	    colnr_T	vcol = 0;
	    colnr_T	want_vcol;
	    char_u	*line;
	    char_u	*ptr;
	    char_u	*cursor_ptr;
	    char_u	*space_ptr;
	    colnr_T	space_vcol = 0;
	    int		prev_space = FALSE;
	    colnr_T	want_col;

	    *inserted_space_p = FALSE;

	    space_ptr = ptr = line = ml_get_curline();
	    cursor_ptr = line + curwin->w_cursor.col;

	    // Compute virtual column of cursor position, and find the last
	    // whitespace before cursor that is preceded by non-whitespace.
	    // Use chartabsize() so that virtual text and wrapping are ignored.
	    while (ptr < cursor_ptr)
	    {
		int	cur_space = VIM_ISWHITE(*ptr);

		if (!prev_space && cur_space)
		{
		    space_ptr = ptr;
		    space_vcol = vcol;
		}
		vcol += chartabsize(ptr, vcol);
		MB_PTR_ADV(ptr);
		prev_space = cur_space;
	    }

	    // Compute the virtual column where we want to be.
	    want_vcol = vcol > 0 ? vcol - 1 : 0;
	    if (p_sta && in_indent)
		want_vcol -= want_vcol % (int)get_sw_value(curbuf);
	    else
#ifdef FEAT_VARTABS
		want_vcol = tabstop_start(want_vcol, get_sts_value(),
						       curbuf->b_p_vsts_array);
#else
		want_vcol -= want_vcol % (int)get_sts_value();
#endif

	    // Find the position to stop backspacing.
	    // Use chartabsize() so that virtual text and wrapping are ignored.
	    while (TRUE)
	    {
		int size = chartabsize(space_ptr, space_vcol);

		if (space_vcol + size > want_vcol)
		    break;
		space_vcol += size;
		MB_PTR_ADV(space_ptr);
	    }
	    want_col = space_ptr - line;

	    // Delete characters until we are at or before want_col.
	    while (curwin->w_cursor.col > want_col)
		ins_bs_one();

	    // Insert extra spaces until we are at want_vcol.
	    for (; space_vcol < want_vcol; space_vcol++)
	    {
		// Remember the first char we inserted
		if (curwin->w_cursor.lnum == Insstart_orig.lnum
				   && curwin->w_cursor.col < Insstart_orig.col)
		    Insstart_orig.col = curwin->w_cursor.col;

		if (State & VREPLACE_FLAG)
		    ins_char(' ');
		else
		{
		    ins_str((char_u *)" ", 1);
		    if ((State & REPLACE_FLAG))
			replace_push(NUL);
		}
	    }
	}

	/*
	 * Delete up to starting point, start of line or previous word.
	 */
	else
	{
	    int cclass = 0, prev_cclass = 0;

	    if (has_mbyte)
		cclass = mb_get_class(ml_get_cursor());
	    do
	    {
#ifdef FEAT_RIGHTLEFT
		if (!revins_on) // put cursor on char to be deleted
#endif
		    dec_cursor();

		cc = gchar_cursor();
		// look multi-byte character class
		if (has_mbyte)
		{
		    prev_cclass = cclass;
		    cclass = mb_get_class(ml_get_cursor());
		}

		// start of word?
		if (mode == BACKSPACE_WORD && !vim_isspace(cc))
		{
		    mode = BACKSPACE_WORD_NOT_SPACE;
		    temp = vim_iswordc(cc);
		}
		// end of word?
		else if (mode == BACKSPACE_WORD_NOT_SPACE
			&& ((vim_isspace(cc) || vim_iswordc(cc) != temp)
			|| prev_cclass != cclass))
		{
#ifdef FEAT_RIGHTLEFT
		    if (!revins_on)
#endif
			inc_cursor();
#ifdef FEAT_RIGHTLEFT
		    else if (State & REPLACE_FLAG)
			dec_cursor();
#endif
		    break;
		}
		if (State & REPLACE_FLAG)
		    replace_do_bs(-1);
		else
		{
		    if (enc_utf8 && p_deco)
			(void)utfc_ptr2char(ml_get_cursor(), cpc);
		    (void)del_char(FALSE);
		    /*
		     * If there are combining characters and 'delcombine' is set
		     * move the cursor back.  Don't back up before the base
		     * character.
		     */
		    if (enc_utf8 && p_deco && cpc[0] != NUL)
			inc_cursor();
#ifdef FEAT_RIGHTLEFT
		    if (revins_chars)
		    {
			revins_chars--;
			revins_legal++;
		    }
		    if (revins_on && gchar_cursor() == NUL)
			break;
#endif
		}
		// Just a single backspace?:
		if (mode == BACKSPACE_CHAR)
		    break;
	    } while (
#ifdef FEAT_RIGHTLEFT
		    revins_on ||
#endif
		    (curwin->w_cursor.col > mincol
		    &&  (can_bs(BS_NOSTOP)
			|| (curwin->w_cursor.lnum != Insstart_orig.lnum
			|| curwin->w_cursor.col != Insstart_orig.col)
		    )));
	}
	did_backspace = TRUE;
    }
    did_si = FALSE;
    can_si = FALSE;
    can_si_back = FALSE;
    if (curwin->w_cursor.col <= 1)
	did_ai = FALSE;

    if (call_fix_indent)
	fix_indent();

    /*
     * It's a little strange to put backspaces into the redo
     * buffer, but it makes auto-indent a lot easier to deal
     * with.
     */
    AppendCharToRedobuff(c);

    // If deleted before the insertion point, adjust it
    if (curwin->w_cursor.lnum == Insstart_orig.lnum
				  && curwin->w_cursor.col < Insstart_orig.col)
	Insstart_orig.col = curwin->w_cursor.col;

    // vi behaviour: the cursor moves backward but the character that
    //		     was there remains visible
    // Vim behaviour: the cursor moves backward and the character that
    //		      was there is erased from the screen.
    // We can emulate the vi behaviour by pretending there is a dollar
    // displayed even when there isn't.
    //  --pkv Sun Jan 19 01:56:40 EST 2003
    if (vim_strchr(p_cpo, CPO_BACKSPACE) != NULL && dollar_vcol == -1)
	dollar_vcol = curwin->w_virtcol;

#ifdef FEAT_FOLDING
    // When deleting a char the cursor line must never be in a closed fold.
    // E.g., when 'foldmethod' is indent and deleting the first non-white
    // char before a Tab.
    if (did_backspace)
	foldOpenCursor();
#endif

    return did_backspace;
}

/*
 * Handle receiving P_PS: start paste mode.  Inserts the following text up to
 * P_PE literally.
 * When "drop" is TRUE then consume the text and drop it.
 */
    int
bracketed_paste(paste_mode_T mode, int drop, garray_T *gap)
{
    int		c;
    char_u	buf[NUMBUFLEN + MB_MAXBYTES];
    int		idx = 0;
    char_u	*end = find_termcode((char_u *)"PE");
    int		ret_char = -1;
    int		save_allow_keys = allow_keys;
    int		save_paste = p_paste;

    // If the end code is too long we can't detect it, read everything.
    if (end != NULL && STRLEN(end) >= NUMBUFLEN)
	end = NULL;
    ++no_mapping;
    allow_keys = 0;
    if (!p_paste)
	// Also have the side effects of setting 'paste' to make it work much
	// faster.
	set_option_value_give_err((char_u *)"paste", TRUE, NULL, 0);

    for (;;)
    {
	// When the end is not defined read everything there is.
	if (end == NULL && vpeekc() == NUL)
	    break;
	do
	    c = vgetc();
	while (c == K_IGNORE || c == K_VER_SCROLLBAR || c == K_HOR_SCROLLBAR);

	if (c == NUL || got_int || (ex_normal_busy > 0 && c == Ctrl_C))
	    // When CTRL-C was encountered the typeahead will be flushed and we
	    // won't get the end sequence.  Except when using ":normal".
	    break;

	if (has_mbyte)
	    idx += (*mb_char2bytes)(c, buf + idx);
	else
	    buf[idx++] = c;
	buf[idx] = NUL;
	if (end != NULL && STRNCMP(buf, end, idx) == 0)
	{
	    if (end[idx] == NUL)
		break; // Found the end of paste code.
	    continue;
	}
	if (!drop)
	{
	    switch (mode)
	    {
		case PASTE_CMDLINE:
		    put_on_cmdline(buf, idx, TRUE);
		    break;

		case PASTE_EX:
		    // add one for the NUL that is going to be appended
		    if (gap != NULL && ga_grow(gap, idx + 1) == OK)
		    {
			mch_memmove((char *)gap->ga_data + gap->ga_len,
							     buf, (size_t)idx);
			gap->ga_len += idx;
		    }
		    break;

		case PASTE_INSERT:
		    if (stop_arrow() == OK)
		    {
			c = buf[0];
			if (idx == 1 && (c == CAR || c == K_KENTER || c == NL))
			    ins_eol(c);
			else
			{
			    ins_char_bytes(buf, idx);
			    AppendToRedobuffLit(buf, idx);
			}
		    }
		    break;

		case PASTE_ONE_CHAR:
		    if (ret_char == -1)
		    {
			if (has_mbyte)
			    ret_char = (*mb_ptr2char)(buf);
			else
			    ret_char = buf[0];
		    }
		    break;
	    }
	}
	idx = 0;
    }

    --no_mapping;
    allow_keys = save_allow_keys;
    if (!save_paste)
	set_option_value_give_err((char_u *)"paste", FALSE, NULL, 0);

    return ret_char;
}

#if defined(FEAT_GUI_TABLINE) || defined(PROTO)
    static void
ins_tabline(int c)
{
    // We will be leaving the current window, unless closing another tab.
    if (c != K_TABMENU || current_tabmenu != TABLINE_MENU_CLOSE
		|| (current_tab != 0 && current_tab != tabpage_index(curtab)))
    {
	undisplay_dollar();
	start_arrow(&curwin->w_cursor);
	can_cindent = TRUE;
    }

    if (c == K_TABLINE)
	goto_tabpage(current_tab);
    else
    {
	handle_tabmenu();
	redraw_statuslines();	// will redraw the tabline when needed
    }
}
#endif

#if defined(FEAT_GUI) || defined(PROTO)
    void
ins_scroll(void)
{
    pos_T	tpos;

    undisplay_dollar();
    tpos = curwin->w_cursor;
    if (gui_do_scroll())
    {
	start_arrow(&tpos);
	can_cindent = TRUE;
    }
}

    void
ins_horscroll(void)
{
    pos_T	tpos;

    undisplay_dollar();
    tpos = curwin->w_cursor;
    if (do_mousescroll_horiz(scrollbar_value))
    {
	start_arrow(&tpos);
	can_cindent = TRUE;
    }
}
#endif

    static void
ins_left(void)
{
    pos_T	tpos;
    int		end_change = dont_sync_undo == FALSE; // end undoable change

#ifdef FEAT_FOLDING
    if ((fdo_flags & FDO_HOR) && KeyTyped)
	foldOpenCursor();
#endif
    undisplay_dollar();
    tpos = curwin->w_cursor;
    if (oneleft() == OK)
    {
#if defined(FEAT_XIM) && defined(FEAT_GUI_GTK)
	// Only call start_arrow() when not busy with preediting, it will
	// break undo.  K_LEFT is inserted in im_correct_cursor().
	if (p_imst == IM_OVER_THE_SPOT || !im_is_preediting())
#endif
	{
	    start_arrow_with_change(&tpos, end_change);
	    if (!end_change)
		AppendCharToRedobuff(K_LEFT);
	}
#ifdef FEAT_RIGHTLEFT
	// If exit reversed string, position is fixed
	if (revins_scol != -1 && (int)curwin->w_cursor.col >= revins_scol)
	    revins_legal++;
	revins_chars++;
#endif
    }

    /*
     * if 'whichwrap' set for cursor in insert mode may go to
     * previous line
     */
    else if (vim_strchr(p_ww, '[') != NULL && curwin->w_cursor.lnum > 1)
    {
	// always break undo when moving upwards/downwards, else undo may break
	start_arrow(&tpos);
	--(curwin->w_cursor.lnum);
	coladvance((colnr_T)MAXCOL);
	curwin->w_set_curswant = TRUE;	// so we stay at the end
    }
    else
	vim_beep(BO_CRSR);
    dont_sync_undo = FALSE;
}

    static void
ins_home(int c)
{
    pos_T	tpos;

#ifdef FEAT_FOLDING
    if ((fdo_flags & FDO_HOR) && KeyTyped)
	foldOpenCursor();
#endif
    undisplay_dollar();
    tpos = curwin->w_cursor;
    if (c == K_C_HOME)
	curwin->w_cursor.lnum = 1;
    curwin->w_cursor.col = 0;
    curwin->w_cursor.coladd = 0;
    curwin->w_curswant = 0;
    start_arrow(&tpos);
}

    static void
ins_end(int c)
{
    pos_T	tpos;

#ifdef FEAT_FOLDING
    if ((fdo_flags & FDO_HOR) && KeyTyped)
	foldOpenCursor();
#endif
    undisplay_dollar();
    tpos = curwin->w_cursor;
    if (c == K_C_END)
	curwin->w_cursor.lnum = curbuf->b_ml.ml_line_count;
    coladvance((colnr_T)MAXCOL);
    curwin->w_curswant = MAXCOL;

    start_arrow(&tpos);
}

    static void
ins_s_left(void)
{
    int end_change = dont_sync_undo == FALSE; // end undoable change
#ifdef FEAT_FOLDING
    if ((fdo_flags & FDO_HOR) && KeyTyped)
	foldOpenCursor();
#endif
    undisplay_dollar();
    if (curwin->w_cursor.lnum > 1 || curwin->w_cursor.col > 0)
    {
	start_arrow_with_change(&curwin->w_cursor, end_change);
	if (!end_change)
	    AppendCharToRedobuff(K_S_LEFT);
	(void)bck_word(1L, FALSE, FALSE);
	curwin->w_set_curswant = TRUE;
    }
    else
	vim_beep(BO_CRSR);
    dont_sync_undo = FALSE;
}

    static void
ins_right(void)
{
    int end_change = dont_sync_undo == FALSE; // end undoable change

#ifdef FEAT_FOLDING
    if ((fdo_flags & FDO_HOR) && KeyTyped)
	foldOpenCursor();
#endif
    undisplay_dollar();
    if (gchar_cursor() != NUL || virtual_active())
    {
	start_arrow_with_change(&curwin->w_cursor, end_change);
	if (!end_change)
	    AppendCharToRedobuff(K_RIGHT);
	curwin->w_set_curswant = TRUE;
	if (virtual_active())
	    oneright();
	else
	{
	    if (has_mbyte)
		curwin->w_cursor.col += (*mb_ptr2len)(ml_get_cursor());
	    else
		++curwin->w_cursor.col;
	}

#ifdef FEAT_RIGHTLEFT
	revins_legal++;
	if (revins_chars)
	    revins_chars--;
#endif
    }
    // if 'whichwrap' set for cursor in insert mode, may move the
    // cursor to the next line
    else if (vim_strchr(p_ww, ']') != NULL
	    && curwin->w_cursor.lnum < curbuf->b_ml.ml_line_count)
    {
	start_arrow(&curwin->w_cursor);
	curwin->w_set_curswant = TRUE;
	++curwin->w_cursor.lnum;
	curwin->w_cursor.col = 0;
    }
    else
	vim_beep(BO_CRSR);
    dont_sync_undo = FALSE;
}

    static void
ins_s_right(void)
{
    int end_change = dont_sync_undo == FALSE; // end undoable change
#ifdef FEAT_FOLDING
    if ((fdo_flags & FDO_HOR) && KeyTyped)
	foldOpenCursor();
#endif
    undisplay_dollar();
    if (curwin->w_cursor.lnum < curbuf->b_ml.ml_line_count
	    || gchar_cursor() != NUL)
    {
	start_arrow_with_change(&curwin->w_cursor, end_change);
	if (!end_change)
	    AppendCharToRedobuff(K_S_RIGHT);
	(void)fwd_word(1L, FALSE, 0);
	curwin->w_set_curswant = TRUE;
    }
    else
	vim_beep(BO_CRSR);
    dont_sync_undo = FALSE;
}

    static void
ins_up(
    int		startcol)	// when TRUE move to Insstart.col
{
    pos_T	tpos;
    linenr_T	old_topline = curwin->w_topline;
#ifdef FEAT_DIFF
    int		old_topfill = curwin->w_topfill;
#endif

    undisplay_dollar();
    tpos = curwin->w_cursor;
    if (cursor_up(1L, TRUE) == OK)
    {
	if (startcol)
	    coladvance(getvcol_nolist(&Insstart));
	if (old_topline != curwin->w_topline
#ifdef FEAT_DIFF
		|| old_topfill != curwin->w_topfill
#endif
		)
	    redraw_later(UPD_VALID);
	start_arrow(&tpos);
	can_cindent = TRUE;
    }
    else
	vim_beep(BO_CRSR);
}

    static void
ins_pageup(void)
{
    pos_T	tpos;

    undisplay_dollar();

    if (mod_mask & MOD_MASK_CTRL)
    {
	// <C-PageUp>: tab page back
	if (first_tabpage->tp_next != NULL)
	{
	    start_arrow(&curwin->w_cursor);
	    goto_tabpage(-1);
	}
	return;
    }

    tpos = curwin->w_cursor;
    if (pagescroll(BACKWARD, 1L, FALSE) == OK)
    {
	start_arrow(&tpos);
	can_cindent = TRUE;
    }
    else
	vim_beep(BO_CRSR);
}

    static void
ins_down(
    int		startcol)	// when TRUE move to Insstart.col
{
    pos_T	tpos;
    linenr_T	old_topline = curwin->w_topline;
#ifdef FEAT_DIFF
    int		old_topfill = curwin->w_topfill;
#endif

    undisplay_dollar();
    tpos = curwin->w_cursor;
    if (cursor_down(1L, TRUE) == OK)
    {
	if (startcol)
	    coladvance(getvcol_nolist(&Insstart));
	if (old_topline != curwin->w_topline
#ifdef FEAT_DIFF
		|| old_topfill != curwin->w_topfill
#endif
		)
	    redraw_later(UPD_VALID);
	start_arrow(&tpos);
	can_cindent = TRUE;
    }
    else
	vim_beep(BO_CRSR);
}

    static void
ins_pagedown(void)
{
    pos_T	tpos;

    undisplay_dollar();

    if (mod_mask & MOD_MASK_CTRL)
    {
	// <C-PageDown>: tab page forward
	if (first_tabpage->tp_next != NULL)
	{
	    start_arrow(&curwin->w_cursor);
	    goto_tabpage(0);
	}
	return;
    }

    tpos = curwin->w_cursor;
    if (pagescroll(FORWARD, 1L, FALSE) == OK)
    {
	start_arrow(&tpos);
	can_cindent = TRUE;
    }
    else
	vim_beep(BO_CRSR);
}

#ifdef FEAT_DND
    static void
ins_drop(void)
{
    do_put('~', NULL, BACKWARD, 1L, PUT_CURSEND);
}
#endif

/*
 * Handle TAB in Insert or Replace mode.
 * Return TRUE when the TAB needs to be inserted like a normal character.
 */
    static int
ins_tab(void)
{
    int		ind;
    int		i;
    int		temp;

    if (Insstart_blank_vcol == MAXCOL && curwin->w_cursor.lnum == Insstart.lnum)
	Insstart_blank_vcol = get_nolist_virtcol();
    if (echeck_abbr(TAB + ABBR_OFF))
	return FALSE;

    ind = inindent(0);
    if (ind)
	can_cindent = FALSE;

    /*
     * When nothing special, insert TAB like a normal character.
     */
    if (!curbuf->b_p_et
#ifdef FEAT_VARTABS
	    && !(p_sta && ind
		// These five lines mean 'tabstop' != 'shiftwidth'
		&& ((tabstop_count(curbuf->b_p_vts_array) > 1)
		    || (tabstop_count(curbuf->b_p_vts_array) == 1
			&& tabstop_first(curbuf->b_p_vts_array)
						       != get_sw_value(curbuf))
		    || (tabstop_count(curbuf->b_p_vts_array) == 0
			&& curbuf->b_p_ts != get_sw_value(curbuf))))
	    && tabstop_count(curbuf->b_p_vsts_array) == 0
#else
	    && !(p_sta && ind && curbuf->b_p_ts != get_sw_value(curbuf))
#endif
	    && get_sts_value() == 0)
	return TRUE;

    if (stop_arrow() == FAIL)
	return TRUE;

    did_ai = FALSE;
    did_si = FALSE;
    can_si = FALSE;
    can_si_back = FALSE;
    AppendToRedobuff((char_u *)"\t");

#ifdef FEAT_VARTABS
    if (p_sta && ind)		// insert tab in indent, use 'shiftwidth'
    {
	temp = (int)get_sw_value(curbuf);
	temp -= get_nolist_virtcol() % temp;
    }
    else if (tabstop_count(curbuf->b_p_vsts_array) > 0 || curbuf->b_p_sts != 0)
				// use 'softtabstop' when set
	temp = tabstop_padding(get_nolist_virtcol(), get_sts_value(),
						     curbuf->b_p_vsts_array);
    else			// otherwise use 'tabstop'
	temp = tabstop_padding(get_nolist_virtcol(), curbuf->b_p_ts,
						     curbuf->b_p_vts_array);
#else
    if (p_sta && ind)		// insert tab in indent, use 'shiftwidth'
	temp = (int)get_sw_value(curbuf);
    else if (curbuf->b_p_sts != 0) // use 'softtabstop' when set
	temp = (int)get_sts_value();
    else			// otherwise use 'tabstop'
	temp = (int)curbuf->b_p_ts;
    temp -= get_nolist_virtcol() % temp;
#endif

    /*
     * Insert the first space with ins_char().	It will delete one char in
     * replace mode.  Insert the rest with ins_str(); it will not delete any
     * chars.  For MODE_VREPLACE state, we use ins_char() for all characters.
     */
    ins_char(' ');
    while (--temp > 0)
    {
	if (State & VREPLACE_FLAG)
	    ins_char(' ');
	else
	{
	    ins_str((char_u *)" ", 1);
	    if (State & REPLACE_FLAG)	    // no char replaced
		replace_push(NUL);
	}
    }

    /*
     * When 'expandtab' not set: Replace spaces by TABs where possible.
     */
#ifdef FEAT_VARTABS
    if (!curbuf->b_p_et && (tabstop_count(curbuf->b_p_vsts_array) > 0
			    || get_sts_value() > 0
			    || (p_sta && ind)))
#else
    if (!curbuf->b_p_et && (get_sts_value() || (p_sta && ind)))
#endif
    {
	char_u		*ptr;
	char_u		*saved_line = NULL;	// init for GCC
	pos_T		pos;
	pos_T		fpos;
	pos_T		*cursor;
	colnr_T		want_vcol, vcol;
	int		change_col = -1;
	int		save_list = curwin->w_p_list;
	char_u		*tab = (char_u *)"\t";
	chartabsize_T	cts;

	/*
	 * Get the current line.  For MODE_VREPLACE state, don't make real
	 * changes yet, just work on a copy of the line.
	 */
	if (State & VREPLACE_FLAG)
	{
	    pos = curwin->w_cursor;
	    cursor = &pos;
	    saved_line = vim_strnsave(ml_get_curline(), ml_get_curline_len());
	    if (saved_line == NULL)
		return FALSE;
	    ptr = saved_line + pos.col;
	}
	else
	{
	    ptr = ml_get_cursor();
	    cursor = &curwin->w_cursor;
	}

	// When 'L' is not in 'cpoptions' a tab always takes up 'ts' spaces.
	if (vim_strchr(p_cpo, CPO_LISTWM) == NULL)
	    curwin->w_p_list = FALSE;

	// Find first white before the cursor
	fpos = curwin->w_cursor;
	while (fpos.col > 0 && VIM_ISWHITE(ptr[-1]))
	{
	    --fpos.col;
	    --ptr;
	}

	// In Replace mode, don't change characters before the insert point.
	if ((State & REPLACE_FLAG)
		&& fpos.lnum == Insstart.lnum
		&& fpos.col < Insstart.col)
	{
	    ptr += Insstart.col - fpos.col;
	    fpos.col = Insstart.col;
	}

	// compute virtual column numbers of first white and cursor
	getvcol(curwin, &fpos, &vcol, NULL, NULL);
	getvcol(curwin, cursor, &want_vcol, NULL, NULL);

	init_chartabsize_arg(&cts, curwin, 0, vcol, tab, tab);

	// Use as many TABs as possible.  Beware of 'breakindent', 'showbreak'
	// and 'linebreak' adding extra virtual columns.
	while (VIM_ISWHITE(*ptr))
	{
	    i = lbr_chartabsize(&cts);
	    if (cts.cts_vcol + i > want_vcol)
		break;
	    if (*ptr != TAB)
	    {
		*ptr = TAB;
		if (change_col < 0)
		{
		    change_col = fpos.col;  // Column of first change
		    // May have to adjust Insstart
		    if (fpos.lnum == Insstart.lnum && fpos.col < Insstart.col)
			Insstart.col = fpos.col;
		}
	    }
	    ++fpos.col;
	    ++ptr;
	    cts.cts_vcol += i;
	}
	vcol = cts.cts_vcol;
	clear_chartabsize_arg(&cts);

	if (change_col >= 0)
	{
	    int		    repl_off = 0;

	    // Skip over the spaces we need.
	    init_chartabsize_arg(&cts, curwin, 0, vcol, ptr, ptr);
	    while (cts.cts_vcol < want_vcol && *cts.cts_ptr == ' ')
	    {
		cts.cts_vcol += lbr_chartabsize(&cts);
		++cts.cts_ptr;
		++repl_off;
	    }
	    ptr = cts.cts_ptr;
	    vcol = cts.cts_vcol;
	    clear_chartabsize_arg(&cts);

	    if (vcol > want_vcol)
	    {
		// Must have a char with 'showbreak' just before it.
		--ptr;
		--repl_off;
	    }
	    fpos.col += repl_off;

	    // Delete following spaces.
	    i = cursor->col - fpos.col;
	    if (i > 0)
	    {
#ifdef FEAT_PROP_POPUP
		if (!(State & VREPLACE_FLAG))
		{
		    char_u  *newp;
		    int	    col;

		    newp = alloc(curbuf->b_ml.ml_line_len - i);
		    if (newp == NULL)
			return FALSE;

		    col = ptr - curbuf->b_ml.ml_line_ptr;
		    if (col > 0)
			mch_memmove(newp, ptr - col, col);
		    mch_memmove(newp + col, ptr + i,
					   curbuf->b_ml.ml_line_len - col - i);

		    if (curbuf->b_ml.ml_flags & (ML_LINE_DIRTY | ML_ALLOCATED))
			vim_free(curbuf->b_ml.ml_line_ptr);
		    curbuf->b_ml.ml_line_ptr = newp;
		    curbuf->b_ml.ml_line_len -= i;
		    curbuf->b_ml.ml_line_textlen = 0;
		    curbuf->b_ml.ml_flags =
			   (curbuf->b_ml.ml_flags | ML_LINE_DIRTY) & ~ML_EMPTY;
		}
		else
#endif
		    STRMOVE(ptr, ptr + i);
		// correct replace stack.
		if ((State & REPLACE_FLAG) && !(State & VREPLACE_FLAG))
		    for (temp = i; --temp >= 0; )
			replace_join(repl_off);
	    }
#ifdef FEAT_NETBEANS_INTG
	    if (netbeans_active())
	    {
		netbeans_removed(curbuf, fpos.lnum, cursor->col, (long)(i + 1));
		netbeans_inserted(curbuf, fpos.lnum, cursor->col,
							   (char_u *)"\t", 1);
	    }
#endif
	    cursor->col -= i;

	    /*
	     * In MODE_VREPLACE state, we haven't changed anything yet.  Do it
	     * now by backspacing over the changed spacing and then inserting
	     * the new spacing.
	     */
	    if (State & VREPLACE_FLAG)
	    {
		// Backspace from real cursor to change_col
		backspace_until_column(change_col);

		// Insert each char in saved_line from changed_col to
		// ptr-cursor
		ins_bytes_len(saved_line + change_col,
						    cursor->col - change_col);
	    }
	}

	if (State & VREPLACE_FLAG)
	    vim_free(saved_line);
	curwin->w_p_list = save_list;
    }

    return FALSE;
}

/*
 * Handle CR or NL in insert mode.
 * Return FAIL when out of memory or can't undo.
 */
    int
ins_eol(int c)
{
    int	    i;

    if (echeck_abbr(c + ABBR_OFF))
	return OK;
    if (stop_arrow() == FAIL)
	return FAIL;
    undisplay_dollar();

    /*
     * Strange Vi behaviour: In Replace mode, typing a NL will not delete the
     * character under the cursor.  Only push a NUL on the replace stack,
     * nothing to put back when the NL is deleted.
     */
    if ((State & REPLACE_FLAG) && !(State & VREPLACE_FLAG))
	replace_push(NUL);

    /*
     * In MODE_VREPLACE state, a NL replaces the rest of the line, and starts
     * replacing the next line, so we push all of the characters left on the
     * line onto the replace stack.  This is not done here though, it is done
     * in open_line().
     */

    // Put cursor on NUL if on the last char and coladd is 1 (happens after
    // CTRL-O).
    if (virtual_active() && curwin->w_cursor.coladd > 0)
	coladvance(getviscol());

#ifdef FEAT_RIGHTLEFT
    // NL in reverse insert will always start in the end of
    // current line.
    if (revins_on)
	curwin->w_cursor.col += ml_get_cursor_len();
#endif

    AppendToRedobuff(NL_STR);
    i = open_line(FORWARD,
	    has_format_option(FO_RET_COMS) ? OPENLINE_DO_COM : 0, old_indent,
	    NULL);
    old_indent = 0;
    can_cindent = TRUE;
#ifdef FEAT_FOLDING
    // When inserting a line the cursor line must never be in a closed fold.
    foldOpenCursor();
#endif

    return i;
}

#ifdef FEAT_DIGRAPHS
/*
 * Handle digraph in insert mode.
 * Returns character still to be inserted, or NUL when nothing remaining to be
 * done.
 */
    static int
ins_digraph(void)
{
    int	    c;
    int	    cc;
    int	    did_putchar = FALSE;

    pc_status = PC_STATUS_UNSET;
    if (redrawing() && !char_avail())
    {
	// may need to redraw when no more chars available now
	ins_redraw(FALSE);

	edit_putchar('?', TRUE);
	did_putchar = TRUE;
	add_to_showcmd_c(Ctrl_K);
    }

#ifdef USE_ON_FLY_SCROLL
    dont_scroll = TRUE;		// disallow scrolling here
#endif

    // don't map the digraph chars. This also prevents the
    // mode message to be deleted when ESC is hit
    ++no_mapping;
    ++allow_keys;
    c = plain_vgetc();
    --no_mapping;
    --allow_keys;
    if (did_putchar)
	// when the line fits in 'columns' the '?' is at the start of the next
	// line and will not be removed by the redraw
	edit_unputchar();

    if (IS_SPECIAL(c) || mod_mask)	    // special key
    {
	clear_showcmd();
	insert_special(c, TRUE, FALSE);
	return NUL;
    }
    if (c != ESC)
    {
	did_putchar = FALSE;
	if (redrawing() && !char_avail())
	{
	    // may need to redraw when no more chars available now
	    ins_redraw(FALSE);

	    if (char2cells(c) == 1)
	    {
		ins_redraw(FALSE);
		edit_putchar(c, TRUE);
		did_putchar = TRUE;
	    }
	    add_to_showcmd_c(c);
	}
	++no_mapping;
	++allow_keys;
	cc = plain_vgetc();
	--no_mapping;
	--allow_keys;
	if (did_putchar)
	    // when the line fits in 'columns' the '?' is at the start of the
	    // next line and will not be removed by a redraw
	    edit_unputchar();
	if (cc != ESC)
	{
	    AppendToRedobuff((char_u *)CTRL_V_STR);
	    c = digraph_get(c, cc, TRUE);
	    clear_showcmd();
	    return c;
	}
    }
    clear_showcmd();
    return NUL;
}
#endif

/*
 * Handle CTRL-E and CTRL-Y in Insert mode: copy char from other line.
 * Returns the char to be inserted, or NUL if none found.
 */
    int
ins_copychar(linenr_T lnum)
{
    int		    c;
    char_u	    *ptr, *prev_ptr;
    char_u	    *line;
    chartabsize_T   cts;

    if (lnum < 1 || lnum > curbuf->b_ml.ml_line_count)
    {
	vim_beep(BO_COPY);
	return NUL;
    }

    // try to advance to the cursor column
    validate_virtcol();
    line = ml_get(lnum);
    prev_ptr = line;
    init_chartabsize_arg(&cts, curwin, lnum, 0, line, line);
    while (cts.cts_vcol < curwin->w_virtcol && *cts.cts_ptr != NUL)
    {
	prev_ptr = cts.cts_ptr;
	cts.cts_vcol += lbr_chartabsize_adv(&cts);
    }
    if (cts.cts_vcol > curwin->w_virtcol)
	ptr = prev_ptr;
    else
	ptr = cts.cts_ptr;
    clear_chartabsize_arg(&cts);

    c = (*mb_ptr2char)(ptr);
    if (c == NUL)
	vim_beep(BO_COPY);
    return c;
}

/*
 * CTRL-Y or CTRL-E typed in Insert mode.
 */
    static int
ins_ctrl_ey(int tc)
{
    int	    c = tc;

    if (ctrl_x_mode_scroll())
    {
	if (c == Ctrl_Y)
	    scrolldown_clamp();
	else
	    scrollup_clamp();
	redraw_later(UPD_VALID);
    }
    else
    {
	c = ins_copychar(curwin->w_cursor.lnum + (c == Ctrl_Y ? -1 : 1));
	if (c != NUL)
	{
	    long	tw_save;

	    // The character must be taken literally, insert like it
	    // was typed after a CTRL-V, and pretend 'textwidth'
	    // wasn't set.  Digits, 'o' and 'x' are special after a
	    // CTRL-V, don't use it for these.
	    if (c < 256 && !SAFE_isalnum(c))
		AppendToRedobuff((char_u *)CTRL_V_STR);	// CTRL-V
	    tw_save = curbuf->b_p_tw;
	    curbuf->b_p_tw = -1;
	    insert_special(c, TRUE, FALSE);
	    curbuf->b_p_tw = tw_save;
#ifdef FEAT_RIGHTLEFT
	    revins_chars++;
	    revins_legal++;
#endif
	    c = Ctrl_V;	// pretend CTRL-V is last character
	    auto_format(FALSE, TRUE);
	}
    }
    return c;
}

/*
 * Get the value that w_virtcol would have when 'list' is off.
 * Unless 'cpo' contains the 'L' flag.
 */
    colnr_T
get_nolist_virtcol(void)
{
    // check validity of cursor in current buffer
    if (curwin->w_buffer == NULL
	|| curwin->w_buffer->b_ml.ml_mfp == NULL
	|| curwin->w_cursor.lnum > curwin->w_buffer->b_ml.ml_line_count)
	return 0;
    if (curwin->w_p_list && vim_strchr(p_cpo, CPO_LISTWM) == NULL)
	return getvcol_nolist(&curwin->w_cursor);
    validate_virtcol();
    return curwin->w_virtcol;
}

#if defined(FEAT_EVAL)
/*
 * Handle the InsertCharPre autocommand.
 * "c" is the character that was typed.
 * Return a pointer to allocated memory with the replacement string.
 * Return NULL to continue inserting "c".
 */
    static char_u *
do_insert_char_pre(int c)
{
    char_u	*res;
    char_u	buf[MB_MAXBYTES + 1];
    size_t	buflen;
    int		save_State = State;

    // Return quickly when there is nothing to do.
    if (!has_insertcharpre())
	return NULL;

    if (c == Ctrl_RSB)
	return NULL;

    if (has_mbyte)
	buflen = (*mb_char2bytes)(c, buf);
    else
    {
	buf[0] = c;
	buflen = 1;
    }
    buf[buflen] = NUL;

    // Lock the text to avoid weird things from happening.
    ++textlock;
    set_vim_var_string(VV_CHAR, buf, (int)buflen);  // set v:char

    res = NULL;
    if (ins_apply_autocmds(EVENT_INSERTCHARPRE))
    {
	// Get the value of v:char.  It may be empty or more than one
	// character.  Only use it when changed, otherwise continue with the
	// original character to avoid breaking autoindent.
	if (STRCMP(buf, get_vim_var_str(VV_CHAR)) != 0)
	    res = vim_strsave(get_vim_var_str(VV_CHAR));
    }

    set_vim_var_string(VV_CHAR, NULL, -1);  // clear v:char
    --textlock;

    // Restore the State, it may have been changed.
    State = save_State;

    return res;
}
#endif

    int
get_can_cindent(void)
{
    return can_cindent;
}

    void
set_can_cindent(int val)
{
    can_cindent = val;
}

/*
 * Trigger "event" and take care of fixing undo.
 */
    int
ins_apply_autocmds(event_T event)
{
    varnumber_T	tick = CHANGEDTICK(curbuf);
    int r;

    r = apply_autocmds(event, NULL, NULL, FALSE, curbuf);

    // If u_savesub() was called then we are not prepared to start
    // a new line.  Call u_save() with no contents to fix that.
    // Except when leaving Insert mode.
    if (event != EVENT_INSERTLEAVE && tick != CHANGEDTICK(curbuf))
	u_save(curwin->w_cursor.lnum, (linenr_T)(curwin->w_cursor.lnum + 1));

    return r;
}<|MERGE_RESOLUTION|>--- conflicted
+++ resolved
@@ -693,20 +693,12 @@
 			&& stop_arrow() == OK)
 		{
 		    ins_compl_delete();
-<<<<<<< HEAD
 		    ins_compl_insert(FALSE, !ins_compl_has_preinsert());
 		    if (ins_compl_preinsert_longest())
 		    {
 			ins_compl_init_get_longest();
 			continue;
 		    }
-=======
-		    if (ins_compl_has_preinsert()
-			    && ins_compl_autocomplete_enabled())
-			(void)ins_compl_insert(FALSE, TRUE);
-		    else
-			(void)ins_compl_insert(FALSE, FALSE);
->>>>>>> 55e6e6bb
 		}
 		// Delete preinserted text when typing special chars
 		else if (IS_WHITE_NL_OR_NUL(c) && ins_compl_preinsert_effect())
