/* vi:set ts=8 sts=4 sw=4 noet:
 *
 * VIM - Vi IMproved	by Bram Moolenaar
 *
 * Do ":help uganda"  in Vim to read copying and usage conditions.
 * Do ":help credits" in Vim to see a list of people who contributed.
 * See README.txt for an overview of the Vim source code.
 */

/*
 * Code to handle user-settable options. This is all pretty much table-
 * driven. Checklist for adding a new option:
 * - Put it in the options array below (copy an existing entry).
 * - For a global option: Add a variable for it in option.h.
 * - For a buffer or window local option:
 *   - Add a PV_XX entry to the enum below.
 *   - Add a variable to the window or buffer struct in structs.h.
 *   - For a window option, add some code to copy_winopt().
 *   - For a buffer option, add some code to buf_copy_options().
 *   - For a buffer string option, add code to check_buf_options().
 * - If it's a numeric option, add any necessary bounds checks to do_set().
 * - If it's a list of flags, add some code in do_set(), search for WW_ALL.
 * - When adding an option with expansion (P_EXPAND), but with a different
 *   default for Vi and Vim (no P_VI_DEF), add some code at VIMEXP.
 * - Add documentation!  One line in doc/quickref.txt, full description in
 *   options.txt, and any other related places.
 * - Add an entry in runtime/optwin.vim.
 * When making changes:
 * - Adjust the help for the option in doc/option.txt.
 * - When an entry has the P_VIM flag, or is lacking the P_VI_DEF flag, add a
 *   comment at the help for the 'compatible' option.
 */

#define IN_OPTION_C
#include "vim.h"
#include "optiondefs.h"

static void set_options_default(int opt_flags);
static void set_string_default_esc(char *name, char_u *val, int escape);
static char_u *find_dup_item(char_u *origval, char_u *newval, long_u flags);
static char_u *option_expand(int opt_idx, char_u *val);
static void didset_options(void);
static void didset_options2(void);
#if defined(FEAT_EVAL) || defined(PROTO)
static long_u *insecure_flag(int opt_idx, int opt_flags);
#else
# define insecure_flag(opt_idx, opt_flags) (&options[opt_idx].flags)
#endif
static char *set_bool_option(int opt_idx, char_u *varp, int value, int opt_flags);
static char *set_num_option(int opt_idx, char_u *varp, long value, char *errbuf, size_t errbuflen, int opt_flags);
static int find_key_option(char_u *arg_arg, int has_lt);
static void showoptions(int all, int opt_flags);
static int optval_default(struct vimoption *, char_u *varp, int compatible);
static void showoneopt(struct vimoption *, int opt_flags);
static int put_setstring(FILE *fd, char *cmd, char *name, char_u **valuep, long_u flags);
static int put_setnum(FILE *fd, char *cmd, char *name, long *valuep);
static int put_setbool(FILE *fd, char *cmd, char *name, int value);
static int istermoption(struct vimoption *p);
static char_u *get_varp_scope(struct vimoption *p, int opt_flags);
static char_u *get_varp(struct vimoption *);
static void check_win_options(win_T *win);
static void option_value2string(struct vimoption *, int opt_flags);
static void check_winopt(winopt_T *wop);
static int wc_use_keyname(char_u *varp, long *wcp);
static void paste_option_changed(void);
static void compatible_set(void);

/*
 * Initialize the options, first part.
 *
 * Called only once from main(), just after creating the first buffer.
 * If "clean_arg" is TRUE Vim was started with --clean.
 */
    void
set_init_1(int clean_arg)
{
    char_u	*p;
    int		opt_idx;
    long_u	n;

#ifdef FEAT_LANGMAP
    langmap_init();
#endif

    // Be Vi compatible by default
    p_cp = TRUE;

    // Use POSIX compatibility when $VIM_POSIX is set.
    if (mch_getenv((char_u *)"VIM_POSIX") != NULL)
    {
	set_string_default("cpo", (char_u *)CPO_ALL);
	set_string_default("shm", (char_u *)SHM_POSIX);
    }

    /*
     * Find default value for 'shell' option.
     * Don't use it if it is empty.
     */
    if (((p = mch_getenv((char_u *)"SHELL")) != NULL && *p != NUL)
#if defined(MSWIN)
	    || ((p = mch_getenv((char_u *)"COMSPEC")) != NULL && *p != NUL)
	    || ((p = (char_u *)default_shell()) != NULL && *p != NUL)
#endif
	    )
#if defined(MSWIN)
    {
	// For MS-Windows put the path in quotes instead of escaping spaces.
	char_u	    *cmd;
	size_t	    len;

	if (vim_strchr(p, ' ') != NULL)
	{
	    len = STRLEN(p) + 3;  // two quotes and a trailing NUL
	    cmd = alloc(len);
	    if (cmd != NULL)
	    {
		vim_snprintf((char *)cmd, len, "\"%s\"", p);
		set_string_default("sh", cmd);
		vim_free(cmd);
	    }
	}
	else
	    set_string_default("sh", p);
    }
#else
	set_string_default_esc("sh", p, TRUE);
#endif

#ifdef FEAT_WILDIGN
    /*
     * Set the default for 'backupskip' to include environment variables for
     * temp files.
     */
    {
# ifdef UNIX
	static char	*(names[4]) = {"", "TMPDIR", "TEMP", "TMP"};
# else
	static char	*(names[3]) = {"TMPDIR", "TEMP", "TMP"};
# endif
	int		len;
	garray_T	ga;
	int		mustfree;
	char_u		*item;

	opt_idx = findoption((char_u *)"backupskip");

	ga_init2(&ga, 1, 100);
	for (n = 0; n < (long)ARRAY_LENGTH(names); ++n)
	{
	    mustfree = FALSE;
# ifdef UNIX
	    if (*names[n] == NUL)
#  ifdef MACOS_X
		p = (char_u *)"/private/tmp";
#  else
		p = (char_u *)"/tmp";
#  endif
	    else
# endif
		p = vim_getenv((char_u *)names[n], &mustfree);
	    if (p != NULL && *p != NUL)
	    {
		// First time count the NUL, otherwise count the ','.
		len = (int)STRLEN(p) + 3;
		item = alloc(len);
		STRCPY(item, p);
		add_pathsep(item);
		STRCAT(item, "*");
		if (find_dup_item(ga.ga_data, item, options[opt_idx].flags)
									== NULL
			&& ga_grow(&ga, len) == OK)
		{
		    if (ga.ga_len > 0)
			STRCAT(ga.ga_data, ",");
		    STRCAT(ga.ga_data, item);
		    ga.ga_len += len;
		}
		vim_free(item);
	    }
	    if (mustfree)
		vim_free(p);
	}
	if (ga.ga_data != NULL)
	{
	    set_string_default("bsk", ga.ga_data);
	    vim_free(ga.ga_data);
	}
    }
#endif

    /*
     * 'maxmemtot' and 'maxmem' may have to be adjusted for available memory
     */
    opt_idx = findoption((char_u *)"maxmemtot");
    if (opt_idx >= 0)
    {
#if !defined(HAVE_AVAIL_MEM) && !defined(HAVE_TOTAL_MEM)
	if (options[opt_idx].def_val[VI_DEFAULT] == (char_u *)0L)
#endif
	{
#ifdef HAVE_AVAIL_MEM
	    // Use amount of memory available at this moment.
	    n = (mch_avail_mem(FALSE) >> 1);
#else
# ifdef HAVE_TOTAL_MEM
	    // Use amount of memory available to Vim.
	    n = (mch_total_mem(FALSE) >> 1);
# else
	    n = (0x7fffffff >> 11);
# endif
#endif
	    options[opt_idx].def_val[VI_DEFAULT] = (char_u *)n;
	    opt_idx = findoption((char_u *)"maxmem");
	    if (opt_idx >= 0)
	    {
#if !defined(HAVE_AVAIL_MEM) && !defined(HAVE_TOTAL_MEM)
		if ((long)(long_i)options[opt_idx].def_val[VI_DEFAULT] > (long)n
		  || (long)(long_i)options[opt_idx].def_val[VI_DEFAULT] == 0L)
#endif
		    options[opt_idx].def_val[VI_DEFAULT] = (char_u *)n;
	    }
	}
    }

#ifdef FEAT_SEARCHPATH
    {
	char_u	*cdpath;
	char_u	*buf;
	int	i;
	int	j;
	int	mustfree = FALSE;

	// Initialize the 'cdpath' option's default value.
	cdpath = vim_getenv((char_u *)"CDPATH", &mustfree);
	if (cdpath != NULL)
	{
	    buf = alloc((STRLEN(cdpath) << 1) + 2);
	    if (buf != NULL)
	    {
		buf[0] = ',';	    // start with ",", current dir first
		j = 1;
		for (i = 0; cdpath[i] != NUL; ++i)
		{
		    if (vim_ispathlistsep(cdpath[i]))
			buf[j++] = ',';
		    else
		    {
			if (cdpath[i] == ' ' || cdpath[i] == ',')
			    buf[j++] = '\\';
			buf[j++] = cdpath[i];
		    }
		}
		buf[j] = NUL;
		opt_idx = findoption((char_u *)"cdpath");
		if (opt_idx >= 0)
		{
		    options[opt_idx].def_val[VI_DEFAULT] = buf;
		    options[opt_idx].flags |= P_DEF_ALLOCED;
		}
		else
		    vim_free(buf); // cannot happen
	    }
	    if (mustfree)
		vim_free(cdpath);
	}
    }
#endif

#if defined(FEAT_POSTSCRIPT) && (defined(MSWIN) || defined(VMS) || defined(EBCDIC) || defined(MAC) || defined(hpux))
    // Set print encoding on platforms that don't default to latin1
    set_string_default("penc",
# if defined(MSWIN)
		       (char_u *)"cp1252"
# else
#  ifdef VMS
		       (char_u *)"dec-mcs"
#  else
#   ifdef EBCDIC
		       (char_u *)"ebcdic-uk"
#   else
#    ifdef MAC
		       (char_u *)"mac-roman"
#    else // HPUX
		       (char_u *)"hp-roman8"
#    endif
#   endif
#  endif
# endif
		       );
#endif

#ifdef FEAT_POSTSCRIPT
    // 'printexpr' must be allocated to be able to evaluate it.
    set_string_default("pexpr",
# if defined(MSWIN)
	    (char_u *)"system('copy' . ' ' . v:fname_in . (&printdevice == '' ? ' LPT1:' : (' \"' . &printdevice . '\"'))) . delete(v:fname_in)"
# else
#  ifdef VMS
	    (char_u *)"system('print/delete' . (&printdevice == '' ? '' : ' /queue=' . &printdevice) . ' ' . v:fname_in)"

#  else
	    (char_u *)"system('lpr' . (&printdevice == '' ? '' : ' -P' . &printdevice) . ' ' . v:fname_in) . delete(v:fname_in) + v:shell_error"
#  endif
# endif
	    );
#endif

    /*
     * Set all the options (except the terminal options) to their default
     * value.  Also set the global value for local options.
     */
    set_options_default(0);

#ifdef CLEAN_RUNTIMEPATH
    if (clean_arg)
    {
	opt_idx = findoption((char_u *)"runtimepath");
	if (opt_idx >= 0)
	{
	    options[opt_idx].def_val[VI_DEFAULT] = (char_u *)CLEAN_RUNTIMEPATH;
	    p_rtp = (char_u *)CLEAN_RUNTIMEPATH;
	}
	opt_idx = findoption((char_u *)"packpath");
	if (opt_idx >= 0)
	{
	    options[opt_idx].def_val[VI_DEFAULT] = (char_u *)CLEAN_RUNTIMEPATH;
	    p_pp = (char_u *)CLEAN_RUNTIMEPATH;
	}
    }
#endif

#ifdef FEAT_GUI
    if (found_reverse_arg)
	set_option_value((char_u *)"bg", 0L, (char_u *)"dark", 0);
#endif

    curbuf->b_p_initialized = TRUE;
    curbuf->b_p_ar = -1;	// no local 'autoread' value
    curbuf->b_p_ul = NO_LOCAL_UNDOLEVEL;
    check_buf_options(curbuf);
    check_win_options(curwin);
    check_options();

    // Must be before option_expand(), because that one needs vim_isIDc()
    didset_options();

#ifdef FEAT_SPELL
    // Use the current chartab for the generic chartab. This is not in
    // didset_options() because it only depends on 'encoding'.
    init_spell_chartab();
#endif

    /*
     * Expand environment variables and things like "~" for the defaults.
     * If option_expand() returns non-NULL the variable is expanded.  This can
     * only happen for non-indirect options.
     * Also set the default to the expanded value, so ":set" does not list
     * them.
     * Don't set the P_ALLOCED flag, because we don't want to free the
     * default.
     */
    for (opt_idx = 0; !istermoption_idx(opt_idx); opt_idx++)
    {
	if ((options[opt_idx].flags & P_GETTEXT)
					      && options[opt_idx].var != NULL)
	    p = (char_u *)_(*(char **)options[opt_idx].var);
	else
	    p = option_expand(opt_idx, NULL);
	if (p != NULL && (p = vim_strsave(p)) != NULL)
	{
	    *(char_u **)options[opt_idx].var = p;
	    // VIMEXP
	    // Defaults for all expanded options are currently the same for Vi
	    // and Vim.  When this changes, add some code here!  Also need to
	    // split P_DEF_ALLOCED in two.
	    if (options[opt_idx].flags & P_DEF_ALLOCED)
		vim_free(options[opt_idx].def_val[VI_DEFAULT]);
	    options[opt_idx].def_val[VI_DEFAULT] = p;
	    options[opt_idx].flags |= P_DEF_ALLOCED;
	}
    }

    save_file_ff(curbuf);	// Buffer is unchanged

#if defined(FEAT_ARABIC)
    // Detect use of mlterm.
    // Mlterm is a terminal emulator akin to xterm that has some special
    // abilities (bidi namely).
    // NOTE: mlterm's author is being asked to 'set' a variable
    //       instead of an environment variable due to inheritance.
    if (mch_getenv((char_u *)"MLTERM") != NULL)
	set_option_value((char_u *)"tbidi", 1L, NULL, 0);
#endif

    didset_options2();

# if defined(MSWIN) && defined(FEAT_GETTEXT)
    /*
     * If $LANG isn't set, try to get a good value for it.  This makes the
     * right language be used automatically.  Don't do this for English.
     */
    if (mch_getenv((char_u *)"LANG") == NULL)
    {
	char	buf[20];

	// Could use LOCALE_SISO639LANGNAME, but it's not in Win95.
	// LOCALE_SABBREVLANGNAME gives us three letters, like "enu", we use
	// only the first two.
	n = GetLocaleInfo(LOCALE_USER_DEFAULT, LOCALE_SABBREVLANGNAME,
							     (LPTSTR)buf, 20);
	if (n >= 2 && STRNICMP(buf, "en", 2) != 0)
	{
	    // There are a few exceptions (probably more)
	    if (STRNICMP(buf, "cht", 3) == 0 || STRNICMP(buf, "zht", 3) == 0)
		STRCPY(buf, "zh_TW");
	    else if (STRNICMP(buf, "chs", 3) == 0
					      || STRNICMP(buf, "zhc", 3) == 0)
		STRCPY(buf, "zh_CN");
	    else if (STRNICMP(buf, "jp", 2) == 0)
		STRCPY(buf, "ja");
	    else
		buf[2] = NUL;		// truncate to two-letter code
	    vim_setenv((char_u *)"LANG", (char_u *)buf);
	}
    }
# else
#  ifdef MACOS_CONVERT
    // Moved to os_mac_conv.c to avoid dependency problems.
    mac_lang_init();
#  endif
# endif

# ifdef MSWIN
    // MS-Windows has builtin support for conversion to and from Unicode, using
    // "utf-8" for 'encoding' should work best for most users.
    p = vim_strsave((char_u *)ENC_DFLT);
# else
    // enc_locale() will try to find the encoding of the current locale.
    // This works best for properly configured systems, old and new.
    p = enc_locale();
# endif
    if (p != NULL)
    {
	char_u *save_enc;

	// Try setting 'encoding' and check if the value is valid.
	// If not, go back to the default encoding.
	save_enc = p_enc;
	p_enc = p;
	if (STRCMP(p_enc, "gb18030") == 0)
	{
	    // We don't support "gb18030", but "cp936" is a good substitute
	    // for practical purposes, thus use that.  It's not an alias to
	    // still support conversion between gb18030 and utf-8.
	    p_enc = vim_strsave((char_u *)"cp936");
	    vim_free(p);
	}
	if (mb_init() == NULL)
	{
	    opt_idx = findoption((char_u *)"encoding");
	    if (opt_idx >= 0)
	    {
		options[opt_idx].def_val[VI_DEFAULT] = p_enc;
		options[opt_idx].flags |= P_DEF_ALLOCED;
	    }

#if defined(MSWIN) || defined(MACOS_X) || defined(VMS)
	    if (STRCMP(p_enc, "latin1") == 0 || enc_utf8)
	    {
		// Adjust the default for 'isprint' and 'iskeyword' to match
		// latin1.  Also set the defaults for when 'nocompatible' is
		// set.
		set_string_option_direct((char_u *)"isp", -1,
					      ISP_LATIN1, OPT_FREE, SID_NONE);
		set_string_option_direct((char_u *)"isk", -1,
					      ISK_LATIN1, OPT_FREE, SID_NONE);
		opt_idx = findoption((char_u *)"isp");
		if (opt_idx >= 0)
		    options[opt_idx].def_val[VIM_DEFAULT] = ISP_LATIN1;
		opt_idx = findoption((char_u *)"isk");
		if (opt_idx >= 0)
		    options[opt_idx].def_val[VIM_DEFAULT] = ISK_LATIN1;
		(void)init_chartab();
	    }
#endif

#if defined(MSWIN) && (!defined(FEAT_GUI) || defined(VIMDLL))
	    // Win32 console: When GetACP() returns a different value from
	    // GetConsoleCP() set 'termencoding'.
	    if (
# ifdef VIMDLL
	       (!gui.in_use && !gui.starting) &&
# endif
	        GetACP() != GetConsoleCP())
	    {
		char	buf[50];

		// Win32 console: In ConPTY, GetConsoleCP() returns zero.
		// Use an alternative value.
		if (GetConsoleCP() == 0)
		    sprintf(buf, "cp%ld", (long)GetACP());
		else
		    sprintf(buf, "cp%ld", (long)GetConsoleCP());
		p_tenc = vim_strsave((char_u *)buf);
		if (p_tenc != NULL)
		{
		    opt_idx = findoption((char_u *)"termencoding");
		    if (opt_idx >= 0)
		    {
			options[opt_idx].def_val[VI_DEFAULT] = p_tenc;
			options[opt_idx].flags |= P_DEF_ALLOCED;
		    }
		    convert_setup(&input_conv, p_tenc, p_enc);
		    convert_setup(&output_conv, p_enc, p_tenc);
		}
		else
		    p_tenc = empty_option;
	    }
#endif
#if defined(MSWIN)
	    // $HOME may have characters in active code page.
	    init_homedir();
#endif
	}
	else
	{
	    vim_free(p_enc);
	    p_enc = save_enc;
	}
    }

#ifdef FEAT_MULTI_LANG
    // Set the default for 'helplang'.
    set_helplang_default(get_mess_lang());
#endif
}

static char_u *fencs_utf8_default = (char_u *)"ucs-bom,utf-8,default,latin1";

/*
 * Set the "fileencodings" option to the default value for when 'encoding' is
 * utf-8.
 */
    void
set_fencs_unicode()
{
    set_string_option_direct((char_u *)"fencs", -1, fencs_utf8_default,
								  OPT_FREE, 0);
}

/*
 * Set an option to its default value.
 * This does not take care of side effects!
 */
    static void
set_option_default(
    int		opt_idx,
    int		opt_flags,	// OPT_FREE, OPT_LOCAL and/or OPT_GLOBAL
    int		compatible)	// use Vi default value
{
    char_u	*varp;		// pointer to variable for current option
    int		dvi;		// index in def_val[]
    long_u	flags;
    long_u	*flagsp;
    int		both = (opt_flags & (OPT_LOCAL | OPT_GLOBAL)) == 0;

    varp = get_varp_scope(&(options[opt_idx]), both ? OPT_LOCAL : opt_flags);
    flags = options[opt_idx].flags;
    if (varp != NULL)	    // skip hidden option, nothing to do for it
    {
	dvi = ((flags & P_VI_DEF) || compatible) ? VI_DEFAULT : VIM_DEFAULT;
	if (flags & P_STRING)
	{
	    // 'fencs' default value depends on 'encoding'
	    if (options[opt_idx].var == (char_u *)&p_fencs && enc_utf8)
		set_fencs_unicode();
	    // Use set_string_option_direct() for local options to handle
	    // freeing and allocating the value.
	    else if (options[opt_idx].indir != PV_NONE)
		set_string_option_direct(NULL, opt_idx,
				 options[opt_idx].def_val[dvi], opt_flags, 0);
	    else
	    {
		if ((opt_flags & OPT_FREE) && (flags & P_ALLOCED))
		    free_string_option(*(char_u **)(varp));
		*(char_u **)varp = options[opt_idx].def_val[dvi];
		options[opt_idx].flags &= ~P_ALLOCED;
	    }
	}
	else if (flags & P_NUM)
	{
	    if (options[opt_idx].indir == PV_SCROLL)
		win_comp_scroll(curwin);
	    else
	    {
		long def_val = (long)(long_i)options[opt_idx].def_val[dvi];

		if ((long *)varp == &curwin->w_p_so
			|| (long *)varp == &curwin->w_p_siso)
		    // 'scrolloff' and 'sidescrolloff' local values have a
		    // different default value than the global default.
		    *(long *)varp = -1;
		else
		    *(long *)varp = def_val;
		// May also set global value for local option.
		if (both)
		    *(long *)get_varp_scope(&(options[opt_idx]), OPT_GLOBAL) =
								def_val;
	    }
	}
	else	// P_BOOL
	{
	    // the cast to long is required for Manx C, long_i is needed for
	    // MSVC
	    *(int *)varp = (int)(long)(long_i)options[opt_idx].def_val[dvi];
#ifdef UNIX
	    // 'modeline' defaults to off for root
	    if (options[opt_idx].indir == PV_ML && getuid() == ROOT_UID)
		*(int *)varp = FALSE;
#endif
	    // May also set global value for local option.
	    if (both)
		*(int *)get_varp_scope(&(options[opt_idx]), OPT_GLOBAL) =
								*(int *)varp;
	}

	// The default value is not insecure.
	flagsp = insecure_flag(opt_idx, opt_flags);
	*flagsp = *flagsp & ~P_INSECURE;
    }

#ifdef FEAT_EVAL
    set_option_sctx_idx(opt_idx, opt_flags, current_sctx);
#endif
}

/*
 * Set all options (except terminal options) to their default value.
 * When "opt_flags" is non-zero skip 'encoding'.
 */
    static void
set_options_default(
    int		opt_flags)	// OPT_FREE, OPT_LOCAL and/or OPT_GLOBAL
{
    int		i;
    win_T	*wp;
    tabpage_T	*tp;

    for (i = 0; !istermoption_idx(i); i++)
	if (!(options[i].flags & P_NODEFAULT)
		&& (opt_flags == 0
		    || (options[i].var != (char_u *)&p_enc
# if defined(FEAT_CRYPT)
			&& options[i].var != (char_u *)&p_cm
			&& options[i].var != (char_u *)&p_key
# endif
			)))
	    set_option_default(i, opt_flags, p_cp);

    // The 'scroll' option must be computed for all windows.
    FOR_ALL_TAB_WINDOWS(tp, wp)
	win_comp_scroll(wp);
#ifdef FEAT_CINDENT
    parse_cino(curbuf);
#endif
}

/*
 * Set the Vi-default value of a string option.
 * Used for 'sh', 'backupskip' and 'term'.
 * When "escape" is TRUE escape spaces with a backslash.
 */
    static void
set_string_default_esc(char *name, char_u *val, int escape)
{
    char_u	*p;
    int		opt_idx;

    if (escape && vim_strchr(val, ' ') != NULL)
	p = vim_strsave_escaped(val, (char_u *)" ");
    else
	p = vim_strsave(val);
    if (p != NULL)		// we don't want a NULL
    {
	opt_idx = findoption((char_u *)name);
	if (opt_idx >= 0)
	{
	    if (options[opt_idx].flags & P_DEF_ALLOCED)
		vim_free(options[opt_idx].def_val[VI_DEFAULT]);
	    options[opt_idx].def_val[VI_DEFAULT] = p;
	    options[opt_idx].flags |= P_DEF_ALLOCED;
	}
    }
}

    void
set_string_default(char *name, char_u *val)
{
    set_string_default_esc(name, val, FALSE);
}

/*
 * For an option value that contains comma separated items, find "newval" in
 * "origval".  Return NULL if not found.
 */
    static char_u *
find_dup_item(char_u *origval, char_u *newval, long_u flags)
{
    int	    bs = 0;
    size_t  newlen;
    char_u  *s;

    if (origval == NULL)
	return NULL;

    newlen = STRLEN(newval);
    for (s = origval; *s != NUL; ++s)
    {
	if ((!(flags & P_COMMA)
		    || s == origval
		    || (s[-1] == ',' && !(bs & 1)))
		&& STRNCMP(s, newval, newlen) == 0
		&& (!(flags & P_COMMA)
		    || s[newlen] == ','
		    || s[newlen] == NUL))
	    return s;
	// Count backslashes.  Only a comma with an even number of backslashes
	// or a single backslash preceded by a comma before it is recognized as
	// a separator.
	if ((s > origval + 1
		    && s[-1] == '\\'
		    && s[-2] != ',')
		|| (s == origval + 1
		    && s[-1] == '\\'))
	    ++bs;
	else
	    bs = 0;
    }
    return NULL;
}

/*
 * Set the Vi-default value of a number option.
 * Used for 'lines' and 'columns'.
 */
    void
set_number_default(char *name, long val)
{
    int		opt_idx;

    opt_idx = findoption((char_u *)name);
    if (opt_idx >= 0)
	options[opt_idx].def_val[VI_DEFAULT] = (char_u *)(long_i)val;
}

/*
 * Set all window-local and buffer-local options to the Vim default.
 * local-global options will use the global value.
 * When "do_buffer" is FALSE don't set buffer-local options.
 */
    void
set_local_options_default(win_T *wp, int do_buffer)
{
    win_T	*save_curwin = curwin;
    int		i;

    curwin = wp;
    curbuf = curwin->w_buffer;
    block_autocmds();

    for (i = 0; !istermoption_idx(i); i++)
    {
	struct vimoption    *p = &(options[i]);
	char_u		    *varp = get_varp_scope(p, OPT_LOCAL);

	if (p->indir != PV_NONE
		&& (do_buffer || (p->indir & PV_BUF) == 0)
		&& !(options[i].flags & P_NODEFAULT)
		&& !optval_default(p, varp, FALSE))
	    set_option_default(i, OPT_FREE|OPT_LOCAL, FALSE);
    }

    unblock_autocmds();
    curwin = save_curwin;
    curbuf = curwin->w_buffer;
}

#if defined(EXITFREE) || defined(PROTO)
/*
 * Free all options.
 */
    void
free_all_options(void)
{
    int		i;

    for (i = 0; !istermoption_idx(i); i++)
    {
	if (options[i].indir == PV_NONE)
	{
	    // global option: free value and default value.
	    if ((options[i].flags & P_ALLOCED) && options[i].var != NULL)
		free_string_option(*(char_u **)options[i].var);
	    if (options[i].flags & P_DEF_ALLOCED)
		free_string_option(options[i].def_val[VI_DEFAULT]);
	}
	else if (options[i].var != VAR_WIN
		&& (options[i].flags & P_STRING))
	    // buffer-local option: free global value
	    clear_string_option((char_u **)options[i].var);
    }
}
#endif


/*
 * Initialize the options, part two: After getting Rows and Columns and
 * setting 'term'.
 */
    void
set_init_2(void)
{
    int		idx;

    /*
     * 'scroll' defaults to half the window height. The stored default is zero,
     * which results in the actual value computed from the window height.
     */
    idx = findoption((char_u *)"scroll");
    if (idx >= 0 && !(options[idx].flags & P_WAS_SET))
	set_option_default(idx, OPT_LOCAL, p_cp);
    comp_col();

    /*
     * 'window' is only for backwards compatibility with Vi.
     * Default is Rows - 1.
     */
    if (!option_was_set((char_u *)"window"))
	p_window = Rows - 1;
    set_number_default("window", Rows - 1);

    // For DOS console the default is always black.
#if !((defined(MSWIN)) && !defined(FEAT_GUI))
    /*
     * If 'background' wasn't set by the user, try guessing the value,
     * depending on the terminal name.  Only need to check for terminals
     * with a dark background, that can handle color.
     */
    idx = findoption((char_u *)"bg");
    if (idx >= 0 && !(options[idx].flags & P_WAS_SET)
						 && *term_bg_default() == 'd')
    {
	set_string_option_direct(NULL, idx, (char_u *)"dark", OPT_FREE, 0);
	// don't mark it as set, when starting the GUI it may be
	// changed again
	options[idx].flags &= ~P_WAS_SET;
    }
#endif

#ifdef CURSOR_SHAPE
    parse_shape_opt(SHAPE_CURSOR); // set cursor shapes from 'guicursor'
#endif
#ifdef FEAT_MOUSESHAPE
    parse_shape_opt(SHAPE_MOUSE);  // set mouse shapes from 'mouseshape'
#endif
#ifdef FEAT_PRINTER
    (void)parse_printoptions();	    // parse 'printoptions' default value
#endif
}

/*
 * Initialize the options, part three: After reading the .vimrc
 */
    void
set_init_3(void)
{
#if defined(UNIX) || defined(MSWIN)
/*
 * Set 'shellpipe' and 'shellredir', depending on the 'shell' option.
 * This is done after other initializations, where 'shell' might have been
 * set, but only if they have not been set before.
 */
    char_u  *p;
    int	    idx_srr;
    int	    do_srr;
# ifdef FEAT_QUICKFIX
    int	    idx_sp;
    int	    do_sp;
# endif

    idx_srr = findoption((char_u *)"srr");
    if (idx_srr < 0)
	do_srr = FALSE;
    else
	do_srr = !(options[idx_srr].flags & P_WAS_SET);
# ifdef FEAT_QUICKFIX
    idx_sp = findoption((char_u *)"sp");
    if (idx_sp < 0)
	do_sp = FALSE;
    else
	do_sp = !(options[idx_sp].flags & P_WAS_SET);
# endif
    p = get_isolated_shell_name();
    if (p != NULL)
    {
	/*
	 * Default for p_sp is "| tee", for p_srr is ">".
	 * For known shells it is changed here to include stderr.
	 */
	if (	   fnamecmp(p, "csh") == 0
		|| fnamecmp(p, "tcsh") == 0
# if defined(MSWIN)	// also check with .exe extension
		|| fnamecmp(p, "csh.exe") == 0
		|| fnamecmp(p, "tcsh.exe") == 0
# endif
	   )
	{
# if defined(FEAT_QUICKFIX)
	    if (do_sp)
	    {
#  ifdef MSWIN
		p_sp = (char_u *)">&";
#  else
		p_sp = (char_u *)"|& tee";
#  endif
		options[idx_sp].def_val[VI_DEFAULT] = p_sp;
	    }
# endif
	    if (do_srr)
	    {
		p_srr = (char_u *)">&";
		options[idx_srr].def_val[VI_DEFAULT] = p_srr;
	    }
	}
# ifdef MSWIN
	// Windows PowerShell output is UTF-16 with BOM so re-encode to the
	// current codepage.
	else if (   fnamecmp(p, "powershell") == 0
		    || fnamecmp(p, "powershell.exe") == 0
		)
	{
# if defined(FEAT_QUICKFIX)
		if (do_sp)
		{
		    p_sp = (char_u *)"2>&1 | Out-File -Encoding default";
		    options[idx_sp].def_val[VI_DEFAULT] = p_sp;
		}
# endif
		if (do_srr)
		{
		    p_srr = (char_u *)"2>&1 | Out-File -Encoding default";
		    options[idx_srr].def_val[VI_DEFAULT] = p_srr;
		}
	}
#endif
	else
	    // Always use POSIX shell style redirection if we reach this
	    if (       fnamecmp(p, "sh") == 0
		    || fnamecmp(p, "ksh") == 0
		    || fnamecmp(p, "mksh") == 0
		    || fnamecmp(p, "pdksh") == 0
		    || fnamecmp(p, "zsh") == 0
		    || fnamecmp(p, "zsh-beta") == 0
		    || fnamecmp(p, "bash") == 0
		    || fnamecmp(p, "fish") == 0
		    || fnamecmp(p, "ash") == 0
		    || fnamecmp(p, "dash") == 0
		    || fnamecmp(p, "pwsh") == 0
# ifdef MSWIN
		    || fnamecmp(p, "cmd") == 0
		    || fnamecmp(p, "sh.exe") == 0
		    || fnamecmp(p, "ksh.exe") == 0
		    || fnamecmp(p, "mksh.exe") == 0
		    || fnamecmp(p, "pdksh.exe") == 0
		    || fnamecmp(p, "zsh.exe") == 0
		    || fnamecmp(p, "zsh-beta.exe") == 0
		    || fnamecmp(p, "bash.exe") == 0
		    || fnamecmp(p, "cmd.exe") == 0
		    || fnamecmp(p, "dash.exe") == 0
		    || fnamecmp(p, "pwsh.exe") == 0
# endif
		    )
	    {
# if defined(FEAT_QUICKFIX)
		if (do_sp)
		{
#  ifdef MSWIN
		    p_sp = (char_u *)">%s 2>&1";
#  else
		    if (fnamecmp(p, "pwsh") == 0)
			p_sp = (char_u *)">%s 2>&1";
		    else
			p_sp = (char_u *)"2>&1| tee";
#  endif
		    options[idx_sp].def_val[VI_DEFAULT] = p_sp;
		}
# endif
		if (do_srr)
		{
		    p_srr = (char_u *)">%s 2>&1";
		    options[idx_srr].def_val[VI_DEFAULT] = p_srr;
		}
	    }
	vim_free(p);
    }
#endif

#if defined(MSWIN)
    /*
     * Set 'shellcmdflag', 'shellxquote', and 'shellquote' depending on the
     * 'shell' option.
     * This is done after other initializations, where 'shell' might have been
     * set, but only if they have not been set before.
     * Default values depend on shell (cmd.exe is default shell):
     *
     *			    p_shcf	p_sxq
     * cmd.exe          -   "/c"	"("
     * powershell.exe   -   "-Command"	"\""
     * pwsh.exe		-   "-c"	"\""
     * "sh" like shells -   "-c"	"\""
     *
     * For Win32 p_sxq is set instead of p_shq to include shell redirection.
     */
    if (strstr((char *)gettail(p_sh), "powershell") != NULL)
    {
	int	idx_opt;

	idx_opt = findoption((char_u *)"shcf");
	if (idx_opt >= 0 && !(options[idx_opt].flags & P_WAS_SET))
	{
	    p_shcf = (char_u*)"-Command";
	    options[idx_opt].def_val[VI_DEFAULT] = p_shcf;
	}

	idx_opt = findoption((char_u *)"sxq");
	if (idx_opt >= 0 && !(options[idx_opt].flags & P_WAS_SET))
	{
	    p_sxq = (char_u*)"\"";
	    options[idx_opt].def_val[VI_DEFAULT] = p_sxq;
	}
    }
    else if (strstr((char *)gettail(p_sh), "sh") != NULL)
    {
	int	idx3;

	idx3 = findoption((char_u *)"shcf");
	if (idx3 >= 0 && !(options[idx3].flags & P_WAS_SET))
	{
	    p_shcf = (char_u *)"-c";
	    options[idx3].def_val[VI_DEFAULT] = p_shcf;
	}

	// Somehow Win32 requires the quotes around the redirection too
	idx3 = findoption((char_u *)"sxq");
	if (idx3 >= 0 && !(options[idx3].flags & P_WAS_SET))
	{
	    p_sxq = (char_u *)"\"";
	    options[idx3].def_val[VI_DEFAULT] = p_sxq;
	}
    }
    else if (strstr((char *)gettail(p_sh), "cmd.exe") != NULL)
    {
	int	idx3;

	/*
	 * cmd.exe on Windows will strip the first and last double quote given
	 * on the command line, e.g. most of the time things like:
	 *   cmd /c "my path/to/echo" "my args to echo"
	 * become:
	 *   my path/to/echo" "my args to echo
	 * when executed.
	 *
	 * To avoid this, set shellxquote to surround the command in
	 * parenthesis.  This appears to make most commands work, without
	 * breaking commands that worked previously, such as
	 * '"path with spaces/cmd" "a&b"'.
	 */
	idx3 = findoption((char_u *)"sxq");
	if (idx3 >= 0 && !(options[idx3].flags & P_WAS_SET))
	{
	    p_sxq = (char_u *)"(";
	    options[idx3].def_val[VI_DEFAULT] = p_sxq;
	}

	idx3 = findoption((char_u *)"shcf");
	if (idx3 >= 0 && !(options[idx3].flags & P_WAS_SET))
	{
	    p_shcf = (char_u *)"/c";
	    options[idx3].def_val[VI_DEFAULT] = p_shcf;
	}
    }
#endif

    if (BUFEMPTY())
    {
	int idx_ffs = findoption((char_u *)"ffs");

	// Apply the first entry of 'fileformats' to the initial buffer.
	if (idx_ffs >= 0 && (options[idx_ffs].flags & P_WAS_SET))
	    set_fileformat(default_fileformat(), OPT_LOCAL);
    }

#ifdef FEAT_TITLE
    set_title_defaults();
#endif
}

#if defined(FEAT_MULTI_LANG) || defined(PROTO)
/*
 * When 'helplang' is still at its default value, set it to "lang".
 * Only the first two characters of "lang" are used.
 */
    void
set_helplang_default(char_u *lang)
{
    int		idx;

    if (lang == NULL || STRLEN(lang) < 2)	// safety check
	return;
    idx = findoption((char_u *)"hlg");
    if (idx >= 0 && !(options[idx].flags & P_WAS_SET))
    {
	if (options[idx].flags & P_ALLOCED)
	    free_string_option(p_hlg);
	p_hlg = vim_strsave(lang);
	if (p_hlg == NULL)
	    p_hlg = empty_option;
	else
	{
	    // zh_CN becomes "cn", zh_TW becomes "tw"
	    if (STRNICMP(p_hlg, "zh_", 3) == 0 && STRLEN(p_hlg) >= 5)
	    {
		p_hlg[0] = TOLOWER_ASC(p_hlg[3]);
		p_hlg[1] = TOLOWER_ASC(p_hlg[4]);
	    }
	    // any C like setting, such as C.UTF-8, becomes "en"
	    else if (STRLEN(p_hlg) >= 1 && *p_hlg == 'C')
	    {
		p_hlg[0] = 'e';
		p_hlg[1] = 'n';
	    }
	    p_hlg[2] = NUL;
	}
	options[idx].flags |= P_ALLOCED;
    }
}
#endif

#ifdef FEAT_TITLE
/*
 * 'title' and 'icon' only default to true if they have not been set or reset
 * in .vimrc and we can read the old value.
 * When 'title' and 'icon' have been reset in .vimrc, we won't even check if
 * they can be reset.  This reduces startup time when using X on a remote
 * machine.
 */
    void
set_title_defaults(void)
{
    int	    idx1;
    long    val;

    /*
     * If GUI is (going to be) used, we can always set the window title and
     * icon name.  Saves a bit of time, because the X11 display server does
     * not need to be contacted.
     */
    idx1 = findoption((char_u *)"title");
    if (idx1 >= 0 && !(options[idx1].flags & P_WAS_SET))
    {
#ifdef FEAT_GUI
	if (gui.starting || gui.in_use)
	    val = TRUE;
	else
#endif
	    val = mch_can_restore_title();
	options[idx1].def_val[VI_DEFAULT] = (char_u *)(long_i)val;
	p_title = val;
    }
    idx1 = findoption((char_u *)"icon");
    if (idx1 >= 0 && !(options[idx1].flags & P_WAS_SET))
    {
#ifdef FEAT_GUI
	if (gui.starting || gui.in_use)
	    val = TRUE;
	else
#endif
	    val = mch_can_restore_icon();
	options[idx1].def_val[VI_DEFAULT] = (char_u *)(long_i)val;
	p_icon = val;
    }
}
#endif

    void
ex_set(exarg_T *eap)
{
    int		flags = 0;

    if (eap->cmdidx == CMD_setlocal)
	flags = OPT_LOCAL;
    else if (eap->cmdidx == CMD_setglobal)
	flags = OPT_GLOBAL;
#if defined(FEAT_EVAL) && defined(FEAT_BROWSE)
    if ((cmdmod.cmod_flags & CMOD_BROWSE) && flags == 0)
	ex_options(eap);
    else
#endif
    {
	if (eap->forceit)
	    flags |= OPT_ONECOLUMN;
	(void)do_set(eap->arg, flags);
    }
}

/*
 * Parse 'arg' for option settings.
 *
 * 'arg' may be IObuff, but only when no errors can be present and option
 * does not need to be expanded with option_expand().
 * "opt_flags":
 * 0 for ":set"
 * OPT_GLOBAL   for ":setglobal"
 * OPT_LOCAL    for ":setlocal" and a modeline
 * OPT_MODELINE for a modeline
 * OPT_WINONLY  to only set window-local options
 * OPT_NOWIN	to skip setting window-local options
 *
 * returns FAIL if an error is detected, OK otherwise
 */
    int
do_set(
    char_u	*arg_start,	// option string (may be written to!)
    int		opt_flags)
{
    char_u	*arg = arg_start;
    int		opt_idx;
    char	*errmsg;
    char	errbuf[80];
    char_u	*startarg;
    int		prefix;	// 1: nothing, 0: "no", 2: "inv" in front of name
    int		nextchar;	    // next non-white char after option name
    int		afterchar;	    // character just after option name
    int		len;
    int		i;
    varnumber_T	value;
    int		key;
    long_u	flags;		    // flags for current option
    char_u	*varp = NULL;	    // pointer to variable for current option
    int		did_show = FALSE;   // already showed one value
    int		adding;		    // "opt+=arg"
    int		prepending;	    // "opt^=arg"
    int		removing;	    // "opt-=arg"
    int		cp_val = 0;
    char_u	key_name[2];

    if (*arg == NUL)
    {
	showoptions(0, opt_flags);
	did_show = TRUE;
	goto theend;
    }

    while (*arg != NUL)		// loop to process all options
    {
	errmsg = NULL;
	startarg = arg;		// remember for error message

	if (STRNCMP(arg, "all", 3) == 0 && !isalpha(arg[3])
						&& !(opt_flags & OPT_MODELINE))
	{
	    /*
	     * ":set all"  show all options.
	     * ":set all&" set all options to their default value.
	     */
	    arg += 3;
	    if (*arg == '&')
	    {
		++arg;
		// Only for :set command set global value of local options.
		set_options_default(OPT_FREE | opt_flags);
		didset_options();
		didset_options2();
		redraw_all_later(CLEAR);
	    }
	    else
	    {
		showoptions(1, opt_flags);
		did_show = TRUE;
	    }
	}
	else if (STRNCMP(arg, "termcap", 7) == 0 && !(opt_flags & OPT_MODELINE))
	{
	    showoptions(2, opt_flags);
	    show_termcodes();
	    did_show = TRUE;
	    arg += 7;
	}
	else
	{
	    prefix = 1;
	    if (STRNCMP(arg, "no", 2) == 0 && STRNCMP(arg, "novice", 6) != 0)
	    {
		prefix = 0;
		arg += 2;
	    }
	    else if (STRNCMP(arg, "inv", 3) == 0)
	    {
		prefix = 2;
		arg += 3;
	    }

	    // find end of name
	    key = 0;
	    if (*arg == '<')
	    {
		opt_idx = -1;
		// look out for <t_>;>
		if (arg[1] == 't' && arg[2] == '_' && arg[3] && arg[4])
		    len = 5;
		else
		{
		    len = 1;
		    while (arg[len] != NUL && arg[len] != '>')
			++len;
		}
		if (arg[len] != '>')
		{
		    errmsg = e_invarg;
		    goto skip;
		}
		arg[len] = NUL;			    // put NUL after name
		if (arg[1] == 't' && arg[2] == '_') // could be term code
		    opt_idx = findoption(arg + 1);
		arg[len++] = '>';		    // restore '>'
		if (opt_idx == -1)
		    key = find_key_option(arg + 1, TRUE);
	    }
	    else
	    {
		len = 0;
		/*
		 * The two characters after "t_" may not be alphanumeric.
		 */
		if (arg[0] == 't' && arg[1] == '_' && arg[2] && arg[3])
		    len = 4;
		else
		    while (ASCII_ISALNUM(arg[len]) || arg[len] == '_')
			++len;
		nextchar = arg[len];
		arg[len] = NUL;			    // put NUL after name
		opt_idx = findoption(arg);
		arg[len] = nextchar;		    // restore nextchar
		if (opt_idx == -1)
		    key = find_key_option(arg, FALSE);
	    }

	    // remember character after option name
	    afterchar = arg[len];

	    if (in_vim9script())
	    {
		char_u *p = skipwhite(arg + len);

		// disallow white space before =val, +=val, -=val, ^=val
		if (p > arg + len && (p[0] == '='
			|| (vim_strchr((char_u *)"+-^", p[0]) != NULL
							      && p[1] == '=')))
		{
		    errmsg = e_no_white_space_allowed_between_option_and;
		    arg = p;
		    startarg = p;
		    goto skip;
		}
	    }
	    else
		// skip white space, allow ":set ai  ?", ":set hlsearch  !"
		while (VIM_ISWHITE(arg[len]))
		    ++len;

	    adding = FALSE;
	    prepending = FALSE;
	    removing = FALSE;
	    if (arg[len] != NUL && arg[len + 1] == '=')
	    {
		if (arg[len] == '+')
		{
		    adding = TRUE;		// "+="
		    ++len;
		}
		else if (arg[len] == '^')
		{
		    prepending = TRUE;		// "^="
		    ++len;
		}
		else if (arg[len] == '-')
		{
		    removing = TRUE;		// "-="
		    ++len;
		}
	    }
	    nextchar = arg[len];

	    if (opt_idx == -1 && key == 0)	// found a mismatch: skip
	    {
		if (in_vim9script() && arg > arg_start
				  && vim_strchr((char_u *)"!&<", *arg) != NULL)
		    errmsg = e_no_white_space_allowed_between_option_and;
		else
		    errmsg = N_("E518: Unknown option");
		goto skip;
	    }

	    if (opt_idx >= 0)
	    {
		if (options[opt_idx].var == NULL)   // hidden option: skip
		{
		    // Only give an error message when requesting the value of
		    // a hidden option, ignore setting it.
		    if (vim_strchr((char_u *)"=:!&<", nextchar) == NULL
			    && (!(options[opt_idx].flags & P_BOOL)
				|| nextchar == '?'))
			errmsg = N_("E519: Option not supported");
		    goto skip;
		}

		flags = options[opt_idx].flags;
		varp = get_varp_scope(&(options[opt_idx]), opt_flags);
	    }
	    else
	    {
		flags = P_STRING;
		if (key < 0)
		{
		    key_name[0] = KEY2TERMCAP0(key);
		    key_name[1] = KEY2TERMCAP1(key);
		}
		else
		{
		    key_name[0] = KS_KEY;
		    key_name[1] = (key & 0xff);
		}
	    }

	    // Skip all options that are not window-local (used when showing
	    // an already loaded buffer in a window).
	    if ((opt_flags & OPT_WINONLY)
			  && (opt_idx < 0 || options[opt_idx].var != VAR_WIN))
		goto skip;

	    // Skip all options that are window-local (used for :vimgrep).
	    if ((opt_flags & OPT_NOWIN) && opt_idx >= 0
					   && options[opt_idx].var == VAR_WIN)
		goto skip;

	    // Disallow changing some options from modelines.
	    if (opt_flags & OPT_MODELINE)
	    {
		if (flags & (P_SECURE | P_NO_ML))
		{
		    errmsg = N_("E520: Not allowed in a modeline");
		    goto skip;
		}
		if ((flags & P_MLE) && !p_mle)
		{
		    errmsg = N_("E992: Not allowed in a modeline when 'modelineexpr' is off");
		    goto skip;
		}
#ifdef FEAT_DIFF
		// In diff mode some options are overruled.  This avoids that
		// 'foldmethod' becomes "marker" instead of "diff" and that
		// "wrap" gets set.
		if (curwin->w_p_diff
			&& opt_idx >= 0  // shut up coverity warning
			&& (
#ifdef FEAT_FOLDING
			    options[opt_idx].indir == PV_FDM ||
#endif
			    options[opt_idx].indir == PV_WRAP))
		    goto skip;
#endif
	    }

#ifdef HAVE_SANDBOX
	    // Disallow changing some options in the sandbox
	    if (sandbox != 0 && (flags & P_SECURE))
	    {
		errmsg = e_not_allowed_in_sandbox;
		goto skip;
	    }
#endif

	    if (vim_strchr((char_u *)"?=:!&<", nextchar) != NULL)
	    {
		arg += len;
		cp_val = p_cp;
		if (nextchar == '&' && arg[1] == 'v' && arg[2] == 'i')
		{
		    if (arg[3] == 'm')	// "opt&vim": set to Vim default
		    {
			cp_val = FALSE;
			arg += 3;
		    }
		    else		// "opt&vi": set to Vi default
		    {
			cp_val = TRUE;
			arg += 2;
		    }
		}
		if (vim_strchr((char_u *)"?!&<", nextchar) != NULL
			&& arg[1] != NUL && !VIM_ISWHITE(arg[1]))
		{
		    errmsg = e_trailing;
		    goto skip;
		}
	    }

	    /*
	     * allow '=' and ':' for historical reasons (MSDOS command.com
	     * allows only one '=' character per "set" command line. grrr. (jw)
	     */
	    if (nextchar == '?'
		    || (prefix == 1
			&& vim_strchr((char_u *)"=:&<", nextchar) == NULL
			&& !(flags & P_BOOL)))
	    {
		/*
		 * print value
		 */
		if (did_show)
		    msg_putchar('\n');	    // cursor below last one
		else
		{
		    gotocmdline(TRUE);	    // cursor at status line
		    did_show = TRUE;	    // remember that we did a line
		}
		if (opt_idx >= 0)
		{
		    showoneopt(&options[opt_idx], opt_flags);
#ifdef FEAT_EVAL
		    if (p_verbose > 0)
		    {
			// Mention where the option was last set.
			if (varp == options[opt_idx].var)
			    last_set_msg(options[opt_idx].script_ctx);
			else if ((int)options[opt_idx].indir & PV_WIN)
			    last_set_msg(curwin->w_p_script_ctx[
				      (int)options[opt_idx].indir & PV_MASK]);
			else if ((int)options[opt_idx].indir & PV_BUF)
			    last_set_msg(curbuf->b_p_script_ctx[
				      (int)options[opt_idx].indir & PV_MASK]);
		    }
#endif
		}
		else
		{
		    char_u	    *p;

		    p = find_termcode(key_name);
		    if (p == NULL)
		    {
			errmsg = N_("E846: Key code not set");
			goto skip;
		    }
		    else
			(void)show_one_termcode(key_name, p, TRUE);
		}
		if (nextchar != '?'
			&& nextchar != NUL && !VIM_ISWHITE(afterchar))
		    errmsg = e_trailing;
	    }
	    else
	    {
		int value_is_replaced = !prepending && !adding && !removing;
		int value_checked = FALSE;

		if (flags & P_BOOL)		    // boolean
		{
		    if (nextchar == '=' || nextchar == ':')
		    {
			errmsg = e_invarg;
			goto skip;
		    }

		    /*
		     * ":set opt!": invert
		     * ":set opt&": reset to default value
		     * ":set opt<": reset to global value
		     */
		    if (nextchar == '!')
			value = *(int *)(varp) ^ 1;
		    else if (nextchar == '&')
			value = (int)(long)(long_i)options[opt_idx].def_val[
						((flags & P_VI_DEF) || cp_val)
						 ?  VI_DEFAULT : VIM_DEFAULT];
		    else if (nextchar == '<')
		    {
			// For 'autoread' -1 means to use global value.
			if ((int *)varp == &curbuf->b_p_ar
						    && opt_flags == OPT_LOCAL)
			    value = -1;
			else
			    value = *(int *)get_varp_scope(&(options[opt_idx]),
								  OPT_GLOBAL);
		    }
		    else
		    {
			/*
			 * ":set invopt": invert
			 * ":set opt" or ":set noopt": set or reset
			 */
			if (nextchar != NUL && !VIM_ISWHITE(afterchar))
			{
			    errmsg = e_trailing;
			    goto skip;
			}
			if (prefix == 2)	// inv
			    value = *(int *)(varp) ^ 1;
			else
			    value = prefix;
		    }

		    errmsg = set_bool_option(opt_idx, varp, (int)value,
								   opt_flags);
		}
		else				    // numeric or string
		{
		    if (vim_strchr((char_u *)"=:&<", nextchar) == NULL
							       || prefix != 1)
		    {
			errmsg = e_invarg;
			goto skip;
		    }

		    if (flags & P_NUM)		    // numeric
		    {
			/*
			 * Different ways to set a number option:
			 * &	    set to default value
			 * <	    set to global value
			 * <xx>	    accept special key codes for 'wildchar'
			 * c	    accept any non-digit for 'wildchar'
			 * [-]0-9   set number
			 * other    error
			 */
			++arg;
			if (nextchar == '&')
			    value = (long)(long_i)options[opt_idx].def_val[
						((flags & P_VI_DEF) || cp_val)
						 ?  VI_DEFAULT : VIM_DEFAULT];
			else if (nextchar == '<')
			{
			    // For 'undolevels' NO_LOCAL_UNDOLEVEL means to
			    // use the global value.
			    if ((long *)varp == &curbuf->b_p_ul
						    && opt_flags == OPT_LOCAL)
				value = NO_LOCAL_UNDOLEVEL;
			    else
				value = *(long *)get_varp_scope(
					     &(options[opt_idx]), OPT_GLOBAL);
			}
			else if (((long *)varp == &p_wc
				    || (long *)varp == &p_wcm)
				&& (*arg == '<'
				    || *arg == '^'
				    || (*arg != NUL
					&& (!arg[1] || VIM_ISWHITE(arg[1]))
					&& !VIM_ISDIGIT(*arg))))
			{
			    value = string_to_key(arg, FALSE);
			    if (value == 0 && (long *)varp != &p_wcm)
			    {
				errmsg = e_invarg;
				goto skip;
			    }
			}
			else if (*arg == '-' || VIM_ISDIGIT(*arg))
			{
			    // Allow negative (for 'undolevels'), octal and
			    // hex numbers.
			    vim_str2nr(arg, NULL, &i, STR2NR_ALL,
						     &value, NULL, 0, TRUE);
			    if (i == 0 || (arg[i] != NUL
						      && !VIM_ISWHITE(arg[i])))
			    {
				errmsg = N_("E521: Number required after =");
				goto skip;
			    }
			}
			else
			{
			    errmsg = N_("E521: Number required after =");
			    goto skip;
			}

			if (adding)
			    value = *(long *)varp + value;
			if (prepending)
			    value = *(long *)varp * value;
			if (removing)
			    value = *(long *)varp - value;
			errmsg = set_num_option(opt_idx, varp, value,
					   errbuf, sizeof(errbuf), opt_flags);
		    }
		    else if (opt_idx >= 0)		    // string
		    {
			char_u	  *save_arg = NULL;
			char_u	  *s = NULL;
			char_u	  *oldval = NULL; // previous value if *varp
			char_u	  *newval;
			char_u	  *origval = NULL;
			char_u	  *origval_l = NULL;
			char_u	  *origval_g = NULL;
#if defined(FEAT_EVAL)
			char_u	  *saved_origval = NULL;
			char_u	  *saved_origval_l = NULL;
			char_u	  *saved_origval_g = NULL;
			char_u	  *saved_newval = NULL;
#endif
			unsigned  newlen;
			int	  comma;
			int	  new_value_alloced;	// new string option
							// was allocated

			// When using ":set opt=val" for a global option
			// with a local value the local value will be
			// reset, use the global value here.
			if ((opt_flags & (OPT_LOCAL | OPT_GLOBAL)) == 0
				&& ((int)options[opt_idx].indir & PV_BOTH))
			    varp = options[opt_idx].var;

			// The old value is kept until we are sure that the
			// new value is valid.
			oldval = *(char_u **)varp;

			if ((opt_flags & (OPT_LOCAL | OPT_GLOBAL)) == 0)
			{
			    origval_l = *(char_u **)get_varp_scope(
					       &(options[opt_idx]), OPT_LOCAL);
			    origval_g = *(char_u **)get_varp_scope(
					      &(options[opt_idx]), OPT_GLOBAL);

			    // A global-local string option might have an empty
			    // option as value to indicate that the global
			    // value should be used.
			    if (((int)options[opt_idx].indir & PV_BOTH)
						  && origval_l == empty_option)
				origval_l = origval_g;
			}

			// When setting the local value of a global
			// option, the old value may be the global value.
			if (((int)options[opt_idx].indir & PV_BOTH)
					       && (opt_flags & OPT_LOCAL))
			    origval = *(char_u **)get_varp(
						       &options[opt_idx]);
			else
			    origval = oldval;

			if (nextchar == '&')	// set to default val
			{
			    newval = options[opt_idx].def_val[
						((flags & P_VI_DEF) || cp_val)
						 ?  VI_DEFAULT : VIM_DEFAULT];
			    if ((char_u **)varp == &p_bg)
			    {
				// guess the value of 'background'
#ifdef FEAT_GUI
				if (gui.in_use)
				    newval = gui_bg_default();
				else
#endif
				    newval = term_bg_default();
			    }
			    else if ((char_u **)varp == &p_fencs && enc_utf8)
				newval = fencs_utf8_default;

			    // expand environment variables and ~ (since the
			    // default value was already expanded, only
			    // required when an environment variable was set
			    // later
			    if (newval == NULL)
				newval = empty_option;
			    else
			    {
				s = option_expand(opt_idx, newval);
				if (s == NULL)
				    s = newval;
				newval = vim_strsave(s);
			    }
			    new_value_alloced = TRUE;
			}
			else if (nextchar == '<')	// set to global val
			{
			    newval = vim_strsave(*(char_u **)get_varp_scope(
					     &(options[opt_idx]), OPT_GLOBAL));
			    new_value_alloced = TRUE;
			}
			else
			{
			    ++arg;	// jump to after the '=' or ':'

			    /*
			     * Set 'keywordprg' to ":help" if an empty
			     * value was passed to :set by the user.
			     * Misuse errbuf[] for the resulting string.
			     */
			    if (varp == (char_u *)&p_kp
					      && (*arg == NUL || *arg == ' '))
			    {
				STRCPY(errbuf, ":help");
				save_arg = arg;
				arg = (char_u *)errbuf;
			    }
			    /*
			     * Convert 'backspace' number to string, for
			     * adding, prepending and removing string.
			     */
			    else if (varp == (char_u *)&p_bs
					 && VIM_ISDIGIT(**(char_u **)varp))
			    {
				i = getdigits((char_u **)varp);
				switch (i)
				{
				    case 0:
					*(char_u **)varp = empty_option;
					break;
				    case 1:
					*(char_u **)varp = vim_strsave(
						      (char_u *)"indent,eol");
					break;
				    case 2:
					*(char_u **)varp = vim_strsave(
						(char_u *)"indent,eol,start");
					break;
				    case 3:
					*(char_u **)varp = vim_strsave(
						(char_u *)"indent,eol,nostop");
					break;
				}
				vim_free(oldval);
				if (origval == oldval)
				    origval = *(char_u **)varp;
				if (origval_l == oldval)
				    origval_l = *(char_u **)varp;
				if (origval_g == oldval)
				    origval_g = *(char_u **)varp;
				oldval = *(char_u **)varp;
			    }
			    /*
			     * Convert 'whichwrap' number to string, for
			     * backwards compatibility with Vim 3.0.
			     * Misuse errbuf[] for the resulting string.
			     */
			    else if (varp == (char_u *)&p_ww
							 && VIM_ISDIGIT(*arg))
			    {
				*errbuf = NUL;
				i = getdigits(&arg);
				if (i & 1)
				    STRCAT(errbuf, "b,");
				if (i & 2)
				    STRCAT(errbuf, "s,");
				if (i & 4)
				    STRCAT(errbuf, "h,l,");
				if (i & 8)
				    STRCAT(errbuf, "<,>,");
				if (i & 16)
				    STRCAT(errbuf, "[,],");
				if (*errbuf != NUL)	// remove trailing ,
				    errbuf[STRLEN(errbuf) - 1] = NUL;
				save_arg = arg;
				arg = (char_u *)errbuf;
			    }
			    /*
			     * Remove '>' before 'dir' and 'bdir', for
			     * backwards compatibility with version 3.0
			     */
			    else if (  *arg == '>'
				    && (varp == (char_u *)&p_dir
					    || varp == (char_u *)&p_bdir))
			    {
				++arg;
			    }

			    /*
			     * Copy the new string into allocated memory.
			     * Can't use set_string_option_direct(), because
			     * we need to remove the backslashes.
			     */
			    // get a bit too much
			    newlen = (unsigned)STRLEN(arg) + 1;
			    if (adding || prepending || removing)
				newlen += (unsigned)STRLEN(origval) + 1;
			    newval = alloc(newlen);
			    if (newval == NULL)  // out of mem, don't change
				break;
			    s = newval;

			    /*
			     * Copy the string, skip over escaped chars.
			     * For MS-DOS and WIN32 backslashes before normal
			     * file name characters are not removed, and keep
			     * backslash at start, for "\\machine\path", but
			     * do remove it for "\\\\machine\\path".
			     * The reverse is found in ExpandOldSetting().
			     */
			    while (*arg && !VIM_ISWHITE(*arg))
			    {
				if (*arg == '\\' && arg[1] != NUL
#ifdef BACKSLASH_IN_FILENAME
					&& !((flags & P_EXPAND)
						&& vim_isfilec(arg[1])
						&& !VIM_ISWHITE(arg[1])
						&& (arg[1] != '\\'
						    || (s == newval
							&& arg[2] != '\\')))
#endif
								    )
				    ++arg;	// remove backslash
				if (has_mbyte
					&& (i = (*mb_ptr2len)(arg)) > 1)
				{
				    // copy multibyte char
				    mch_memmove(s, arg, (size_t)i);
				    arg += i;
				    s += i;
				}
				else
				    *s++ = *arg++;
			    }
			    *s = NUL;

			    /*
			     * Expand environment variables and ~.
			     * Don't do it when adding without inserting a
			     * comma.
			     */
			    if (!(adding || prepending || removing)
							 || (flags & P_COMMA))
			    {
				s = option_expand(opt_idx, newval);
				if (s != NULL)
				{
				    vim_free(newval);
				    newlen = (unsigned)STRLEN(s) + 1;
				    if (adding || prepending || removing)
					newlen += (unsigned)STRLEN(origval) + 1;
				    newval = alloc(newlen);
				    if (newval == NULL)
					break;
				    STRCPY(newval, s);
				}
			    }

			    // locate newval[] in origval[] when removing it
			    // and when adding to avoid duplicates
			    i = 0;	// init for GCC
			    if (removing || (flags & P_NODUP))
			    {
				i = (int)STRLEN(newval);
				s = find_dup_item(origval, newval, flags);

				// do not add if already there
				if ((adding || prepending) && s != NULL)
				{
				    prepending = FALSE;
				    adding = FALSE;
				    STRCPY(newval, origval);
				}

				// if no duplicate, move pointer to end of
				// original value
				if (s == NULL)
				    s = origval + (int)STRLEN(origval);
			    }

			    // concatenate the two strings; add a ',' if
			    // needed
			    if (adding || prepending)
			    {
				comma = ((flags & P_COMMA) && *origval != NUL
							   && *newval != NUL);
				if (adding)
				{
				    i = (int)STRLEN(origval);
				    // strip a trailing comma, would get 2
				    if (comma && i > 1
					  && (flags & P_ONECOMMA) == P_ONECOMMA
					  && origval[i - 1] == ','
					  && origval[i - 2] != '\\')
					i--;
				    mch_memmove(newval + i + comma, newval,
							  STRLEN(newval) + 1);
				    mch_memmove(newval, origval, (size_t)i);
				}
				else
				{
				    i = (int)STRLEN(newval);
				    STRMOVE(newval + i + comma, origval);
				}
				if (comma)
				    newval[i] = ',';
			    }

			    // Remove newval[] from origval[]. (Note: "i" has
			    // been set above and is used here).
			    if (removing)
			    {
				STRCPY(newval, origval);
				if (*s)
				{
				    // may need to remove a comma
				    if (flags & P_COMMA)
				    {
					if (s == origval)
					{
					    // include comma after string
					    if (s[i] == ',')
						++i;
					}
					else
					{
					    // include comma before string
					    --s;
					    ++i;
					}
				    }
				    STRMOVE(newval + (s - origval), s + i);
				}
			    }

			    if (flags & P_FLAGLIST)
			    {
				// Remove flags that appear twice.
				for (s = newval; *s;)
				{
				    // if options have P_FLAGLIST and
				    // P_ONECOMMA such as 'whichwrap'
				    if (flags & P_ONECOMMA)
				    {
					if (*s != ',' && *(s + 1) == ','
					      && vim_strchr(s + 2, *s) != NULL)
					{
					    // Remove the duplicated value and
					    // the next comma.
					    STRMOVE(s, s + 2);
					    continue;
					}
				    }
				    else
				    {
					if ((!(flags & P_COMMA) || *s != ',')
					      && vim_strchr(s + 1, *s) != NULL)
					{
					    STRMOVE(s, s + 1);
					    continue;
					}
				    }
				    ++s;
				}
			    }

			    if (save_arg != NULL)   // number for 'whichwrap'
				arg = save_arg;
			    new_value_alloced = TRUE;
			}

			/*
			 * Set the new value.
			 */
			*(char_u **)(varp) = newval;

#if defined(FEAT_EVAL)
			if (!starting
# ifdef FEAT_CRYPT
				&& options[opt_idx].indir != PV_KEY
# endif
					  && origval != NULL && newval != NULL)
			{
			    // origval may be freed by
			    // did_set_string_option(), make a copy.
			    saved_origval = vim_strsave(origval);
			    // newval (and varp) may become invalid if the
			    // buffer is closed by autocommands.
			    saved_newval = vim_strsave(newval);
			    if (origval_l != NULL)
				saved_origval_l = vim_strsave(origval_l);
			    if (origval_g != NULL)
				saved_origval_g = vim_strsave(origval_g);
			}
#endif

			{
			    long_u *p = insecure_flag(opt_idx, opt_flags);
			    int	    secure_saved = secure;

			    // When an option is set in the sandbox, from a
			    // modeline or in secure mode, then deal with side
			    // effects in secure mode.  Also when the value was
			    // set with the P_INSECURE flag and is not
			    // completely replaced.
			    if ((opt_flags & OPT_MODELINE)
#ifdef HAVE_SANDBOX
				  || sandbox != 0
#endif
				  || (!value_is_replaced && (*p & P_INSECURE)))
				secure = 1;

			    // Handle side effects, and set the global value
			    // for ":set" on local options. Note: when setting
			    // 'syntax' or 'filetype' autocommands may be
			    // triggered that can cause havoc.
			    errmsg = did_set_string_option(
				    opt_idx, (char_u **)varp,
				    new_value_alloced, oldval, errbuf,
				    opt_flags, &value_checked);

			    secure = secure_saved;
			}

#if defined(FEAT_EVAL)
			if (errmsg == NULL)
			    trigger_optionsset_string(
				    opt_idx, opt_flags, saved_origval,
				    saved_origval_l, saved_origval_g,
				    saved_newval);
			vim_free(saved_origval);
			vim_free(saved_origval_l);
			vim_free(saved_origval_g);
			vim_free(saved_newval);
#endif
			// If error detected, print the error message.
			if (errmsg != NULL)
			    goto skip;
		    }
		    else	    // key code option
		    {
			char_u	    *p;

			if (nextchar == '&')
			{
			    if (add_termcap_entry(key_name, TRUE) == FAIL)
				errmsg = N_("E522: Not found in termcap");
			}
			else
			{
			    ++arg; // jump to after the '=' or ':'
			    for (p = arg; *p && !VIM_ISWHITE(*p); ++p)
				if (*p == '\\' && p[1] != NUL)
				    ++p;
			    nextchar = *p;
			    *p = NUL;
			    add_termcode(key_name, arg, FALSE);
			    *p = nextchar;
			}
			if (full_screen)
			    ttest(FALSE);
			redraw_all_later(CLEAR);
		    }
		}

		if (opt_idx >= 0)
		    did_set_option(
			 opt_idx, opt_flags, value_is_replaced, value_checked);
	    }

skip:
	    /*
	     * Advance to next argument.
	     * - skip until a blank found, taking care of backslashes
	     * - skip blanks
	     * - skip one "=val" argument (for hidden options ":set gfn =xx")
	     */
	    for (i = 0; i < 2 ; ++i)
	    {
		while (*arg != NUL && !VIM_ISWHITE(*arg))
		    if (*arg++ == '\\' && *arg != NUL)
			++arg;
		arg = skipwhite(arg);
		if (*arg != '=')
		    break;
	    }
	}

	if (errmsg != NULL)
	{
	    vim_strncpy(IObuff, (char_u *)_(errmsg), IOSIZE - 1);
	    i = (int)STRLEN(IObuff) + 2;
	    if (i + (arg - startarg) < IOSIZE)
	    {
		// append the argument with the error
		STRCAT(IObuff, ": ");
		mch_memmove(IObuff + i, startarg, (arg - startarg));
		IObuff[i + (arg - startarg)] = NUL;
	    }
	    // make sure all characters are printable
	    trans_characters(IObuff, IOSIZE);

	    ++no_wait_return;		// wait_return done later
	    emsg((char *)IObuff);	// show error highlighted
	    --no_wait_return;

	    return FAIL;
	}

	arg = skipwhite(arg);
    }

theend:
    if (silent_mode && did_show)
    {
	// After displaying option values in silent mode.
	silent_mode = FALSE;
	info_message = TRUE;	// use mch_msg(), not mch_errmsg()
	msg_putchar('\n');
	cursor_on();		// msg_start() switches it off
	out_flush();
	silent_mode = TRUE;
	info_message = FALSE;	// use mch_msg(), not mch_errmsg()
    }

    return OK;
}

/*
 * Call this when an option has been given a new value through a user command.
 * Sets the P_WAS_SET flag and takes care of the P_INSECURE flag.
 */
    void
did_set_option(
    int	    opt_idx,
    int	    opt_flags,	    // possibly with OPT_MODELINE
    int	    new_value,	    // value was replaced completely
    int	    value_checked)  // value was checked to be safe, no need to set the
			    // P_INSECURE flag.
{
    long_u	*p;

    options[opt_idx].flags |= P_WAS_SET;

    // When an option is set in the sandbox, from a modeline or in secure mode
    // set the P_INSECURE flag.  Otherwise, if a new value is stored reset the
    // flag.
    p = insecure_flag(opt_idx, opt_flags);
    if (!value_checked && (secure
#ifdef HAVE_SANDBOX
	    || sandbox != 0
#endif
	    || (opt_flags & OPT_MODELINE)))
	*p = *p | P_INSECURE;
    else if (new_value)
	*p = *p & ~P_INSECURE;
}

/*
 * Convert a key name or string into a key value.
 * Used for 'wildchar' and 'cedit' options.
 * When "multi_byte" is TRUE allow for multi-byte characters.
 */
    int
string_to_key(char_u *arg, int multi_byte)
{
    if (*arg == '<')
	return find_key_option(arg + 1, TRUE);
    if (*arg == '^')
	return Ctrl_chr(arg[1]);
    if (multi_byte)
	return PTR2CHAR(arg);
    return *arg;
}

#ifdef FEAT_TITLE
/*
 * When changing 'title', 'titlestring', 'icon' or 'iconstring', call
 * maketitle() to create and display it.
 * When switching the title or icon off, call mch_restore_title() to get
 * the old value back.
 */
    void
did_set_title(void)
{
    if (starting != NO_SCREEN
#ifdef FEAT_GUI
	    && !gui.starting
#endif
				)
	maketitle();
}
#endif

/*
 * set_options_bin -  called when 'bin' changes value.
 */
    void
set_options_bin(
    int		oldval,
    int		newval,
    int		opt_flags)	// OPT_LOCAL and/or OPT_GLOBAL
{
    /*
     * The option values that are changed when 'bin' changes are
     * copied when 'bin is set and restored when 'bin' is reset.
     */
    if (newval)
    {
	if (!oldval)		// switched on
	{
	    if (!(opt_flags & OPT_GLOBAL))
	    {
		curbuf->b_p_tw_nobin = curbuf->b_p_tw;
		curbuf->b_p_wm_nobin = curbuf->b_p_wm;
		curbuf->b_p_ml_nobin = curbuf->b_p_ml;
		curbuf->b_p_et_nobin = curbuf->b_p_et;
	    }
	    if (!(opt_flags & OPT_LOCAL))
	    {
		p_tw_nobin = p_tw;
		p_wm_nobin = p_wm;
		p_ml_nobin = p_ml;
		p_et_nobin = p_et;
	    }
	}

	if (!(opt_flags & OPT_GLOBAL))
	{
	    curbuf->b_p_tw = 0;	// no automatic line wrap
	    curbuf->b_p_wm = 0;	// no automatic line wrap
	    curbuf->b_p_ml = 0;	// no modelines
	    curbuf->b_p_et = 0;	// no expandtab
	}
	if (!(opt_flags & OPT_LOCAL))
	{
	    p_tw = 0;
	    p_wm = 0;
	    p_ml = FALSE;
	    p_et = FALSE;
	    p_bin = TRUE;	// needed when called for the "-b" argument
	}
    }
    else if (oldval)		// switched off
    {
	if (!(opt_flags & OPT_GLOBAL))
	{
	    curbuf->b_p_tw = curbuf->b_p_tw_nobin;
	    curbuf->b_p_wm = curbuf->b_p_wm_nobin;
	    curbuf->b_p_ml = curbuf->b_p_ml_nobin;
	    curbuf->b_p_et = curbuf->b_p_et_nobin;
	}
	if (!(opt_flags & OPT_LOCAL))
	{
	    p_tw = p_tw_nobin;
	    p_wm = p_wm_nobin;
	    p_ml = p_ml_nobin;
	    p_et = p_et_nobin;
	}
    }
}

/*
 * Expand environment variables for some string options.
 * These string options cannot be indirect!
 * If "val" is NULL expand the current value of the option.
 * Return pointer to NameBuff, or NULL when not expanded.
 */
    static char_u *
option_expand(int opt_idx, char_u *val)
{
    // if option doesn't need expansion nothing to do
    if (!(options[opt_idx].flags & P_EXPAND) || options[opt_idx].var == NULL)
	return NULL;

    // If val is longer than MAXPATHL no meaningful expansion can be done,
    // expand_env() would truncate the string.
    if (val != NULL && STRLEN(val) > MAXPATHL)
	return NULL;

    if (val == NULL)
	val = *(char_u **)options[opt_idx].var;

    /*
     * Expanding this with NameBuff, expand_env() must not be passed IObuff.
     * Escape spaces when expanding 'tags', they are used to separate file
     * names.
     * For 'spellsuggest' expand after "file:".
     */
    expand_env_esc(val, NameBuff, MAXPATHL,
	    (char_u **)options[opt_idx].var == &p_tags, FALSE,
#ifdef FEAT_SPELL
	    (char_u **)options[opt_idx].var == &p_sps ? (char_u *)"file:" :
#endif
				  NULL);
    if (STRCMP(NameBuff, val) == 0)   // they are the same
	return NULL;

    return NameBuff;
}

/*
 * After setting various option values: recompute variables that depend on
 * option values.
 */
    static void
didset_options(void)
{
    // initialize the table for 'iskeyword' et.al.
    (void)init_chartab();

    didset_string_options();

#ifdef FEAT_SPELL
    (void)spell_check_msm();
    (void)spell_check_sps();
    (void)compile_cap_prog(curwin->w_s);
    (void)did_set_spell_option(TRUE);
#endif
#ifdef FEAT_CMDWIN
    // set cedit_key
    (void)check_cedit();
#endif
#ifdef FEAT_LINEBREAK
    // initialize the table for 'breakat'.
    fill_breakat_flags();
#endif
    after_copy_winopt(curwin);
}

/*
 * More side effects of setting options.
 */
    static void
didset_options2(void)
{
    // Initialize the highlight_attr[] table.
    (void)highlight_changed();

    // Parse default for 'wildmode'
    check_opt_wim();

    // Parse default for 'listchars'.
    (void)set_chars_option(curwin, &curwin->w_p_lcs);

    // Parse default for 'fillchars'.
    (void)set_chars_option(curwin, &p_fcs);

#ifdef FEAT_CLIPBOARD
    // Parse default for 'clipboard'
    (void)check_clipboard_option();
#endif
#ifdef FEAT_VARTABS
    vim_free(curbuf->b_p_vsts_array);
    tabstop_set(curbuf->b_p_vsts, &curbuf->b_p_vsts_array);
    vim_free(curbuf->b_p_vts_array);
    tabstop_set(curbuf->b_p_vts,  &curbuf->b_p_vts_array);
#endif
}

/*
 * Check for string options that are NULL (normally only termcap options).
 */
    void
check_options(void)
{
    int		opt_idx;

    for (opt_idx = 0; options[opt_idx].fullname != NULL; opt_idx++)
	if ((options[opt_idx].flags & P_STRING) && options[opt_idx].var != NULL)
	    check_string_option((char_u **)get_varp(&(options[opt_idx])));
}

/*
 * Return the option index found by a pointer into term_strings[].
 * Return -1 if not found.
 */
    int
get_term_opt_idx(char_u **p)
{
    int opt_idx;

    for (opt_idx = 1; options[opt_idx].fullname != NULL; opt_idx++)
	if (options[opt_idx].var == (char_u *)p)
	    return opt_idx;
    return -1; // cannot happen: didn't find it!
}

/*
 * Mark a terminal option as allocated, found by a pointer into term_strings[].
 * Return the option index or -1 if not found.
 */
    int
set_term_option_alloced(char_u **p)
{
    int		opt_idx = get_term_opt_idx(p);

    if (opt_idx >= 0)
	options[opt_idx].flags |= P_ALLOCED;
    return opt_idx;
}

#if defined(FEAT_EVAL) || defined(PROTO)
/*
 * Return TRUE when option "opt" was set from a modeline or in secure mode.
 * Return FALSE when it wasn't.
 * Return -1 for an unknown option.
 */
    int
was_set_insecurely(char_u *opt, int opt_flags)
{
    int	    idx = findoption(opt);
    long_u  *flagp;

    if (idx >= 0)
    {
	flagp = insecure_flag(idx, opt_flags);
	return (*flagp & P_INSECURE) != 0;
    }
    internal_error("was_set_insecurely()");
    return -1;
}

/*
 * Get a pointer to the flags used for the P_INSECURE flag of option
 * "opt_idx".  For some local options a local flags field is used.
 * NOTE: Caller must make sure that "curwin" is set to the window from which
 * the option is used.
 */
    static long_u *
insecure_flag(int opt_idx, int opt_flags)
{
    if (opt_flags & OPT_LOCAL)
	switch ((int)options[opt_idx].indir)
	{
#ifdef FEAT_STL_OPT
	    case PV_STL:	return &curwin->w_p_stl_flags;
#endif
#ifdef FEAT_EVAL
# ifdef FEAT_FOLDING
	    case PV_FDE:	return &curwin->w_p_fde_flags;
	    case PV_FDT:	return &curwin->w_p_fdt_flags;
# endif
# ifdef FEAT_BEVAL
	    case PV_BEXPR:	return &curbuf->b_p_bexpr_flags;
# endif
# if defined(FEAT_CINDENT)
	    case PV_INDE:	return &curbuf->b_p_inde_flags;
# endif
	    case PV_FEX:	return &curbuf->b_p_fex_flags;
# ifdef FEAT_FIND_ID
	    case PV_INEX:	return &curbuf->b_p_inex_flags;
# endif
#endif
	}

    // Nothing special, return global flags field.
    return &options[opt_idx].flags;
}
#endif

#if defined(FEAT_TITLE) || defined(PROTO)
/*
 * Redraw the window title and/or tab page text later.
 */
void redraw_titles(void)
{
    need_maketitle = TRUE;
    redraw_tabline = TRUE;
}
#endif

/*
 * Return TRUE if "val" is a valid name: only consists of alphanumeric ASCII
 * characters or characters in "allowed".
 */
    int
valid_name(char_u *val, char *allowed)
{
    char_u *s;

    for (s = val; *s != NUL; ++s)
	if (!ASCII_ISALNUM(*s) && vim_strchr((char_u *)allowed, *s) == NULL)
	    return FALSE;
    return TRUE;
}

#if defined(FEAT_EVAL) || defined(PROTO)
/*
 * Set the script_ctx for an option, taking care of setting the buffer- or
 * window-local value.
 */
    void
set_option_sctx_idx(int opt_idx, int opt_flags, sctx_T script_ctx)
{
    int		both = (opt_flags & (OPT_LOCAL | OPT_GLOBAL)) == 0;
    int		indir = (int)options[opt_idx].indir;
    sctx_T	new_script_ctx = script_ctx;

    // Modeline already has the line number set.
    if (!(opt_flags & OPT_MODELINE))
	new_script_ctx.sc_lnum += SOURCING_LNUM;

    // Remember where the option was set.  For local options need to do that
    // in the buffer or window structure.
    if (both || (opt_flags & OPT_GLOBAL) || (indir & (PV_BUF|PV_WIN)) == 0)
	options[opt_idx].script_ctx = new_script_ctx;
    if (both || (opt_flags & OPT_LOCAL))
    {
	if (indir & PV_BUF)
	    curbuf->b_p_script_ctx[indir & PV_MASK] = new_script_ctx;
	else if (indir & PV_WIN)
	    curwin->w_p_script_ctx[indir & PV_MASK] = new_script_ctx;
    }
}

/*
 * Set the script_ctx for a termcap option.
 * "name" must be the two character code, e.g. "RV".
 * When "name" is NULL use "opt_idx".
 */
    void
set_term_option_sctx_idx(char *name, int opt_idx)
{
    char_u  buf[5];
    int	    idx;

    if (name == NULL)
	idx = opt_idx;
    else
    {
	buf[0] = 't';
	buf[1] = '_';
	buf[2] = name[0];
	buf[3] = name[1];
	buf[4] = 0;
	idx = findoption(buf);
    }
    if (idx >= 0)
	set_option_sctx_idx(idx, OPT_GLOBAL, current_sctx);
}
#endif

#if defined(FEAT_EVAL)
/*
 * Apply the OptionSet autocommand.
 */
    static void
apply_optionset_autocmd(
	int	opt_idx,
	long	opt_flags,
	long	oldval,
	long	oldval_g,
	long	newval,
	char	*errmsg)
{
    char_u buf_old[12], buf_old_global[12], buf_new[12], buf_type[12];

    // Don't do this while starting up, failure or recursively.
    if (starting || errmsg != NULL || *get_vim_var_str(VV_OPTION_TYPE) != NUL)
	return;

    vim_snprintf((char *)buf_old, sizeof(buf_old), "%ld", oldval);
    vim_snprintf((char *)buf_old_global, sizeof(buf_old_global), "%ld",
							oldval_g);
    vim_snprintf((char *)buf_new, sizeof(buf_new), "%ld", newval);
    vim_snprintf((char *)buf_type, sizeof(buf_type), "%s",
				(opt_flags & OPT_LOCAL) ? "local" : "global");
    set_vim_var_string(VV_OPTION_NEW, buf_new, -1);
    set_vim_var_string(VV_OPTION_OLD, buf_old, -1);
    set_vim_var_string(VV_OPTION_TYPE, buf_type, -1);
    if (opt_flags & OPT_LOCAL)
    {
	set_vim_var_string(VV_OPTION_COMMAND, (char_u *)"setlocal", -1);
	set_vim_var_string(VV_OPTION_OLDLOCAL, buf_old, -1);
    }
    if (opt_flags & OPT_GLOBAL)
    {
	set_vim_var_string(VV_OPTION_COMMAND, (char_u *)"setglobal", -1);
	set_vim_var_string(VV_OPTION_OLDGLOBAL, buf_old, -1);
    }
    if ((opt_flags & (OPT_LOCAL | OPT_GLOBAL)) == 0)
    {
	set_vim_var_string(VV_OPTION_COMMAND, (char_u *)"set", -1);
	set_vim_var_string(VV_OPTION_OLDLOCAL, buf_old, -1);
	set_vim_var_string(VV_OPTION_OLDGLOBAL, buf_old_global, -1);
    }
    if (opt_flags & OPT_MODELINE)
    {
	set_vim_var_string(VV_OPTION_COMMAND, (char_u *)"modeline", -1);
	set_vim_var_string(VV_OPTION_OLDLOCAL, buf_old, -1);
    }
    apply_autocmds(EVENT_OPTIONSET, (char_u *)options[opt_idx].fullname,
	    NULL, FALSE, NULL);
    reset_v_option_vars();
}
#endif

/*
 * Set the value of a boolean option, and take care of side effects.
 * Returns NULL for success, or an error message for an error.
 */
    static char *
set_bool_option(
    int		opt_idx,		// index in options[] table
    char_u	*varp,			// pointer to the option variable
    int		value,			// new value
    int		opt_flags)		// OPT_LOCAL and/or OPT_GLOBAL
{
    int		old_value = *(int *)varp;
#if defined(FEAT_EVAL)
    int		old_global_value = 0;
#endif

    // Disallow changing some options from secure mode
    if ((secure
#ifdef HAVE_SANDBOX
		|| sandbox != 0
#endif
		) && (options[opt_idx].flags & P_SECURE))
	return e_secure;

#if defined(FEAT_EVAL)
    // Save the global value before changing anything. This is needed as for
    // a global-only option setting the "local value" in fact sets the global
    // value (since there is only one value).
    if ((opt_flags & (OPT_LOCAL | OPT_GLOBAL)) == 0)
	old_global_value = *(int *)get_varp_scope(&(options[opt_idx]),
								   OPT_GLOBAL);
#endif

    *(int *)varp = value;	    // set the new value
#ifdef FEAT_EVAL
    // Remember where the option was set.
    set_option_sctx_idx(opt_idx, opt_flags, current_sctx);
#endif

#ifdef FEAT_GUI
    need_mouse_correct = TRUE;
#endif

    // May set global value for local option.
    if ((opt_flags & (OPT_LOCAL | OPT_GLOBAL)) == 0)
	*(int *)get_varp_scope(&(options[opt_idx]), OPT_GLOBAL) = value;

    /*
     * Handle side effects of changing a bool option.
     */

    // 'compatible'
    if ((int *)varp == &p_cp)
	compatible_set();

#ifdef FEAT_LANGMAP
    if ((int *)varp == &p_lrm)
	// 'langremap' -> !'langnoremap'
	p_lnr = !p_lrm;
    else if ((int *)varp == &p_lnr)
	// 'langnoremap' -> !'langremap'
	p_lrm = !p_lnr;
#endif

#ifdef FEAT_SYN_HL
    else if ((int *)varp == &curwin->w_p_cul && !value && old_value)
	reset_cursorline();
#endif

#ifdef FEAT_PERSISTENT_UNDO
    // 'undofile'
    else if ((int *)varp == &curbuf->b_p_udf || (int *)varp == &p_udf)
    {
	// Only take action when the option was set. When reset we do not
	// delete the undo file, the option may be set again without making
	// any changes in between.
	if (curbuf->b_p_udf || p_udf)
	{
	    char_u	hash[UNDO_HASH_SIZE];
	    buf_T	*save_curbuf = curbuf;

	    FOR_ALL_BUFFERS(curbuf)
	    {
		// When 'undofile' is set globally: for every buffer, otherwise
		// only for the current buffer: Try to read in the undofile,
		// if one exists, the buffer wasn't changed and the buffer was
		// loaded
		if ((curbuf == save_curbuf
				|| (opt_flags & OPT_GLOBAL) || opt_flags == 0)
			&& !curbufIsChanged() && curbuf->b_ml.ml_mfp != NULL)
		{
#ifdef FEAT_CRYPT
		    if (crypt_get_method_nr(curbuf) == CRYPT_M_SOD)
			continue;
#endif
		    u_compute_hash(hash);
		    u_read_undo(NULL, hash, curbuf->b_fname);
		}
	    }
	    curbuf = save_curbuf;
	}
    }
#endif

    else if ((int *)varp == &curbuf->b_p_ro)
    {
	// when 'readonly' is reset globally, also reset readonlymode
	if (!curbuf->b_p_ro && (opt_flags & OPT_LOCAL) == 0)
	    readonlymode = FALSE;

	// when 'readonly' is set may give W10 again
	if (curbuf->b_p_ro)
	    curbuf->b_did_warn = FALSE;

#ifdef FEAT_TITLE
	redraw_titles();
#endif
    }

#ifdef FEAT_GUI
    else if ((int *)varp == &p_mh)
    {
	if (!p_mh)
	    gui_mch_mousehide(FALSE);
    }
#endif

    // when 'modifiable' is changed, redraw the window title
    else if ((int *)varp == &curbuf->b_p_ma)
    {
# ifdef FEAT_TERMINAL
	// Cannot set 'modifiable' when in Terminal mode.
	if (curbuf->b_p_ma && (term_in_normal_mode() || (bt_terminal(curbuf)
		      && curbuf->b_term != NULL && !term_is_finished(curbuf))))
	{
	    curbuf->b_p_ma = FALSE;
	    return N_("E946: Cannot make a terminal with running job modifiable");
	}
# endif
# ifdef FEAT_TITLE
	redraw_titles();
# endif
    }
#ifdef FEAT_TITLE
    // when 'endofline' is changed, redraw the window title
    else if ((int *)varp == &curbuf->b_p_eol)
    {
	redraw_titles();
    }
    // when 'fixeol' is changed, redraw the window title
    else if ((int *)varp == &curbuf->b_p_fixeol)
    {
	redraw_titles();
    }
    // when 'bomb' is changed, redraw the window title and tab page text
    else if ((int *)varp == &curbuf->b_p_bomb)
    {
	redraw_titles();
    }
#endif

    // when 'bin' is set also set some other options
    else if ((int *)varp == &curbuf->b_p_bin)
    {
	set_options_bin(old_value, curbuf->b_p_bin, opt_flags);
#ifdef FEAT_TITLE
	redraw_titles();
#endif
    }

    // when 'buflisted' changes, trigger autocommands
    else if ((int *)varp == &curbuf->b_p_bl && old_value != curbuf->b_p_bl)
    {
	apply_autocmds(curbuf->b_p_bl ? EVENT_BUFADD : EVENT_BUFDELETE,
						    NULL, NULL, TRUE, curbuf);
    }

    // when 'swf' is set, create swapfile, when reset remove swapfile
    else if ((int *)varp == &curbuf->b_p_swf)
    {
	if (curbuf->b_p_swf && p_uc)
	    ml_open_file(curbuf);		// create the swap file
	else
	    // no need to reset curbuf->b_may_swap, ml_open_file() will check
	    // buf->b_p_swf
	    mf_close_file(curbuf, TRUE);	// remove the swap file
    }

    // when 'terse' is set change 'shortmess'
    else if ((int *)varp == &p_terse)
    {
	char_u	*p;

	p = vim_strchr(p_shm, SHM_SEARCH);

	// insert 's' in p_shm
	if (p_terse && p == NULL)
	{
	    STRCPY(IObuff, p_shm);
	    STRCAT(IObuff, "s");
	    set_string_option_direct((char_u *)"shm", -1, IObuff, OPT_FREE, 0);
	}
	// remove 's' from p_shm
	else if (!p_terse && p != NULL)
	    STRMOVE(p, p + 1);
    }

    // when 'paste' is set or reset also change other options
    else if ((int *)varp == &p_paste)
    {
	paste_option_changed();
    }

    // when 'insertmode' is set from an autocommand need to do work here
    else if ((int *)varp == &p_im)
    {
	if (p_im)
	{
	    if ((State & INSERT) == 0)
		need_start_insertmode = TRUE;
	    stop_insert_mode = FALSE;
	}
	// only reset if it was set previously
	else if (old_value)
	{
	    need_start_insertmode = FALSE;
	    stop_insert_mode = TRUE;
	    if (restart_edit != 0 && mode_displayed)
		clear_cmdline = TRUE;	// remove "(insert)"
	    restart_edit = 0;
	}
    }

    // when 'ignorecase' is set or reset and 'hlsearch' is set, redraw
    else if ((int *)varp == &p_ic && p_hls)
    {
	redraw_all_later(SOME_VALID);
    }

#ifdef FEAT_SEARCH_EXTRA
    // when 'hlsearch' is set or reset: reset no_hlsearch
    else if ((int *)varp == &p_hls)
    {
	set_no_hlsearch(FALSE);
    }
#endif

    // when 'scrollbind' is set: snapshot the current position to avoid a jump
    // at the end of normal_cmd()
    else if ((int *)varp == &curwin->w_p_scb)
    {
	if (curwin->w_p_scb)
	{
	    do_check_scrollbind(FALSE);
	    curwin->w_scbind_pos = curwin->w_topline;
	}
    }

#if defined(FEAT_QUICKFIX)
    // There can be only one window with 'previewwindow' set.
    else if ((int *)varp == &curwin->w_p_pvw)
    {
	if (curwin->w_p_pvw)
	{
	    win_T	*win;

	    FOR_ALL_WINDOWS(win)
		if (win->w_p_pvw && win != curwin)
		{
		    curwin->w_p_pvw = FALSE;
		    return N_("E590: A preview window already exists");
		}
	}
    }
#endif

    // when 'textmode' is set or reset also change 'fileformat'
    else if ((int *)varp == &curbuf->b_p_tx)
    {
	set_fileformat(curbuf->b_p_tx ? EOL_DOS : EOL_UNIX, opt_flags);
    }

    // when 'textauto' is set or reset also change 'fileformats'
    else if ((int *)varp == &p_ta)
    {
	set_string_option_direct((char_u *)"ffs", -1,
				 p_ta ? (char_u *)DFLT_FFS_VIM : (char_u *)"",
						     OPT_FREE | opt_flags, 0);
    }

    /*
     * When 'lisp' option changes include/exclude '-' in
     * keyword characters.
     */
#ifdef FEAT_LISP
    else if (varp == (char_u *)&(curbuf->b_p_lisp))
    {
	(void)buf_init_chartab(curbuf, FALSE);	    // ignore errors
    }
#endif

#ifdef FEAT_TITLE
    // when 'title' changed, may need to change the title; same for 'icon'
    else if ((int *)varp == &p_title || (int *)varp == &p_icon)
    {
	did_set_title();
    }
#endif

    else if ((int *)varp == &curbuf->b_changed)
    {
	if (!value)
	    save_file_ff(curbuf);	// Buffer is unchanged
#ifdef FEAT_TITLE
	redraw_titles();
#endif
	modified_was_set = value;
    }

#ifdef BACKSLASH_IN_FILENAME
    else if ((int *)varp == &p_ssl)
    {
	if (p_ssl)
	{
	    psepc = '/';
	    psepcN = '\\';
	    pseps[0] = '/';
	}
	else
	{
	    psepc = '\\';
	    psepcN = '/';
	    pseps[0] = '\\';
	}

	// need to adjust the file name arguments and buffer names.
	buflist_slash_adjust();
	alist_slash_adjust();
# ifdef FEAT_EVAL
	scriptnames_slash_adjust();
# endif
    }
#endif

    // If 'wrap' is set, set w_leftcol to zero.
    else if ((int *)varp == &curwin->w_p_wrap)
    {
	if (curwin->w_p_wrap)
	    curwin->w_leftcol = 0;
    }

    else if ((int *)varp == &p_ea)
    {
	if (p_ea && !old_value)
	    win_equal(curwin, FALSE, 0);
    }

    else if ((int *)varp == &p_wiv)
    {
	/*
	 * When 'weirdinvert' changed, set/reset 't_xs'.
	 * Then set 'weirdinvert' according to value of 't_xs'.
	 */
	if (p_wiv && !old_value)
	    T_XS = (char_u *)"y";
	else if (!p_wiv && old_value)
	    T_XS = empty_option;
	p_wiv = (*T_XS != NUL);
    }

#ifdef FEAT_BEVAL_GUI
    else if ((int *)varp == &p_beval)
    {
	if (!balloonEvalForTerm)
	{
	    if (p_beval && !old_value)
		gui_mch_enable_beval_area(balloonEval);
	    else if (!p_beval && old_value)
		gui_mch_disable_beval_area(balloonEval);
	}
    }
#endif
#ifdef FEAT_BEVAL_TERM
    else if ((int *)varp == &p_bevalterm)
    {
	mch_bevalterm_changed();
    }
#endif

#ifdef FEAT_AUTOCHDIR
    else if ((int *)varp == &p_acd)
    {
	// Change directories when the 'acd' option is set now.
	DO_AUTOCHDIR;
    }
#endif

#ifdef FEAT_DIFF
    // 'diff'
    else if ((int *)varp == &curwin->w_p_diff)
    {
	// May add or remove the buffer from the list of diff buffers.
	diff_buf_adjust(curwin);
# ifdef FEAT_FOLDING
	if (foldmethodIsDiff(curwin))
	    foldUpdateAll(curwin);
# endif
    }
#endif

#ifdef HAVE_INPUT_METHOD
    // 'imdisable'
    else if ((int *)varp == &p_imdisable)
    {
	// Only de-activate it here, it will be enabled when changing mode.
	if (p_imdisable)
	    im_set_active(FALSE);
	else if (State & INSERT)
	    // When the option is set from an autocommand, it may need to take
	    // effect right away.
	    im_set_active(curbuf->b_p_iminsert == B_IMODE_IM);
    }
#endif

#ifdef FEAT_SPELL
    // 'spell'
    else if ((int *)varp == &curwin->w_p_spell)
    {
	if (curwin->w_p_spell)
	{
	    char	*errmsg = did_set_spelllang(curwin);

	    if (errmsg != NULL)
		emsg(_(errmsg));
	}
    }
#endif

#ifdef FEAT_ARABIC
    if ((int *)varp == &curwin->w_p_arab)
    {
	if (curwin->w_p_arab)
	{
	    /*
	     * 'arabic' is set, handle various sub-settings.
	     */
	    if (!p_tbidi)
	    {
		// set rightleft mode
		if (!curwin->w_p_rl)
		{
		    curwin->w_p_rl = TRUE;
		    changed_window_setting();
		}

		// Enable Arabic shaping (major part of what Arabic requires)
		if (!p_arshape)
		{
		    p_arshape = TRUE;
		    redraw_later_clear();
		}
	    }

	    // Arabic requires a utf-8 encoding, inform the user if its not
	    // set.
	    if (STRCMP(p_enc, "utf-8") != 0)
	    {
		static char *w_arabic = N_("W17: Arabic requires UTF-8, do ':set encoding=utf-8'");

		msg_source(HL_ATTR(HLF_W));
		msg_attr(_(w_arabic), HL_ATTR(HLF_W));
#ifdef FEAT_EVAL
		set_vim_var_string(VV_WARNINGMSG, (char_u *)_(w_arabic), -1);
#endif
	    }

	    // set 'delcombine'
	    p_deco = TRUE;

# ifdef FEAT_KEYMAP
	    // Force-set the necessary keymap for arabic
	    set_option_value((char_u *)"keymap", 0L, (char_u *)"arabic",
								   OPT_LOCAL);
# endif
	}
	else
	{
	    /*
	     * 'arabic' is reset, handle various sub-settings.
	     */
	    if (!p_tbidi)
	    {
		// reset rightleft mode
		if (curwin->w_p_rl)
		{
		    curwin->w_p_rl = FALSE;
		    changed_window_setting();
		}

		// 'arabicshape' isn't reset, it is a global option and
		// another window may still need it "on".
	    }

	    // 'delcombine' isn't reset, it is a global option and another
	    // window may still want it "on".

# ifdef FEAT_KEYMAP
	    // Revert to the default keymap
	    curbuf->b_p_iminsert = B_IMODE_NONE;
	    curbuf->b_p_imsearch = B_IMODE_USE_INSERT;
# endif
	}
    }

#endif

#if defined(FEAT_SIGNS) && defined(FEAT_GUI)
    else if (((int *)varp == &curwin->w_p_nu
		|| (int *)varp == &curwin->w_p_rnu)
	    && gui.in_use
	    && (*curwin->w_p_scl == 'n' && *(curwin->w_p_scl + 1) == 'u')
	    && curbuf->b_signlist != NULL)
    {
	// If the 'number' or 'relativenumber' options are modified and
	// 'signcolumn' is set to 'number', then clear the screen for a full
	// refresh. Otherwise the sign icons are not displayed properly in the
	// number column.  If the 'number' option is set and only the
	// 'relativenumber' option is toggled, then don't refresh the screen
	// (optimization).
	if (!(curwin->w_p_nu && ((int *)varp == &curwin->w_p_rnu)))
	    redraw_all_later(CLEAR);
    }
#endif

#ifdef FEAT_TERMGUICOLORS
    // 'termguicolors'
    else if ((int *)varp == &p_tgc)
    {
# ifdef FEAT_VTP
	// Do not turn on 'tgc' when 24-bit colors are not supported.
	if (
#  ifdef VIMDLL
	    !gui.in_use && !gui.starting &&
#  endif
	    !has_vtp_working())
	{
	    p_tgc = 0;
	    return N_("E954: 24-bit colors are not supported on this environment");
	}
	if (is_term_win32())
	    swap_tcap();
# endif
# ifdef FEAT_GUI
	if (!gui.in_use && !gui.starting)
# endif
	    highlight_gui_started();
# ifdef FEAT_VTP
	// reset t_Co
	if (is_term_win32())
	{
	    control_console_color_rgb();
	    set_termname(T_NAME);
	    init_highlight(TRUE, FALSE);
	}
# endif
    }
#endif

    /*
     * End of handling side effects for bool options.
     */

    // after handling side effects, call autocommand

    options[opt_idx].flags |= P_WAS_SET;

#if defined(FEAT_EVAL)
    apply_optionset_autocmd(opt_idx, opt_flags,
				(long)(old_value ? TRUE : FALSE),
				(long)(old_global_value ? TRUE : FALSE),
				(long)(value ? TRUE : FALSE), NULL);
#endif

    comp_col();			    // in case 'ruler' or 'showcmd' changed
    if (curwin->w_curswant != MAXCOL
		     && (options[opt_idx].flags & (P_CURSWANT | P_RALL)) != 0)
	curwin->w_set_curswant = TRUE;

    if ((opt_flags & OPT_NO_REDRAW) == 0)
	check_redraw(options[opt_idx].flags);

    return NULL;
}

/*
 * Set the value of a number option, and take care of side effects.
 * Returns NULL for success, or an error message for an error.
 */
    static char *
set_num_option(
    int		opt_idx,		// index in options[] table
    char_u	*varp,			// pointer to the option variable
    long	value,			// new value
    char	*errbuf,		// buffer for error messages
    size_t	errbuflen,		// length of "errbuf"
    int		opt_flags)		// OPT_LOCAL, OPT_GLOBAL,
					// OPT_MODELINE, etc.
{
    char	*errmsg = NULL;
    long	old_value = *(long *)varp;
#if defined(FEAT_EVAL)
    long	old_global_value = 0;	// only used when setting a local and
					// global option
#endif
    long	old_Rows = Rows;	// remember old Rows
    long	old_Columns = Columns;	// remember old Columns
    long	*pp = (long *)varp;

    // Disallow changing some options from secure mode.
    if ((secure
#ifdef HAVE_SANDBOX
		|| sandbox != 0
#endif
		) && (options[opt_idx].flags & P_SECURE))
	return e_secure;

#if defined(FEAT_EVAL)
    // Save the global value before changing anything. This is needed as for
    // a global-only option setting the "local value" in fact sets the global
    // value (since there is only one value).
    if ((opt_flags & (OPT_LOCAL | OPT_GLOBAL)) == 0)
	old_global_value = *(long *)get_varp_scope(&(options[opt_idx]),
								   OPT_GLOBAL);
#endif

    *pp = value;
#ifdef FEAT_EVAL
    // Remember where the option was set.
    set_option_sctx_idx(opt_idx, opt_flags, current_sctx);
#endif
#ifdef FEAT_GUI
    need_mouse_correct = TRUE;
#endif

    if (curbuf->b_p_sw < 0)
    {
	errmsg = e_positive;
#ifdef FEAT_VARTABS
	// Use the first 'vartabstop' value, or 'tabstop' if vts isn't in use.
	curbuf->b_p_sw = tabstop_count(curbuf->b_p_vts_array) > 0
	               ? tabstop_first(curbuf->b_p_vts_array)
		       : curbuf->b_p_ts;
#else
	curbuf->b_p_sw = curbuf->b_p_ts;
#endif
    }

    /*
     * Number options that need some action when changed
     */
    if (pp == &p_wh || pp == &p_hh)
    {
	// 'winheight' and 'helpheight'
	if (p_wh < 1)
	{
	    errmsg = e_positive;
	    p_wh = 1;
	}
	if (p_wmh > p_wh)
	{
	    errmsg = e_winheight;
	    p_wh = p_wmh;
	}
	if (p_hh < 0)
	{
	    errmsg = e_positive;
	    p_hh = 0;
	}

	// Change window height NOW
	if (!ONE_WINDOW)
	{
	    if (pp == &p_wh && curwin->w_height < p_wh)
		win_setheight((int)p_wh);
	    if (pp == &p_hh && curbuf->b_help && curwin->w_height < p_hh)
		win_setheight((int)p_hh);
	}
    }
    else if (pp == &p_wmh)
    {
	// 'winminheight'
	if (p_wmh < 0)
	{
	    errmsg = e_positive;
	    p_wmh = 0;
	}
	if (p_wmh > p_wh)
	{
	    errmsg = e_winheight;
	    p_wmh = p_wh;
	}
	win_setminheight();
    }
    else if (pp == &p_wiw)
    {
	// 'winwidth'
	if (p_wiw < 1)
	{
	    errmsg = e_positive;
	    p_wiw = 1;
	}
	if (p_wmw > p_wiw)
	{
	    errmsg = e_winwidth;
	    p_wiw = p_wmw;
	}

	// Change window width NOW
	if (!ONE_WINDOW && curwin->w_width < p_wiw)
	    win_setwidth((int)p_wiw);
    }
    else if (pp == &p_wmw)
    {
	// 'winminwidth'
	if (p_wmw < 0)
	{
	    errmsg = e_positive;
	    p_wmw = 0;
	}
	if (p_wmw > p_wiw)
	{
	    errmsg = e_winwidth;
	    p_wmw = p_wiw;
	}
	win_setminwidth();
    }

    // (re)set last window status line
    else if (pp == &p_ls)
    {
	last_status(FALSE);
    }

    // (re)set tab page line
    else if (pp == &p_stal)
    {
	shell_new_rows();	// recompute window positions and heights
    }

#ifdef FEAT_GUI
    else if (pp == &p_linespace)
    {
	// Recompute gui.char_height and resize the Vim window to keep the
	// same number of lines.
	if (gui.in_use && gui_mch_adjust_charheight() == OK)
	    gui_set_shellsize(FALSE, FALSE, RESIZE_VERT);
    }
#endif

#ifdef FEAT_FOLDING
    // 'foldlevel'
    else if (pp == &curwin->w_p_fdl)
    {
	if (curwin->w_p_fdl < 0)
	    curwin->w_p_fdl = 0;
	newFoldLevel();
    }

    // 'foldminlines'
    else if (pp == &curwin->w_p_fml)
    {
	foldUpdateAll(curwin);
    }

    // 'foldnestmax'
    else if (pp == &curwin->w_p_fdn)
    {
	if (foldmethodIsSyntax(curwin) || foldmethodIsIndent(curwin))
	    foldUpdateAll(curwin);
    }

    // 'foldcolumn'
    else if (pp == &curwin->w_p_fdc)
    {
	if (curwin->w_p_fdc < 0)
	{
	    errmsg = e_positive;
	    curwin->w_p_fdc = 0;
	}
	else if (curwin->w_p_fdc > 12)
	{
	    errmsg = e_invarg;
	    curwin->w_p_fdc = 12;
	}
    }
#endif // FEAT_FOLDING

#if defined(FEAT_FOLDING) || defined(FEAT_CINDENT)
    // 'shiftwidth' or 'tabstop'
    else if (pp == &curbuf->b_p_sw || pp == &curbuf->b_p_ts)
    {
# ifdef FEAT_FOLDING
	if (foldmethodIsIndent(curwin))
	    foldUpdateAll(curwin);
# endif
# ifdef FEAT_CINDENT
	// When 'shiftwidth' changes, or it's zero and 'tabstop' changes:
	// parse 'cinoptions'.
	if (pp == &curbuf->b_p_sw || curbuf->b_p_sw == 0)
	    parse_cino(curbuf);
# endif
    }
#endif

    // 'maxcombine'
    else if (pp == &p_mco)
    {
	if (p_mco > MAX_MCO)
	    p_mco = MAX_MCO;
	else if (p_mco < 0)
	    p_mco = 0;
	screenclear();	    // will re-allocate the screen
    }

    else if (pp == &curbuf->b_p_iminsert)
    {
	if (curbuf->b_p_iminsert < 0 || curbuf->b_p_iminsert > B_IMODE_LAST)
	{
	    errmsg = e_invarg;
	    curbuf->b_p_iminsert = B_IMODE_NONE;
	}
	p_iminsert = curbuf->b_p_iminsert;
	if (termcap_active)	// don't do this in the alternate screen
	    showmode();
#if defined(FEAT_KEYMAP)
	// Show/unshow value of 'keymap' in status lines.
	status_redraw_curbuf();
#endif
    }

#if defined(FEAT_XIM) && defined(FEAT_GUI_GTK)
    // 'imstyle'
    else if (pp == &p_imst)
    {
	if (p_imst != IM_ON_THE_SPOT && p_imst != IM_OVER_THE_SPOT)
	    errmsg = e_invarg;
    }
#endif

    else if (pp == &p_window)
    {
	if (p_window < 1)
	    p_window = 1;
	else if (p_window >= Rows)
	    p_window = Rows - 1;
    }

    else if (pp == &curbuf->b_p_imsearch)
    {
	if (curbuf->b_p_imsearch < -1 || curbuf->b_p_imsearch > B_IMODE_LAST)
	{
	    errmsg = e_invarg;
	    curbuf->b_p_imsearch = B_IMODE_NONE;
	}
	p_imsearch = curbuf->b_p_imsearch;
    }

#ifdef FEAT_TITLE
    // if 'titlelen' has changed, redraw the title
    else if (pp == &p_titlelen)
    {
	if (p_titlelen < 0)
	{
	    errmsg = e_positive;
	    p_titlelen = 85;
	}
	if (starting != NO_SCREEN && old_value != p_titlelen)
	    need_maketitle = TRUE;
    }
#endif

    // if p_ch changed value, change the command line height
    else if (pp == &p_ch)
    {
	if (p_ch < 1)
	{
	    errmsg = e_positive;
	    p_ch = 1;
	}
	if (p_ch > Rows - min_rows() + 1)
	    p_ch = Rows - min_rows() + 1;

	// Only compute the new window layout when startup has been
	// completed. Otherwise the frame sizes may be wrong.
	if (p_ch != old_value && full_screen
#ifdef FEAT_GUI
		&& !gui.starting
#endif
	   )
	    command_height();
    }

    // when 'updatecount' changes from zero to non-zero, open swap files
    else if (pp == &p_uc)
    {
	if (p_uc < 0)
	{
	    errmsg = e_positive;
	    p_uc = 100;
	}
	if (p_uc && !old_value)
	    ml_open_files();
    }
#ifdef FEAT_CONCEAL
    else if (pp == &curwin->w_p_cole)
    {
	if (curwin->w_p_cole < 0)
	{
	    errmsg = e_positive;
	    curwin->w_p_cole = 0;
	}
	else if (curwin->w_p_cole > 3)
	{
	    errmsg = e_invarg;
	    curwin->w_p_cole = 3;
	}
    }
#endif
#ifdef MZSCHEME_GUI_THREADS
    else if (pp == &p_mzq)
	mzvim_reset_timer();
#endif

#if defined(FEAT_PYTHON) || defined(FEAT_PYTHON3)
    // 'pyxversion'
    else if (pp == &p_pyx)
    {
	if (p_pyx != 0 && p_pyx != 2 && p_pyx != 3)
	    errmsg = e_invarg;
    }
#endif

    // sync undo before 'undolevels' changes
    else if (pp == &p_ul)
    {
	// use the old value, otherwise u_sync() may not work properly
	p_ul = old_value;
	u_sync(TRUE);
	p_ul = value;
    }
    else if (pp == &curbuf->b_p_ul)
    {
	// use the old value, otherwise u_sync() may not work properly
	curbuf->b_p_ul = old_value;
	u_sync(TRUE);
	curbuf->b_p_ul = value;
    }

#ifdef FEAT_LINEBREAK
    // 'numberwidth' must be positive
    else if (pp == &curwin->w_p_nuw)
    {
	if (curwin->w_p_nuw < 1)
	{
	    errmsg = e_positive;
	    curwin->w_p_nuw = 1;
	}
	if (curwin->w_p_nuw > 20)
	{
	    errmsg = e_invarg;
	    curwin->w_p_nuw = 20;
	}
	curwin->w_nrwidth_line_count = 0; // trigger a redraw
    }
#endif

    else if (pp == &curbuf->b_p_tw)
    {
	if (curbuf->b_p_tw < 0)
	{
	    errmsg = e_positive;
	    curbuf->b_p_tw = 0;
	}
#ifdef FEAT_SYN_HL
	{
	    win_T	*wp;
	    tabpage_T	*tp;

	    FOR_ALL_TAB_WINDOWS(tp, wp)
		check_colorcolumn(wp);
	}
#endif
    }

    /*
     * Check the bounds for numeric options here
     */
    if (Rows < min_rows() && full_screen)
    {
	if (errbuf != NULL)
	{
	    vim_snprintf((char *)errbuf, errbuflen,
			       _("E593: Need at least %d lines"), min_rows());
	    errmsg = errbuf;
	}
	Rows = min_rows();
    }
    if (Columns < MIN_COLUMNS && full_screen)
    {
	if (errbuf != NULL)
	{
	    vim_snprintf((char *)errbuf, errbuflen,
			    _("E594: Need at least %d columns"), MIN_COLUMNS);
	    errmsg = errbuf;
	}
	Columns = MIN_COLUMNS;
    }
    limit_screen_size();

    /*
     * If the screen (shell) height has been changed, assume it is the
     * physical screenheight.
     */
    if (old_Rows != Rows || old_Columns != Columns)
    {
	// Changing the screen size is not allowed while updating the screen.
	if (updating_screen)
	    *pp = old_value;
	else if (full_screen
#ifdef FEAT_GUI
		&& !gui.starting
#endif
	    )
	    set_shellsize((int)Columns, (int)Rows, TRUE);
	else
	{
	    // Postpone the resizing; check the size and cmdline position for
	    // messages.
	    check_shellsize();
	    if (cmdline_row > Rows - p_ch && Rows > p_ch)
		cmdline_row = Rows - p_ch;
	}
	if (p_window >= Rows || !option_was_set((char_u *)"window"))
	    p_window = Rows - 1;
    }

    if (curbuf->b_p_ts <= 0)
    {
	errmsg = e_positive;
	curbuf->b_p_ts = 8;
    }
    if (p_tm < 0)
    {
	errmsg = e_positive;
	p_tm = 0;
    }
    if ((curwin->w_p_scr <= 0
		|| (curwin->w_p_scr > curwin->w_height
		    && curwin->w_height > 0))
	    && full_screen)
    {
	if (pp == &(curwin->w_p_scr))
	{
	    if (curwin->w_p_scr != 0)
		errmsg = e_invalid_scroll_size;
	    win_comp_scroll(curwin);
	}
	// If 'scroll' became invalid because of a side effect silently adjust
	// it.
	else if (curwin->w_p_scr <= 0)
	    curwin->w_p_scr = 1;
	else // curwin->w_p_scr > curwin->w_height
	    curwin->w_p_scr = curwin->w_height;
    }
    if (p_hi < 0)
    {
	errmsg = e_positive;
	p_hi = 0;
    }
    else if (p_hi > 10000)
    {
	errmsg = e_invarg;
	p_hi = 10000;
    }
    if (p_re < 0 || p_re > 2)
    {
	errmsg = e_invarg;
	p_re = 0;
    }
    if (p_report < 0)
    {
	errmsg = e_positive;
	p_report = 1;
    }
    if ((p_sj < -100 || p_sj >= Rows) && full_screen)
    {
	if (Rows != old_Rows)	// Rows changed, just adjust p_sj
	    p_sj = Rows / 2;
	else
	{
	    errmsg = e_invalid_scroll_size;
	    p_sj = 1;
	}
    }
    if (p_so < 0 && full_screen)
    {
	errmsg = e_positive;
	p_so = 0;
    }
    if (p_siso < 0 && full_screen)
    {
	errmsg = e_positive;
	p_siso = 0;
    }
#ifdef FEAT_CMDWIN
    if (p_cwh < 1)
    {
	errmsg = e_positive;
	p_cwh = 1;
    }
#endif
    if (p_ut < 0)
    {
	errmsg = e_positive;
	p_ut = 2000;
    }
    if (p_ss < 0)
    {
	errmsg = e_positive;
	p_ss = 0;
    }

    // May set global value for local option.
    if ((opt_flags & (OPT_LOCAL | OPT_GLOBAL)) == 0)
	*(long *)get_varp_scope(&(options[opt_idx]), OPT_GLOBAL) = *pp;

    options[opt_idx].flags |= P_WAS_SET;

#if defined(FEAT_EVAL)
    apply_optionset_autocmd(opt_idx, opt_flags, old_value, old_global_value,
								value, errmsg);
#endif

    comp_col();			    // in case 'columns' or 'ls' changed
    if (curwin->w_curswant != MAXCOL
		     && (options[opt_idx].flags & (P_CURSWANT | P_RALL)) != 0)
	curwin->w_set_curswant = TRUE;
    if ((opt_flags & OPT_NO_REDRAW) == 0)
	check_redraw(options[opt_idx].flags);

    return errmsg;
}

/*
 * Called after an option changed: check if something needs to be redrawn.
 */
    void
check_redraw(long_u flags)
{
    // Careful: P_RCLR and P_RALL are a combination of other P_ flags
    int		doclear = (flags & P_RCLR) == P_RCLR;
    int		all = ((flags & P_RALL) == P_RALL || doclear);

    if ((flags & P_RSTAT) || all)	// mark all status lines dirty
	status_redraw_all();

    if ((flags & P_RBUF) || (flags & P_RWIN) || all)
	changed_window_setting();
    if (flags & P_RBUF)
	redraw_curbuf_later(NOT_VALID);
    if (flags & P_RWINONLY)
	redraw_later(NOT_VALID);
    if (doclear)
	redraw_all_later(CLEAR);
    else if (all)
	redraw_all_later(NOT_VALID);
}

/*
 * Find index for option 'arg'.
 * Return -1 if not found.
 */
    int
findoption(char_u *arg)
{
    int		    opt_idx;
    char	    *s, *p;
    static short    quick_tab[27] = {0, 0};	// quick access table
    int		    is_term_opt;

    /*
     * For first call: Initialize the quick-access table.
     * It contains the index for the first option that starts with a certain
     * letter.  There are 26 letters, plus the first "t_" option.
     */
    if (quick_tab[1] == 0)
    {
	p = options[0].fullname;
	for (opt_idx = 1; (s = options[opt_idx].fullname) != NULL; opt_idx++)
	{
	    if (s[0] != p[0])
	    {
		if (s[0] == 't' && s[1] == '_')
		    quick_tab[26] = opt_idx;
		else
		    quick_tab[CharOrdLow(s[0])] = opt_idx;
	    }
	    p = s;
	}
    }

    /*
     * Check for name starting with an illegal character.
     */
#ifdef EBCDIC
    if (!islower(arg[0]))
#else
    if (arg[0] < 'a' || arg[0] > 'z')
#endif
	return -1;

    is_term_opt = (arg[0] == 't' && arg[1] == '_');
    if (is_term_opt)
	opt_idx = quick_tab[26];
    else
	opt_idx = quick_tab[CharOrdLow(arg[0])];
    for ( ; (s = options[opt_idx].fullname) != NULL; opt_idx++)
    {
	if (STRCMP(arg, s) == 0)		    // match full name
	    break;
    }
    if (s == NULL && !is_term_opt)
    {
	opt_idx = quick_tab[CharOrdLow(arg[0])];
	for ( ; options[opt_idx].fullname != NULL; opt_idx++)
	{
	    s = options[opt_idx].shortname;
	    if (s != NULL && STRCMP(arg, s) == 0)   // match short name
		break;
	    s = NULL;
	}
    }
    if (s == NULL)
	opt_idx = -1;
    return opt_idx;
}

#if defined(FEAT_EVAL) || defined(FEAT_TCL) || defined(FEAT_MZSCHEME)
/*
 * Get the value for an option.
 *
 * Returns:
 * Number option: gov_number, *numval gets value.
 * Toggle option: gov_bool,   *numval gets value.
 * String option: gov_string, *stringval gets allocated string.
 * Hidden Number option: gov_hidden_number.
 * Hidden Toggle option: gov_hidden_bool.
 * Hidden String option: gov_hidden_string.
 * Unknown option: gov_unknown.
 */
    getoption_T
get_option_value(
    char_u	*name,
    long	*numval,
    char_u	**stringval,	    // NULL when only checking existence
    int		opt_flags)
{
    int		opt_idx;
    char_u	*varp;

    opt_idx = findoption(name);
    if (opt_idx < 0)		    // option not in the table
    {
	int key;

	if (STRLEN(name) == 4 && name[0] == 't' && name[1] == '_'
				  && (key = find_key_option(name, FALSE)) != 0)
	{
	    char_u key_name[2];
	    char_u *p;

	    // check for a terminal option
	    if (key < 0)
	    {
		key_name[0] = KEY2TERMCAP0(key);
		key_name[1] = KEY2TERMCAP1(key);
	    }
	    else
	    {
		key_name[0] = KS_KEY;
		key_name[1] = (key & 0xff);
	    }
	    p = find_termcode(key_name);
	    if (p != NULL)
	    {
		if (stringval != NULL)
		    *stringval = vim_strsave(p);
		return gov_string;
	    }
	}
	return gov_unknown;
    }

    varp = get_varp_scope(&(options[opt_idx]), opt_flags);

    if (options[opt_idx].flags & P_STRING)
    {
	if (varp == NULL)		    // hidden option
	    return gov_hidden_string;
	if (stringval != NULL)
	{
#ifdef FEAT_CRYPT
	    // never return the value of the crypt key
	    if ((char_u **)varp == &curbuf->b_p_key
						&& **(char_u **)(varp) != NUL)
		*stringval = vim_strsave((char_u *)"*****");
	    else
#endif
		*stringval = vim_strsave(*(char_u **)(varp));
	}
	return gov_string;
    }

    if (varp == NULL)		    // hidden option
	return (options[opt_idx].flags & P_NUM)
					 ? gov_hidden_number : gov_hidden_bool;
    if (options[opt_idx].flags & P_NUM)
	*numval = *(long *)varp;
    else
    {
	// Special case: 'modified' is b_changed, but we also want to consider
	// it set when 'ff' or 'fenc' changed.
	if ((int *)varp == &curbuf->b_changed)
	    *numval = curbufIsChanged();
	else
	    *numval = (long) *(int *)varp;
    }
    return (options[opt_idx].flags & P_NUM) ? gov_number : gov_bool;
}
#endif

#if defined(FEAT_PYTHON) || defined(FEAT_PYTHON3) || defined(PROTO)
/*
 * Returns the option attributes and its value. Unlike the above function it
 * will return either global value or local value of the option depending on
 * what was requested, but it will never return global value if it was
 * requested to return local one and vice versa. Neither it will return
 * buffer-local value if it was requested to return window-local one.
 *
 * Pretends that option is absent if it is not present in the requested scope
 * (i.e. has no global, window-local or buffer-local value depending on
 * opt_type). Uses
 *
 * Returned flags:
 *       0 hidden or unknown option, also option that does not have requested
 *	   type (see SREQ_* in vim.h)
 *  see SOPT_* in vim.h for other flags
 *
 * Possible opt_type values: see SREQ_* in vim.h
 */
    int
get_option_value_strict(
    char_u	*name,
    long	*numval,
    char_u	**stringval,	    // NULL when only obtaining attributes
    int		opt_type,
    void	*from)
{
    int		opt_idx;
    char_u	*varp = NULL;
    struct vimoption *p;
    int		r = 0;

    opt_idx = findoption(name);
    if (opt_idx < 0)
	return 0;

    p = &(options[opt_idx]);

    // Hidden option
    if (p->var == NULL)
	return 0;

    if (p->flags & P_BOOL)
	r |= SOPT_BOOL;
    else if (p->flags & P_NUM)
	r |= SOPT_NUM;
    else if (p->flags & P_STRING)
	r |= SOPT_STRING;

    if (p->indir == PV_NONE)
    {
	if (opt_type == SREQ_GLOBAL)
	    r |= SOPT_GLOBAL;
	else
	    return 0; // Did not request global-only option
    }
    else
    {
	if (p->indir & PV_BOTH)
	    r |= SOPT_GLOBAL;
	else if (opt_type == SREQ_GLOBAL)
	    return 0; // Requested global option

	if (p->indir & PV_WIN)
	{
	    if (opt_type == SREQ_BUF)
		return 0; // Did not request window-local option
	    else
		r |= SOPT_WIN;
	}
	else if (p->indir & PV_BUF)
	{
	    if (opt_type == SREQ_WIN)
		return 0; // Did not request buffer-local option
	    else
		r |= SOPT_BUF;
	}
    }

    if (stringval == NULL)
	return r;

    if (opt_type == SREQ_GLOBAL)
	varp = p->var;
    else
    {
	if (opt_type == SREQ_BUF)
	{
	    // Special case: 'modified' is b_changed, but we also want to
	    // consider it set when 'ff' or 'fenc' changed.
	    if (p->indir == PV_MOD)
	    {
		*numval = bufIsChanged((buf_T *)from);
		varp = NULL;
	    }
#ifdef FEAT_CRYPT
	    else if (p->indir == PV_KEY)
	    {
		// never return the value of the crypt key
		*stringval = NULL;
		varp = NULL;
	    }
#endif
	    else
	    {
		buf_T *save_curbuf = curbuf;

		// only getting a pointer, no need to use aucmd_prepbuf()
		curbuf = (buf_T *)from;
		curwin->w_buffer = curbuf;
		varp = get_varp(p);
		curbuf = save_curbuf;
		curwin->w_buffer = curbuf;
	    }
	}
	else if (opt_type == SREQ_WIN)
	{
	    win_T	*save_curwin = curwin;

	    curwin = (win_T *)from;
	    curbuf = curwin->w_buffer;
	    varp = get_varp(p);
	    curwin = save_curwin;
	    curbuf = curwin->w_buffer;
	}
	if (varp == p->var)
	    return (r | SOPT_UNSET);
    }

    if (varp != NULL)
    {
	if (p->flags & P_STRING)
	    *stringval = vim_strsave(*(char_u **)(varp));
	else if (p->flags & P_NUM)
	    *numval = *(long *) varp;
	else
	    *numval = *(int *)varp;
    }

    return r;
}

/*
 * Iterate over options. First argument is a pointer to a pointer to a
 * structure inside options[] array, second is option type like in the above
 * function.
 *
 * If first argument points to NULL it is assumed that iteration just started
 * and caller needs the very first value.
 * If first argument points to the end marker function returns NULL and sets
 * first argument to NULL.
 *
 * Returns full option name for current option on each call.
 */
    char_u *
option_iter_next(void **option, int opt_type)
{
    struct vimoption	*ret = NULL;
    do
    {
	if (*option == NULL)
	    *option = (void *) options;
	else if (((struct vimoption *) (*option))->fullname == NULL)
	{
	    *option = NULL;
	    return NULL;
	}
	else
	    *option = (void *) (((struct vimoption *) (*option)) + 1);

	ret = ((struct vimoption *) (*option));

	// Hidden option
	if (ret->var == NULL)
	{
	    ret = NULL;
	    continue;
	}

	switch (opt_type)
	{
	    case SREQ_GLOBAL:
		if (!(ret->indir == PV_NONE || ret->indir & PV_BOTH))
		    ret = NULL;
		break;
	    case SREQ_BUF:
		if (!(ret->indir & PV_BUF))
		    ret = NULL;
		break;
	    case SREQ_WIN:
		if (!(ret->indir & PV_WIN))
		    ret = NULL;
		break;
	    default:
		internal_error("option_iter_next()");
		return NULL;
	}
    }
    while (ret == NULL);

    return (char_u *)ret->fullname;
}
#endif

/*
 * Return the flags for the option at 'opt_idx'.
 */
    long_u
get_option_flags(int opt_idx)
{
    return options[opt_idx].flags;
}

/*
 * Set a flag for the option at 'opt_idx'.
 */
    void
set_option_flag(int opt_idx, long_u flag)
{
    options[opt_idx].flags |= flag;
}

/*
 * Clear a flag for the option at 'opt_idx'.
 */
    void
clear_option_flag(int opt_idx, long_u flag)
{
    options[opt_idx].flags &= ~flag;
}

/*
 * Returns TRUE if the option at 'opt_idx' is a global option
 */
    int
is_global_option(int opt_idx)
{
    return options[opt_idx].indir == PV_NONE;
}

/*
 * Returns TRUE if the option at 'opt_idx' is a global option which also has a
 * local value.
 */
    int
is_global_local_option(int opt_idx)
{
    return options[opt_idx].indir & PV_BOTH;
}

/*
 * Returns TRUE if the option at 'opt_idx' is a window-local option
 */
    int
is_window_local_option(int opt_idx)
{
    return options[opt_idx].var == VAR_WIN;
}

/*
 * Returns TRUE if the option at 'opt_idx' is a hidden option
 */
    int
is_hidden_option(int opt_idx)
{
    return options[opt_idx].var == NULL;
}

#if defined(FEAT_CRYPT) || defined(PROTO)
/*
 * Returns TRUE if the option at 'opt_idx' is a crypt key option
 */
    int
is_crypt_key_option(int opt_idx)
{
    return options[opt_idx].indir == PV_KEY;
}
#endif

/*
 * Set the value of option "name".
 * Use "string" for string options, use "number" for other options.
 *
 * Returns NULL on success or error message on error.
 */
    char *
set_option_value(
    char_u	*name,
    long	number,
    char_u	*string,
    int		opt_flags)	// OPT_LOCAL or 0 (both)
{
    int		opt_idx;
    char_u	*varp;
    long_u	flags;

    opt_idx = findoption(name);
    if (opt_idx < 0)
    {
	int key;

	if (STRLEN(name) == 4 && name[0] == 't' && name[1] == '_'
		&& (key = find_key_option(name, FALSE)) != 0)
	{
	    char_u key_name[2];

	    if (key < 0)
	    {
		key_name[0] = KEY2TERMCAP0(key);
		key_name[1] = KEY2TERMCAP1(key);
	    }
	    else
	    {
		key_name[0] = KS_KEY;
		key_name[1] = (key & 0xff);
	    }
	    add_termcode(key_name, string, FALSE);
	    if (full_screen)
		ttest(FALSE);
	    redraw_all_later(CLEAR);
	    return NULL;
	}

	semsg(_("E355: Unknown option: %s"), name);
    }
    else
    {
	flags = options[opt_idx].flags;
#ifdef HAVE_SANDBOX
	// Disallow changing some options in the sandbox
	if (sandbox > 0 && (flags & P_SECURE))
	{
	    emsg(_(e_not_allowed_in_sandbox));
	    return NULL;
	}
#endif
	if (flags & P_STRING)
	    return set_string_option(opt_idx, string, opt_flags);
	else
	{
	    varp = get_varp_scope(&(options[opt_idx]), opt_flags);
	    if (varp != NULL)	// hidden option is not changed
	    {
		if (number == 0 && string != NULL)
		{
		    int idx;

		    // Either we are given a string or we are setting option
		    // to zero.
		    for (idx = 0; string[idx] == '0'; ++idx)
			;
		    if (string[idx] != NUL || idx == 0)
		    {
			// There's another character after zeros or the string
			// is empty.  In both cases, we are trying to set a
			// num option using a string.
			semsg(_("E521: Number required: &%s = '%s'"),
								name, string);
			return NULL;     // do nothing as we hit an error

		    }
		}
		if (flags & P_NUM)
		    return set_num_option(opt_idx, varp, number,
							  NULL, 0, opt_flags);
		else
		    return set_bool_option(opt_idx, varp, (int)number,
								   opt_flags);
	    }
	}
    }
    return NULL;
}

/*
 * Get the terminal code for a terminal option.
 * Returns NULL when not found.
 */
    char_u *
get_term_code(char_u *tname)
{
    int	    opt_idx;
    char_u  *varp;

    if (tname[0] != 't' || tname[1] != '_' ||
	    tname[2] == NUL || tname[3] == NUL)
	return NULL;
    if ((opt_idx = findoption(tname)) >= 0)
    {
	varp = get_varp(&(options[opt_idx]));
	if (varp != NULL)
	    varp = *(char_u **)(varp);
	return varp;
    }
    return find_termcode(tname + 2);
}

    char_u *
get_highlight_default(void)
{
    int i;

    i = findoption((char_u *)"hl");
    if (i >= 0)
	return options[i].def_val[VI_DEFAULT];
    return (char_u *)NULL;
}

    char_u *
get_encoding_default(void)
{
    int i;

    i = findoption((char_u *)"enc");
    if (i >= 0)
	return options[i].def_val[VI_DEFAULT];
    return (char_u *)NULL;
}

/*
 * Translate a string like "t_xx", "<t_xx>" or "<S-Tab>" to a key number.
 * When "has_lt" is true there is a '<' before "*arg_arg".
 * Returns 0 when the key is not recognized.
 */
    static int
find_key_option(char_u *arg_arg, int has_lt)
{
    int		key = 0;
    int		modifiers;
    char_u	*arg = arg_arg;

    /*
     * Don't use get_special_key_code() for t_xx, we don't want it to call
     * add_termcap_entry().
     */
    if (arg[0] == 't' && arg[1] == '_' && arg[2] && arg[3])
	key = TERMCAP2KEY(arg[2], arg[3]);
    else if (has_lt)
    {
	--arg;			    // put arg at the '<'
	modifiers = 0;
	key = find_special_key(&arg, &modifiers,
			    FSK_KEYCODE | FSK_KEEP_X_KEY | FSK_SIMPLIFY, NULL);
	if (modifiers)		    // can't handle modifiers here
	    key = 0;
    }
    return key;
}

/*
 * if 'all' == 0: show changed options
 * if 'all' == 1: show all normal options
 * if 'all' == 2: show all terminal options
 */
    static void
showoptions(
    int		all,
    int		opt_flags)	// OPT_LOCAL and/or OPT_GLOBAL
{
    struct vimoption	*p;
    int			col;
    int			isterm;
    char_u		*varp;
    struct vimoption	**items;
    int			item_count;
    int			run;
    int			row, rows;
    int			cols;
    int			i;
    int			len;

#define INC 20
#define GAP 3

    items = ALLOC_MULT(struct vimoption *, OPTION_COUNT);
    if (items == NULL)
	return;

    // Highlight title
    if (all == 2)
	msg_puts_title(_("\n--- Terminal codes ---"));
    else if (opt_flags & OPT_GLOBAL)
	msg_puts_title(_("\n--- Global option values ---"));
    else if (opt_flags & OPT_LOCAL)
	msg_puts_title(_("\n--- Local option values ---"));
    else
	msg_puts_title(_("\n--- Options ---"));

    /*
     * Do the loop two times:
     * 1. display the short items
     * 2. display the long items (only strings and numbers)
     * When "opt_flags" has OPT_ONECOLUMN do everything in run 2.
     */
    for (run = 1; run <= 2 && !got_int; ++run)
    {
	/*
	 * collect the items in items[]
	 */
	item_count = 0;
	for (p = &options[0]; p->fullname != NULL; p++)
	{
	    // apply :filter /pat/
	    if (message_filtered((char_u *)p->fullname))
		continue;

	    varp = NULL;
	    isterm = istermoption(p);
	    if ((opt_flags & (OPT_LOCAL | OPT_GLOBAL)) != 0)
	    {
		if (p->indir != PV_NONE && !isterm)
		    varp = get_varp_scope(p, opt_flags);
	    }
	    else
		varp = get_varp(p);
	    if (varp != NULL
		    && ((all == 2 && isterm)
			|| (all == 1 && !isterm)
			|| (all == 0 && !optval_default(p, varp, p_cp))))
	    {
		if (opt_flags & OPT_ONECOLUMN)
		    len = Columns;
		else if (p->flags & P_BOOL)
		    len = 1;		// a toggle option fits always
		else
		{
		    option_value2string(p, opt_flags);
		    len = (int)STRLEN(p->fullname) + vim_strsize(NameBuff) + 1;
		}
		if ((len <= INC - GAP && run == 1) ||
						(len > INC - GAP && run == 2))
		    items[item_count++] = p;
	    }
	}

	/*
	 * display the items
	 */
	if (run == 1)
	{
	    cols = (Columns + GAP - 3) / INC;
	    if (cols == 0)
		cols = 1;
	    rows = (item_count + cols - 1) / cols;
	}
	else	// run == 2
	    rows = item_count;
	for (row = 0; row < rows && !got_int; ++row)
	{
	    msg_putchar('\n');			// go to next line
	    if (got_int)			// 'q' typed in more
		break;
	    col = 0;
	    for (i = row; i < item_count; i += rows)
	    {
		msg_col = col;			// make columns
		showoneopt(items[i], opt_flags);
		col += INC;
	    }
	    out_flush();
	    ui_breakcheck();
	}
    }
    vim_free(items);
}

/*
 * Return TRUE if option "p" has its default value.
 */
    static int
optval_default(struct vimoption *p, char_u *varp, int compatible)
{
    int		dvi;

    if (varp == NULL)
	return TRUE;	    // hidden option is always at default
    dvi = ((p->flags & P_VI_DEF) || compatible) ? VI_DEFAULT : VIM_DEFAULT;
    if (p->flags & P_NUM)
	return (*(long *)varp == (long)(long_i)p->def_val[dvi]);
    if (p->flags & P_BOOL)
			// the cast to long is required for Manx C, long_i is
			// needed for MSVC
	return (*(int *)varp == (int)(long)(long_i)p->def_val[dvi]);
    // P_STRING
    return (STRCMP(*(char_u **)varp, p->def_val[dvi]) == 0);
}

/*
 * showoneopt: show the value of one option
 * must not be called with a hidden option!
 */
    static void
showoneopt(
    struct vimoption	*p,
    int			opt_flags)	// OPT_LOCAL or OPT_GLOBAL
{
    char_u	*varp;
    int		save_silent = silent_mode;

    silent_mode = FALSE;
    info_message = TRUE;	// use mch_msg(), not mch_errmsg()

    varp = get_varp_scope(p, opt_flags);

    // for 'modified' we also need to check if 'ff' or 'fenc' changed.
    if ((p->flags & P_BOOL) && ((int *)varp == &curbuf->b_changed
					? !curbufIsChanged() : !*(int *)varp))
	msg_puts("no");
    else if ((p->flags & P_BOOL) && *(int *)varp < 0)
	msg_puts("--");
    else
	msg_puts("  ");
    msg_puts(p->fullname);
    if (!(p->flags & P_BOOL))
    {
	msg_putchar('=');
	// put value string in NameBuff
	option_value2string(p, opt_flags);
	msg_outtrans(NameBuff);
    }

    silent_mode = save_silent;
    info_message = FALSE;
}

/*
 * Write modified options as ":set" commands to a file.
 *
 * There are three values for "opt_flags":
 * OPT_GLOBAL:		   Write global option values and fresh values of
 *			   buffer-local options (used for start of a session
 *			   file).
 * OPT_GLOBAL + OPT_LOCAL: Idem, add fresh values of window-local options for
 *			   curwin (used for a vimrc file).
 * OPT_LOCAL:		   Write buffer-local option values for curbuf, fresh
 *			   and local values for window-local options of
 *			   curwin.  Local values are also written when at the
 *			   default value, because a modeline or autocommand
 *			   may have set them when doing ":edit file" and the
 *			   user has set them back at the default or fresh
 *			   value.
 *			   When "local_only" is TRUE, don't write fresh
 *			   values, only local values (for ":mkview").
 * (fresh value = value used for a new buffer or window for a local option).
 *
 * Return FAIL on error, OK otherwise.
 */
    int
makeset(FILE *fd, int opt_flags, int local_only)
{
    struct vimoption	*p;
    char_u		*varp;			// currently used value
    char_u		*varp_fresh;		// local value
    char_u		*varp_local = NULL;	// fresh value
    char		*cmd;
    int			round;
    int			pri;

    /*
     * The options that don't have a default (terminal name, columns, lines)
     * are never written.  Terminal options are also not written.
     * Do the loop over "options[]" twice: once for options with the
     * P_PRI_MKRC flag and once without.
     */
    for (pri = 1; pri >= 0; --pri)
    {
      for (p = &options[0]; !istermoption(p); p++)
	if (!(p->flags & P_NO_MKRC)
		&& !istermoption(p)
		&& ((pri == 1) == ((p->flags & P_PRI_MKRC) != 0)))
	{
	    // skip global option when only doing locals
	    if (p->indir == PV_NONE && !(opt_flags & OPT_GLOBAL))
		continue;

	    // Do not store options like 'bufhidden' and 'syntax' in a vimrc
	    // file, they are always buffer-specific.
	    if ((opt_flags & OPT_GLOBAL) && (p->flags & P_NOGLOB))
		continue;

	    // Global values are only written when not at the default value.
	    varp = get_varp_scope(p, opt_flags);
	    if ((opt_flags & OPT_GLOBAL) && optval_default(p, varp, p_cp))
		continue;

	    if ((opt_flags & OPT_SKIPRTP) && (p->var == (char_u *)&p_rtp
						 || p->var == (char_u *)&p_pp))
		continue;

	    round = 2;
	    if (p->indir != PV_NONE)
	    {
		if (p->var == VAR_WIN)
		{
		    // skip window-local option when only doing globals
		    if (!(opt_flags & OPT_LOCAL))
			continue;
		    // When fresh value of window-local option is not at the
		    // default, need to write it too.
		    if (!(opt_flags & OPT_GLOBAL) && !local_only)
		    {
			varp_fresh = get_varp_scope(p, OPT_GLOBAL);
			if (!optval_default(p, varp_fresh, p_cp))
			{
			    round = 1;
			    varp_local = varp;
			    varp = varp_fresh;
			}
		    }
		}
	    }

	    // Round 1: fresh value for window-local options.
	    // Round 2: other values
	    for ( ; round <= 2; varp = varp_local, ++round)
	    {
		if (round == 1 || (opt_flags & OPT_GLOBAL))
		    cmd = "set";
		else
		    cmd = "setlocal";

		if (p->flags & P_BOOL)
		{
		    if (put_setbool(fd, cmd, p->fullname, *(int *)varp) == FAIL)
			return FAIL;
		}
		else if (p->flags & P_NUM)
		{
		    if (put_setnum(fd, cmd, p->fullname, (long *)varp) == FAIL)
			return FAIL;
		}
		else    // P_STRING
		{
		    int		do_endif = FALSE;

		    // Don't set 'syntax' and 'filetype' again if the value is
		    // already right, avoids reloading the syntax file.
		    if (
#if defined(FEAT_SYN_HL)
			    p->indir == PV_SYN ||
#endif
			    p->indir == PV_FT)
		    {
			if (fprintf(fd, "if &%s != '%s'", p->fullname,
						       *(char_u **)(varp)) < 0
				|| put_eol(fd) < 0)
			    return FAIL;
			do_endif = TRUE;
		    }
		    if (put_setstring(fd, cmd, p->fullname, (char_u **)varp,
							     p->flags) == FAIL)
			return FAIL;
		    if (do_endif)
		    {
			if (put_line(fd, "endif") == FAIL)
			    return FAIL;
		    }
		}
	    }
	}
    }
    return OK;
}

#if defined(FEAT_FOLDING) || defined(PROTO)
/*
 * Generate set commands for the local fold options only.  Used when
 * 'sessionoptions' or 'viewoptions' contains "folds" but not "options".
 */
    int
makefoldset(FILE *fd)
{
    if (put_setstring(fd, "setlocal", "fdm", &curwin->w_p_fdm, 0) == FAIL
# ifdef FEAT_EVAL
	    || put_setstring(fd, "setlocal", "fde", &curwin->w_p_fde, 0)
								       == FAIL
# endif
	    || put_setstring(fd, "setlocal", "fmr", &curwin->w_p_fmr, 0)
								       == FAIL
	    || put_setstring(fd, "setlocal", "fdi", &curwin->w_p_fdi, 0)
								       == FAIL
	    || put_setnum(fd, "setlocal", "fdl", &curwin->w_p_fdl) == FAIL
	    || put_setnum(fd, "setlocal", "fml", &curwin->w_p_fml) == FAIL
	    || put_setnum(fd, "setlocal", "fdn", &curwin->w_p_fdn) == FAIL
	    || put_setbool(fd, "setlocal", "fen", curwin->w_p_fen) == FAIL
	    )
	return FAIL;

    return OK;
}
#endif

    static int
put_setstring(
    FILE	*fd,
    char	*cmd,
    char	*name,
    char_u	**valuep,
    long_u	flags)
{
    char_u	*s;
    char_u	*buf = NULL;
    char_u	*part = NULL;
    char_u	*p;

    if (fprintf(fd, "%s %s=", cmd, name) < 0)
	return FAIL;
    if (*valuep != NULL)
    {
	// Output 'pastetoggle' as key names.  For other
	// options some characters have to be escaped with
	// CTRL-V or backslash
	if (valuep == &p_pt)
	{
	    s = *valuep;
	    while (*s != NUL)
		if (put_escstr(fd, str2special(&s, FALSE), 2) == FAIL)
		    return FAIL;
	}
	// expand the option value, replace $HOME by ~
	else if ((flags & P_EXPAND) != 0)
	{
	    int  size = (int)STRLEN(*valuep) + 1;

	    // replace home directory in the whole option value into "buf"
	    buf = alloc(size);
	    if (buf == NULL)
		goto fail;
	    home_replace(NULL, *valuep, buf, size, FALSE);

	    // If the option value is longer than MAXPATHL, we need to append
	    // each comma separated part of the option separately, so that it
	    // can be expanded when read back.
	    if (size >= MAXPATHL && (flags & P_COMMA) != 0
					   && vim_strchr(*valuep, ',') != NULL)
	    {
		part = alloc(size);
		if (part == NULL)
		    goto fail;

		// write line break to clear the option, e.g. ':set rtp='
		if (put_eol(fd) == FAIL)
		    goto fail;

		p = buf;
		while (*p != NUL)
		{
		    // for each comma separated option part, append value to
		    // the option, :set rtp+=value
		    if (fprintf(fd, "%s %s+=", cmd, name) < 0)
			goto fail;
		    (void)copy_option_part(&p, part, size,  ",");
		    if (put_escstr(fd, part, 2) == FAIL || put_eol(fd) == FAIL)
			goto fail;
		}
		vim_free(buf);
		vim_free(part);
		return OK;
	    }
	    if (put_escstr(fd, buf, 2) == FAIL)
	    {
		vim_free(buf);
		return FAIL;
	    }
	    vim_free(buf);
	}
	else if (put_escstr(fd, *valuep, 2) == FAIL)
	    return FAIL;
    }
    if (put_eol(fd) < 0)
	return FAIL;
    return OK;
fail:
    vim_free(buf);
    vim_free(part);
    return FAIL;
}

    static int
put_setnum(
    FILE	*fd,
    char	*cmd,
    char	*name,
    long	*valuep)
{
    long	wc;

    if (fprintf(fd, "%s %s=", cmd, name) < 0)
	return FAIL;
    if (wc_use_keyname((char_u *)valuep, &wc))
    {
	// print 'wildchar' and 'wildcharm' as a key name
	if (fputs((char *)get_special_key_name((int)wc, 0), fd) < 0)
	    return FAIL;
    }
    else if (fprintf(fd, "%ld", *valuep) < 0)
	return FAIL;
    if (put_eol(fd) < 0)
	return FAIL;
    return OK;
}

    static int
put_setbool(
    FILE	*fd,
    char	*cmd,
    char	*name,
    int		value)
{
    if (value < 0)	// global/local option using global value
	return OK;
    if (fprintf(fd, "%s %s%s", cmd, value ? "" : "no", name) < 0
	    || put_eol(fd) < 0)
	return FAIL;
    return OK;
}

/*
 * Clear all the terminal options.
 * If the option has been allocated, free the memory.
 * Terminal options are never hidden or indirect.
 */
    void
clear_termoptions(void)
{
    /*
     * Reset a few things before clearing the old options. This may cause
     * outputting a few things that the terminal doesn't understand, but the
     * screen will be cleared later, so this is OK.
     */
    mch_setmouse(FALSE);	    // switch mouse off
#ifdef FEAT_TITLE
    mch_restore_title(SAVE_RESTORE_BOTH);    // restore window titles
#endif
#if defined(FEAT_XCLIPBOARD) && defined(FEAT_GUI)
    // When starting the GUI close the display opened for the clipboard.
    // After restoring the title, because that will need the display.
    if (gui.starting)
	clear_xterm_clip();
#endif
    stoptermcap();			// stop termcap mode

    free_termoptions();
}

    void
free_termoptions(void)
{
    struct vimoption   *p;

    for (p = options; p->fullname != NULL; p++)
	if (istermoption(p))
	{
	    if (p->flags & P_ALLOCED)
		free_string_option(*(char_u **)(p->var));
	    if (p->flags & P_DEF_ALLOCED)
		free_string_option(p->def_val[VI_DEFAULT]);
	    *(char_u **)(p->var) = empty_option;
	    p->def_val[VI_DEFAULT] = empty_option;
	    p->flags &= ~(P_ALLOCED|P_DEF_ALLOCED);
#ifdef FEAT_EVAL
	    // remember where the option was cleared
	    set_option_sctx_idx((int)(p - options), OPT_GLOBAL, current_sctx);
#endif
	}
    clear_termcodes();
}

/*
 * Free the string for one term option, if it was allocated.
 * Set the string to empty_option and clear allocated flag.
 * "var" points to the option value.
 */
    void
free_one_termoption(char_u *var)
{
    struct vimoption   *p;

    for (p = &options[0]; p->fullname != NULL; p++)
	if (p->var == var)
	{
	    if (p->flags & P_ALLOCED)
		free_string_option(*(char_u **)(p->var));
	    *(char_u **)(p->var) = empty_option;
	    p->flags &= ~P_ALLOCED;
	    break;
	}
}

/*
 * Set the terminal option defaults to the current value.
 * Used after setting the terminal name.
 */
    void
set_term_defaults(void)
{
    struct vimoption   *p;

    for (p = &options[0]; p->fullname != NULL; p++)
    {
	if (istermoption(p) && p->def_val[VI_DEFAULT] != *(char_u **)(p->var))
	{
	    if (p->flags & P_DEF_ALLOCED)
	    {
		free_string_option(p->def_val[VI_DEFAULT]);
		p->flags &= ~P_DEF_ALLOCED;
	    }
	    p->def_val[VI_DEFAULT] = *(char_u **)(p->var);
	    if (p->flags & P_ALLOCED)
	    {
		p->flags |= P_DEF_ALLOCED;
		p->flags &= ~P_ALLOCED;	 // don't free the value now
	    }
	}
    }
}

/*
 * return TRUE if 'p' starts with 't_'
 */
    static int
istermoption(struct vimoption *p)
{
    return (p->fullname[0] == 't' && p->fullname[1] == '_');
}

/*
 * Returns TRUE if the option at 'opt_idx' starts with 't_'
 */
    int
istermoption_idx(int opt_idx)
{
    return istermoption(&options[opt_idx]);
}

#if defined(FEAT_PYTHON) || defined(FEAT_PYTHON3) || defined(PROTO)
/*
 * Unset local option value, similar to ":set opt<".
 */
    void
unset_global_local_option(char_u *name, void *from)
{
    struct vimoption *p;
    int		opt_idx;
    buf_T	*buf = (buf_T *)from;

    opt_idx = findoption(name);
    if (opt_idx < 0)
	return;
    p = &(options[opt_idx]);

    switch ((int)p->indir)
    {
	// global option with local value: use local value if it's been set
	case PV_EP:
	    clear_string_option(&buf->b_p_ep);
	    break;
	case PV_KP:
	    clear_string_option(&buf->b_p_kp);
	    break;
	case PV_PATH:
	    clear_string_option(&buf->b_p_path);
	    break;
	case PV_AR:
	    buf->b_p_ar = -1;
	    break;
	case PV_BKC:
	    clear_string_option(&buf->b_p_bkc);
	    buf->b_bkc_flags = 0;
	    break;
	case PV_TAGS:
	    clear_string_option(&buf->b_p_tags);
	    break;
	case PV_TC:
	    clear_string_option(&buf->b_p_tc);
	    buf->b_tc_flags = 0;
	    break;
        case PV_SISO:
            curwin->w_p_siso = -1;
            break;
        case PV_SO:
            curwin->w_p_so = -1;
            break;
#ifdef FEAT_FIND_ID
	case PV_DEF:
	    clear_string_option(&buf->b_p_def);
	    break;
	case PV_INC:
	    clear_string_option(&buf->b_p_inc);
	    break;
#endif
	case PV_DICT:
	    clear_string_option(&buf->b_p_dict);
	    break;
	case PV_TSR:
	    clear_string_option(&buf->b_p_tsr);
	    break;
	case PV_FP:
	    clear_string_option(&buf->b_p_fp);
	    break;
#ifdef FEAT_QUICKFIX
	case PV_EFM:
	    clear_string_option(&buf->b_p_efm);
	    break;
	case PV_GP:
	    clear_string_option(&buf->b_p_gp);
	    break;
	case PV_MP:
	    clear_string_option(&buf->b_p_mp);
	    break;
#endif
#if defined(FEAT_BEVAL) && defined(FEAT_EVAL)
	case PV_BEXPR:
	    clear_string_option(&buf->b_p_bexpr);
	    break;
#endif
#if defined(FEAT_CRYPT)
	case PV_CM:
	    clear_string_option(&buf->b_p_cm);
	    break;
#endif
#ifdef FEAT_LINEBREAK
	case PV_SBR:
	    clear_string_option(&((win_T *)from)->w_p_sbr);
	    break;
#endif
#ifdef FEAT_STL_OPT
	case PV_STL:
	    clear_string_option(&((win_T *)from)->w_p_stl);
	    break;
#endif
	case PV_UL:
	    buf->b_p_ul = NO_LOCAL_UNDOLEVEL;
	    break;
#ifdef FEAT_LISP
	case PV_LW:
	    clear_string_option(&buf->b_p_lw);
	    break;
#endif
	case PV_MENC:
	    clear_string_option(&buf->b_p_menc);
	    break;
	case PV_LCS:
	    clear_string_option(&((win_T *)from)->w_p_lcs);
	    set_chars_option((win_T *)from, &((win_T *)from)->w_p_lcs);
	    redraw_later(NOT_VALID);
	    break;
	case PV_VE:
<<<<<<< HEAD
	    clear_string_option(&((win_T *)from)->w_p_ve);
	    ((win_T *)from)->w_ve_flags = 0;
=======
	    clear_string_option(&buf->b_p_ve);
	    buf->b_ve_flags = 0;
>>>>>>> 0d4d9ee9
	    break;
    }
}
#endif

/*
 * Get pointer to option variable, depending on local or global scope.
 */
    static char_u *
get_varp_scope(struct vimoption *p, int opt_flags)
{
    if ((opt_flags & OPT_GLOBAL) && p->indir != PV_NONE)
    {
	if (p->var == VAR_WIN)
	    return (char_u *)GLOBAL_WO(get_varp(p));
	return p->var;
    }
    if ((opt_flags & OPT_LOCAL) && ((int)p->indir & PV_BOTH))
    {
	switch ((int)p->indir)
	{
	    case PV_FP:   return (char_u *)&(curbuf->b_p_fp);
#ifdef FEAT_QUICKFIX
	    case PV_EFM:  return (char_u *)&(curbuf->b_p_efm);
	    case PV_GP:   return (char_u *)&(curbuf->b_p_gp);
	    case PV_MP:   return (char_u *)&(curbuf->b_p_mp);
#endif
	    case PV_EP:   return (char_u *)&(curbuf->b_p_ep);
	    case PV_KP:   return (char_u *)&(curbuf->b_p_kp);
	    case PV_PATH: return (char_u *)&(curbuf->b_p_path);
	    case PV_AR:   return (char_u *)&(curbuf->b_p_ar);
	    case PV_TAGS: return (char_u *)&(curbuf->b_p_tags);
	    case PV_TC:   return (char_u *)&(curbuf->b_p_tc);
            case PV_SISO: return (char_u *)&(curwin->w_p_siso);
            case PV_SO:   return (char_u *)&(curwin->w_p_so);
#ifdef FEAT_FIND_ID
	    case PV_DEF:  return (char_u *)&(curbuf->b_p_def);
	    case PV_INC:  return (char_u *)&(curbuf->b_p_inc);
#endif
	    case PV_DICT: return (char_u *)&(curbuf->b_p_dict);
	    case PV_TSR:  return (char_u *)&(curbuf->b_p_tsr);
#if defined(FEAT_BEVAL) && defined(FEAT_EVAL)
	    case PV_BEXPR: return (char_u *)&(curbuf->b_p_bexpr);
#endif
#if defined(FEAT_CRYPT)
	    case PV_CM:	  return (char_u *)&(curbuf->b_p_cm);
#endif
#ifdef FEAT_LINEBREAK
	    case PV_SBR:  return (char_u *)&(curwin->w_p_sbr);
#endif
#ifdef FEAT_STL_OPT
	    case PV_STL:  return (char_u *)&(curwin->w_p_stl);
#endif
	    case PV_UL:   return (char_u *)&(curbuf->b_p_ul);
#ifdef FEAT_LISP
	    case PV_LW:   return (char_u *)&(curbuf->b_p_lw);
#endif
	    case PV_BKC:  return (char_u *)&(curbuf->b_p_bkc);
	    case PV_MENC: return (char_u *)&(curbuf->b_p_menc);
	    case PV_LCS:  return (char_u *)&(curwin->w_p_lcs);
<<<<<<< HEAD
	    case PV_VE:	  return (char_u *)&(curwin->w_p_ve);
=======
	    case PV_VE:	  return (char_u *)&(curbuf->b_p_ve);
>>>>>>> 0d4d9ee9

	}
	return NULL; // "cannot happen"
    }
    return get_varp(p);
}

/*
 * Get pointer to option variable at 'opt_idx', depending on local or global
 * scope.
 */
    char_u *
get_option_varp_scope(int opt_idx, int opt_flags)
{
    return get_varp_scope(&(options[opt_idx]), opt_flags);
}

/*
 * Get pointer to option variable.
 */
    static char_u *
get_varp(struct vimoption *p)
{
    // hidden option, always return NULL
    if (p->var == NULL)
	return NULL;

    switch ((int)p->indir)
    {
	case PV_NONE:	return p->var;

	// global option with local value: use local value if it's been set
	case PV_EP:	return *curbuf->b_p_ep != NUL
				    ? (char_u *)&curbuf->b_p_ep : p->var;
	case PV_KP:	return *curbuf->b_p_kp != NUL
				    ? (char_u *)&curbuf->b_p_kp : p->var;
	case PV_PATH:	return *curbuf->b_p_path != NUL
				    ? (char_u *)&(curbuf->b_p_path) : p->var;
	case PV_AR:	return curbuf->b_p_ar >= 0
				    ? (char_u *)&(curbuf->b_p_ar) : p->var;
	case PV_TAGS:	return *curbuf->b_p_tags != NUL
				    ? (char_u *)&(curbuf->b_p_tags) : p->var;
	case PV_TC:	return *curbuf->b_p_tc != NUL
				    ? (char_u *)&(curbuf->b_p_tc) : p->var;
	case PV_BKC:	return *curbuf->b_p_bkc != NUL
				    ? (char_u *)&(curbuf->b_p_bkc) : p->var;
	case PV_SISO:	return curwin->w_p_siso >= 0
				    ? (char_u *)&(curwin->w_p_siso) : p->var;
	case PV_SO:	return curwin->w_p_so >= 0
				    ? (char_u *)&(curwin->w_p_so) : p->var;
#ifdef FEAT_FIND_ID
	case PV_DEF:	return *curbuf->b_p_def != NUL
				    ? (char_u *)&(curbuf->b_p_def) : p->var;
	case PV_INC:	return *curbuf->b_p_inc != NUL
				    ? (char_u *)&(curbuf->b_p_inc) : p->var;
#endif
	case PV_DICT:	return *curbuf->b_p_dict != NUL
				    ? (char_u *)&(curbuf->b_p_dict) : p->var;
	case PV_TSR:	return *curbuf->b_p_tsr != NUL
				    ? (char_u *)&(curbuf->b_p_tsr) : p->var;
	case PV_FP:	return *curbuf->b_p_fp != NUL
				    ? (char_u *)&(curbuf->b_p_fp) : p->var;
#ifdef FEAT_QUICKFIX
	case PV_EFM:	return *curbuf->b_p_efm != NUL
				    ? (char_u *)&(curbuf->b_p_efm) : p->var;
	case PV_GP:	return *curbuf->b_p_gp != NUL
				    ? (char_u *)&(curbuf->b_p_gp) : p->var;
	case PV_MP:	return *curbuf->b_p_mp != NUL
				    ? (char_u *)&(curbuf->b_p_mp) : p->var;
#endif
#if defined(FEAT_BEVAL) && defined(FEAT_EVAL)
	case PV_BEXPR:	return *curbuf->b_p_bexpr != NUL
				    ? (char_u *)&(curbuf->b_p_bexpr) : p->var;
#endif
#if defined(FEAT_CRYPT)
	case PV_CM:	return *curbuf->b_p_cm != NUL
				    ? (char_u *)&(curbuf->b_p_cm) : p->var;
#endif
#ifdef FEAT_LINEBREAK
	case PV_SBR:	return *curwin->w_p_sbr != NUL
				    ? (char_u *)&(curwin->w_p_sbr) : p->var;
#endif
#ifdef FEAT_STL_OPT
	case PV_STL:	return *curwin->w_p_stl != NUL
				    ? (char_u *)&(curwin->w_p_stl) : p->var;
#endif
	case PV_UL:	return curbuf->b_p_ul != NO_LOCAL_UNDOLEVEL
				    ? (char_u *)&(curbuf->b_p_ul) : p->var;
#ifdef FEAT_LISP
	case PV_LW:	return *curbuf->b_p_lw != NUL
				    ? (char_u *)&(curbuf->b_p_lw) : p->var;
#endif
	case PV_MENC:	return *curbuf->b_p_menc != NUL
				    ? (char_u *)&(curbuf->b_p_menc) : p->var;
#ifdef FEAT_ARABIC
	case PV_ARAB:	return (char_u *)&(curwin->w_p_arab);
#endif
	case PV_LIST:	return (char_u *)&(curwin->w_p_list);
	case PV_LCS:	return *curwin->w_p_lcs != NUL
				    ? (char_u *)&(curwin->w_p_lcs) : p->var;
	case PV_VE:	return *curwin->w_p_ve != NUL
				    ? (char_u *)&(curwin->w_p_ve) : p->var;
#ifdef FEAT_SPELL
	case PV_SPELL:	return (char_u *)&(curwin->w_p_spell);
#endif
#ifdef FEAT_SYN_HL
	case PV_CUC:	return (char_u *)&(curwin->w_p_cuc);
	case PV_CUL:	return (char_u *)&(curwin->w_p_cul);
	case PV_CULOPT:	return (char_u *)&(curwin->w_p_culopt);
	case PV_CC:	return (char_u *)&(curwin->w_p_cc);
#endif
#ifdef FEAT_DIFF
	case PV_DIFF:	return (char_u *)&(curwin->w_p_diff);
#endif
#ifdef FEAT_FOLDING
	case PV_FDC:	return (char_u *)&(curwin->w_p_fdc);
	case PV_FEN:	return (char_u *)&(curwin->w_p_fen);
	case PV_FDI:	return (char_u *)&(curwin->w_p_fdi);
	case PV_FDL:	return (char_u *)&(curwin->w_p_fdl);
	case PV_FDM:	return (char_u *)&(curwin->w_p_fdm);
	case PV_FML:	return (char_u *)&(curwin->w_p_fml);
	case PV_FDN:	return (char_u *)&(curwin->w_p_fdn);
# ifdef FEAT_EVAL
	case PV_FDE:	return (char_u *)&(curwin->w_p_fde);
	case PV_FDT:	return (char_u *)&(curwin->w_p_fdt);
# endif
	case PV_FMR:	return (char_u *)&(curwin->w_p_fmr);
#endif
	case PV_NU:	return (char_u *)&(curwin->w_p_nu);
	case PV_RNU:	return (char_u *)&(curwin->w_p_rnu);
#ifdef FEAT_LINEBREAK
	case PV_NUW:	return (char_u *)&(curwin->w_p_nuw);
#endif
	case PV_WFH:	return (char_u *)&(curwin->w_p_wfh);
	case PV_WFW:	return (char_u *)&(curwin->w_p_wfw);
#if defined(FEAT_QUICKFIX)
	case PV_PVW:	return (char_u *)&(curwin->w_p_pvw);
#endif
#ifdef FEAT_RIGHTLEFT
	case PV_RL:	return (char_u *)&(curwin->w_p_rl);
	case PV_RLC:	return (char_u *)&(curwin->w_p_rlc);
#endif
	case PV_SCROLL:	return (char_u *)&(curwin->w_p_scr);
	case PV_WRAP:	return (char_u *)&(curwin->w_p_wrap);
#ifdef FEAT_LINEBREAK
	case PV_LBR:	return (char_u *)&(curwin->w_p_lbr);
	case PV_BRI:	return (char_u *)&(curwin->w_p_bri);
	case PV_BRIOPT: return (char_u *)&(curwin->w_p_briopt);
#endif
	case PV_WCR:	return (char_u *)&(curwin->w_p_wcr);
	case PV_SCBIND: return (char_u *)&(curwin->w_p_scb);
	case PV_CRBIND: return (char_u *)&(curwin->w_p_crb);
#ifdef FEAT_CONCEAL
	case PV_COCU:   return (char_u *)&(curwin->w_p_cocu);
	case PV_COLE:   return (char_u *)&(curwin->w_p_cole);
#endif
#ifdef FEAT_TERMINAL
	case PV_TWK:    return (char_u *)&(curwin->w_p_twk);
	case PV_TWS:    return (char_u *)&(curwin->w_p_tws);
	case PV_TWSL:	return (char_u *)&(curbuf->b_p_twsl);
#endif

	case PV_AI:	return (char_u *)&(curbuf->b_p_ai);
	case PV_BIN:	return (char_u *)&(curbuf->b_p_bin);
	case PV_BOMB:	return (char_u *)&(curbuf->b_p_bomb);
	case PV_BH:	return (char_u *)&(curbuf->b_p_bh);
	case PV_BT:	return (char_u *)&(curbuf->b_p_bt);
	case PV_BL:	return (char_u *)&(curbuf->b_p_bl);
	case PV_CI:	return (char_u *)&(curbuf->b_p_ci);
#ifdef FEAT_CINDENT
	case PV_CIN:	return (char_u *)&(curbuf->b_p_cin);
	case PV_CINK:	return (char_u *)&(curbuf->b_p_cink);
	case PV_CINO:	return (char_u *)&(curbuf->b_p_cino);
#endif
#if defined(FEAT_SMARTINDENT) || defined(FEAT_CINDENT)
	case PV_CINW:	return (char_u *)&(curbuf->b_p_cinw);
#endif
	case PV_COM:	return (char_u *)&(curbuf->b_p_com);
#ifdef FEAT_FOLDING
	case PV_CMS:	return (char_u *)&(curbuf->b_p_cms);
#endif
	case PV_CPT:	return (char_u *)&(curbuf->b_p_cpt);
#ifdef BACKSLASH_IN_FILENAME
	case PV_CSL:	return (char_u *)&(curbuf->b_p_csl);
#endif
#ifdef FEAT_COMPL_FUNC
	case PV_CFU:	return (char_u *)&(curbuf->b_p_cfu);
	case PV_OFU:	return (char_u *)&(curbuf->b_p_ofu);
#endif
#ifdef FEAT_EVAL
	case PV_TFU:	return (char_u *)&(curbuf->b_p_tfu);
#endif
	case PV_EOL:	return (char_u *)&(curbuf->b_p_eol);
	case PV_FIXEOL:	return (char_u *)&(curbuf->b_p_fixeol);
	case PV_ET:	return (char_u *)&(curbuf->b_p_et);
	case PV_FENC:	return (char_u *)&(curbuf->b_p_fenc);
	case PV_FF:	return (char_u *)&(curbuf->b_p_ff);
	case PV_FT:	return (char_u *)&(curbuf->b_p_ft);
	case PV_FO:	return (char_u *)&(curbuf->b_p_fo);
	case PV_FLP:	return (char_u *)&(curbuf->b_p_flp);
	case PV_IMI:	return (char_u *)&(curbuf->b_p_iminsert);
	case PV_IMS:	return (char_u *)&(curbuf->b_p_imsearch);
	case PV_INF:	return (char_u *)&(curbuf->b_p_inf);
	case PV_ISK:	return (char_u *)&(curbuf->b_p_isk);
#ifdef FEAT_FIND_ID
# ifdef FEAT_EVAL
	case PV_INEX:	return (char_u *)&(curbuf->b_p_inex);
# endif
#endif
#if defined(FEAT_CINDENT) && defined(FEAT_EVAL)
	case PV_INDE:	return (char_u *)&(curbuf->b_p_inde);
	case PV_INDK:	return (char_u *)&(curbuf->b_p_indk);
#endif
#ifdef FEAT_EVAL
	case PV_FEX:	return (char_u *)&(curbuf->b_p_fex);
#endif
#ifdef FEAT_CRYPT
	case PV_KEY:	return (char_u *)&(curbuf->b_p_key);
#endif
#ifdef FEAT_LISP
	case PV_LISP:	return (char_u *)&(curbuf->b_p_lisp);
#endif
	case PV_ML:	return (char_u *)&(curbuf->b_p_ml);
	case PV_MPS:	return (char_u *)&(curbuf->b_p_mps);
	case PV_MA:	return (char_u *)&(curbuf->b_p_ma);
	case PV_MOD:	return (char_u *)&(curbuf->b_changed);
	case PV_NF:	return (char_u *)&(curbuf->b_p_nf);
	case PV_PI:	return (char_u *)&(curbuf->b_p_pi);
#ifdef FEAT_TEXTOBJ
	case PV_QE:	return (char_u *)&(curbuf->b_p_qe);
#endif
	case PV_RO:	return (char_u *)&(curbuf->b_p_ro);
#ifdef FEAT_SMARTINDENT
	case PV_SI:	return (char_u *)&(curbuf->b_p_si);
#endif
	case PV_SN:	return (char_u *)&(curbuf->b_p_sn);
	case PV_STS:	return (char_u *)&(curbuf->b_p_sts);
#ifdef FEAT_SEARCHPATH
	case PV_SUA:	return (char_u *)&(curbuf->b_p_sua);
#endif
	case PV_SWF:	return (char_u *)&(curbuf->b_p_swf);
#ifdef FEAT_SYN_HL
	case PV_SMC:	return (char_u *)&(curbuf->b_p_smc);
	case PV_SYN:	return (char_u *)&(curbuf->b_p_syn);
#endif
#ifdef FEAT_SPELL
	case PV_SPC:	return (char_u *)&(curwin->w_s->b_p_spc);
	case PV_SPF:	return (char_u *)&(curwin->w_s->b_p_spf);
	case PV_SPL:	return (char_u *)&(curwin->w_s->b_p_spl);
	case PV_SPO:	return (char_u *)&(curwin->w_s->b_p_spo);
#endif
	case PV_SW:	return (char_u *)&(curbuf->b_p_sw);
	case PV_TS:	return (char_u *)&(curbuf->b_p_ts);
	case PV_TW:	return (char_u *)&(curbuf->b_p_tw);
	case PV_TX:	return (char_u *)&(curbuf->b_p_tx);
#ifdef FEAT_PERSISTENT_UNDO
	case PV_UDF:	return (char_u *)&(curbuf->b_p_udf);
#endif
	case PV_WM:	return (char_u *)&(curbuf->b_p_wm);
#ifdef FEAT_KEYMAP
	case PV_KMAP:	return (char_u *)&(curbuf->b_p_keymap);
#endif
#ifdef FEAT_SIGNS
	case PV_SCL:	return (char_u *)&(curwin->w_p_scl);
#endif
#ifdef FEAT_VARTABS
	case PV_VSTS:	return (char_u *)&(curbuf->b_p_vsts);
	case PV_VTS:	return (char_u *)&(curbuf->b_p_vts);
#endif
	case PV_VE:	return *curbuf->b_p_ve != NUL
				    ? (char_u *)&(curbuf->b_p_ve) : p->var;
	default:	iemsg(_("E356: get_varp ERROR"));
    }
    // always return a valid pointer to avoid a crash!
    return (char_u *)&(curbuf->b_p_wm);
}

/*
 * Return a pointer to the variable for option at 'opt_idx'
 */
    char_u *
get_option_var(int opt_idx)
{
    return options[opt_idx].var;
}

/*
 * Return the full name of the option at 'opt_idx'
 */
    char_u *
get_option_fullname(int opt_idx)
{
    return (char_u *)options[opt_idx].fullname;
}

/*
 * Get the value of 'equalprg', either the buffer-local one or the global one.
 */
    char_u *
get_equalprg(void)
{
    if (*curbuf->b_p_ep == NUL)
	return p_ep;
    return curbuf->b_p_ep;
}

/*
 * Copy options from one window to another.
 * Used when splitting a window.
 */
    void
win_copy_options(win_T *wp_from, win_T *wp_to)
{
    copy_winopt(&wp_from->w_onebuf_opt, &wp_to->w_onebuf_opt);
    copy_winopt(&wp_from->w_allbuf_opt, &wp_to->w_allbuf_opt);
    after_copy_winopt(wp_to);
}

/*
 * After copying window options: update variables depending on options.
 */
    void
after_copy_winopt(win_T *wp UNUSED)
{
#ifdef FEAT_LINEBREAK
    briopt_check(wp);
#endif
#ifdef FEAT_SYN_HL
    fill_culopt_flags(NULL, wp);
    check_colorcolumn(wp);
#endif
    set_chars_option(wp, &wp->w_p_lcs);
}

/*
 * Copy the options from one winopt_T to another.
 * Doesn't free the old option values in "to", use clear_winopt() for that.
 * The 'scroll' option is not copied, because it depends on the window height.
 * The 'previewwindow' option is reset, there can be only one preview window.
 */
    void
copy_winopt(winopt_T *from, winopt_T *to)
{
#ifdef FEAT_ARABIC
    to->wo_arab = from->wo_arab;
#endif
    to->wo_list = from->wo_list;
    to->wo_lcs = vim_strsave(from->wo_lcs);
    to->wo_nu = from->wo_nu;
    to->wo_rnu = from->wo_rnu;
    to->wo_ve = vim_strsave(from->wo_ve);
    to->wo_ve_flags = from->wo_ve_flags;
#ifdef FEAT_LINEBREAK
    to->wo_nuw = from->wo_nuw;
#endif
#ifdef FEAT_RIGHTLEFT
    to->wo_rl  = from->wo_rl;
    to->wo_rlc = vim_strsave(from->wo_rlc);
#endif
#ifdef FEAT_LINEBREAK
    to->wo_sbr = vim_strsave(from->wo_sbr);
#endif
#ifdef FEAT_STL_OPT
    to->wo_stl = vim_strsave(from->wo_stl);
#endif
    to->wo_wrap = from->wo_wrap;
#ifdef FEAT_DIFF
    to->wo_wrap_save = from->wo_wrap_save;
#endif
#ifdef FEAT_LINEBREAK
    to->wo_lbr = from->wo_lbr;
    to->wo_bri = from->wo_bri;
    to->wo_briopt = vim_strsave(from->wo_briopt);
#endif
    to->wo_wcr = vim_strsave(from->wo_wcr);
    to->wo_scb = from->wo_scb;
    to->wo_scb_save = from->wo_scb_save;
    to->wo_crb = from->wo_crb;
    to->wo_crb_save = from->wo_crb_save;
#ifdef FEAT_SPELL
    to->wo_spell = from->wo_spell;
#endif
#ifdef FEAT_SYN_HL
    to->wo_cuc = from->wo_cuc;
    to->wo_cul = from->wo_cul;
    to->wo_culopt = vim_strsave(from->wo_culopt);
    to->wo_cc = vim_strsave(from->wo_cc);
#endif
#ifdef FEAT_DIFF
    to->wo_diff = from->wo_diff;
    to->wo_diff_saved = from->wo_diff_saved;
#endif
#ifdef FEAT_CONCEAL
    to->wo_cocu = vim_strsave(from->wo_cocu);
    to->wo_cole = from->wo_cole;
#endif
#ifdef FEAT_TERMINAL
    to->wo_twk = vim_strsave(from->wo_twk);
    to->wo_tws = vim_strsave(from->wo_tws);
#endif
#ifdef FEAT_FOLDING
    to->wo_fdc = from->wo_fdc;
    to->wo_fdc_save = from->wo_fdc_save;
    to->wo_fen = from->wo_fen;
    to->wo_fen_save = from->wo_fen_save;
    to->wo_fdi = vim_strsave(from->wo_fdi);
    to->wo_fml = from->wo_fml;
    to->wo_fdl = from->wo_fdl;
    to->wo_fdl_save = from->wo_fdl_save;
    to->wo_fdm = vim_strsave(from->wo_fdm);
    to->wo_fdm_save = from->wo_diff_saved
			      ? vim_strsave(from->wo_fdm_save) : empty_option;
    to->wo_fdn = from->wo_fdn;
# ifdef FEAT_EVAL
    to->wo_fde = vim_strsave(from->wo_fde);
    to->wo_fdt = vim_strsave(from->wo_fdt);
# endif
    to->wo_fmr = vim_strsave(from->wo_fmr);
#endif
#ifdef FEAT_SIGNS
    to->wo_scl = vim_strsave(from->wo_scl);
#endif

#ifdef FEAT_EVAL
    // Copy the script context so that we know where the value was last set.
    mch_memmove(to->wo_script_ctx, from->wo_script_ctx,
						    sizeof(to->wo_script_ctx));
#endif
    check_winopt(to);		// don't want NULL pointers
}

/*
 * Check string options in a window for a NULL value.
 */
    static void
check_win_options(win_T *win)
{
    check_winopt(&win->w_onebuf_opt);
    check_winopt(&win->w_allbuf_opt);
}

/*
 * Check for NULL pointers in a winopt_T and replace them with empty_option.
 */
    static void
check_winopt(winopt_T *wop UNUSED)
{
#ifdef FEAT_FOLDING
    check_string_option(&wop->wo_fdi);
    check_string_option(&wop->wo_fdm);
    check_string_option(&wop->wo_fdm_save);
# ifdef FEAT_EVAL
    check_string_option(&wop->wo_fde);
    check_string_option(&wop->wo_fdt);
# endif
    check_string_option(&wop->wo_fmr);
#endif
#ifdef FEAT_SIGNS
    check_string_option(&wop->wo_scl);
#endif
#ifdef FEAT_RIGHTLEFT
    check_string_option(&wop->wo_rlc);
#endif
#ifdef FEAT_LINEBREAK
    check_string_option(&wop->wo_sbr);
#endif
#ifdef FEAT_STL_OPT
    check_string_option(&wop->wo_stl);
#endif
#ifdef FEAT_SYN_HL
    check_string_option(&wop->wo_culopt);
    check_string_option(&wop->wo_cc);
#endif
#ifdef FEAT_CONCEAL
    check_string_option(&wop->wo_cocu);
#endif
#ifdef FEAT_TERMINAL
    check_string_option(&wop->wo_twk);
    check_string_option(&wop->wo_tws);
#endif
#ifdef FEAT_LINEBREAK
    check_string_option(&wop->wo_briopt);
#endif
    check_string_option(&wop->wo_wcr);
    check_string_option(&wop->wo_lcs);
    check_string_option(&wop->wo_ve);
}

/*
 * Free the allocated memory inside a winopt_T.
 */
    void
clear_winopt(winopt_T *wop UNUSED)
{
#ifdef FEAT_FOLDING
    clear_string_option(&wop->wo_fdi);
    clear_string_option(&wop->wo_fdm);
    clear_string_option(&wop->wo_fdm_save);
# ifdef FEAT_EVAL
    clear_string_option(&wop->wo_fde);
    clear_string_option(&wop->wo_fdt);
# endif
    clear_string_option(&wop->wo_fmr);
#endif
#ifdef FEAT_SIGNS
    clear_string_option(&wop->wo_scl);
#endif
#ifdef FEAT_LINEBREAK
    clear_string_option(&wop->wo_briopt);
#endif
    clear_string_option(&wop->wo_wcr);
#ifdef FEAT_RIGHTLEFT
    clear_string_option(&wop->wo_rlc);
#endif
#ifdef FEAT_LINEBREAK
    clear_string_option(&wop->wo_sbr);
#endif
#ifdef FEAT_STL_OPT
    clear_string_option(&wop->wo_stl);
#endif
#ifdef FEAT_SYN_HL
    clear_string_option(&wop->wo_culopt);
    clear_string_option(&wop->wo_cc);
#endif
#ifdef FEAT_CONCEAL
    clear_string_option(&wop->wo_cocu);
#endif
#ifdef FEAT_TERMINAL
    clear_string_option(&wop->wo_twk);
    clear_string_option(&wop->wo_tws);
#endif
    clear_string_option(&wop->wo_lcs);
    clear_string_option(&wop->wo_ve);
}

#ifdef FEAT_EVAL
// Index into the options table for a buffer-local option enum.
static int buf_opt_idx[BV_COUNT];
# define COPY_OPT_SCTX(buf, bv) buf->b_p_script_ctx[bv] = options[buf_opt_idx[bv]].script_ctx

/*
 * Initialize buf_opt_idx[] if not done already.
 */
    static void
init_buf_opt_idx(void)
{
    static int did_init_buf_opt_idx = FALSE;
    int i;

    if (did_init_buf_opt_idx)
	return;
    did_init_buf_opt_idx = TRUE;
    for (i = 0; !istermoption_idx(i); i++)
	if (options[i].indir & PV_BUF)
	    buf_opt_idx[options[i].indir & PV_MASK] = i;
}
#else
# define COPY_OPT_SCTX(buf, bv)
#endif

/*
 * Copy global option values to local options for one buffer.
 * Used when creating a new buffer and sometimes when entering a buffer.
 * flags:
 * BCO_ENTER	We will enter the buffer "buf".
 * BCO_ALWAYS	Always copy the options, but only set b_p_initialized when
 *		appropriate.
 * BCO_NOHELP	Don't copy the values to a help buffer.
 */
    void
buf_copy_options(buf_T *buf, int flags)
{
    int		should_copy = TRUE;
    char_u	*save_p_isk = NULL;	    // init for GCC
    int		dont_do_help;
    int		did_isk = FALSE;

    /*
     * Skip this when the option defaults have not been set yet.  Happens when
     * main() allocates the first buffer.
     */
    if (p_cpo != NULL)
    {
	/*
	 * Always copy when entering and 'cpo' contains 'S'.
	 * Don't copy when already initialized.
	 * Don't copy when 'cpo' contains 's' and not entering.
	 * 'S'	BCO_ENTER  initialized	's'  should_copy
	 * yes	  yes	       X	 X	TRUE
	 * yes	  no	      yes	 X	FALSE
	 * no	   X	      yes	 X	FALSE
	 *  X	  no	      no	yes	FALSE
	 *  X	  no	      no	no	TRUE
	 * no	  yes	      no	 X	TRUE
	 */
	if ((vim_strchr(p_cpo, CPO_BUFOPTGLOB) == NULL || !(flags & BCO_ENTER))
		&& (buf->b_p_initialized
		    || (!(flags & BCO_ENTER)
			&& vim_strchr(p_cpo, CPO_BUFOPT) != NULL)))
	    should_copy = FALSE;

	if (should_copy || (flags & BCO_ALWAYS))
	{
#ifdef FEAT_EVAL
	    CLEAR_FIELD(buf->b_p_script_ctx);
	    init_buf_opt_idx();
#endif
	    // Don't copy the options specific to a help buffer when
	    // BCO_NOHELP is given or the options were initialized already
	    // (jumping back to a help file with CTRL-T or CTRL-O)
	    dont_do_help = ((flags & BCO_NOHELP) && buf->b_help)
						       || buf->b_p_initialized;
	    if (dont_do_help)		// don't free b_p_isk
	    {
		save_p_isk = buf->b_p_isk;
		buf->b_p_isk = NULL;
	    }
	    /*
	     * Always free the allocated strings.  If not already initialized,
	     * reset 'readonly' and copy 'fileformat'.
	     */
	    if (!buf->b_p_initialized)
	    {
		free_buf_options(buf, TRUE);
		buf->b_p_ro = FALSE;		// don't copy readonly
		buf->b_p_tx = p_tx;
		buf->b_p_fenc = vim_strsave(p_fenc);
		switch (*p_ffs)
		{
		    case 'm':
			buf->b_p_ff = vim_strsave((char_u *)FF_MAC); break;
		    case 'd':
			buf->b_p_ff = vim_strsave((char_u *)FF_DOS); break;
		    case 'u':
			buf->b_p_ff = vim_strsave((char_u *)FF_UNIX); break;
		    default:
			buf->b_p_ff = vim_strsave(p_ff);
		}
		if (buf->b_p_ff != NULL)
		    buf->b_start_ffc = *buf->b_p_ff;
		buf->b_p_bh = empty_option;
		buf->b_p_bt = empty_option;
	    }
	    else
		free_buf_options(buf, FALSE);

	    buf->b_p_ai = p_ai;
	    COPY_OPT_SCTX(buf, BV_AI);
	    buf->b_p_ai_nopaste = p_ai_nopaste;
	    buf->b_p_sw = p_sw;
	    COPY_OPT_SCTX(buf, BV_SW);
	    buf->b_p_tw = p_tw;
	    COPY_OPT_SCTX(buf, BV_TW);
	    buf->b_p_tw_nopaste = p_tw_nopaste;
	    buf->b_p_tw_nobin = p_tw_nobin;
	    buf->b_p_wm = p_wm;
	    COPY_OPT_SCTX(buf, BV_WM);
	    buf->b_p_wm_nopaste = p_wm_nopaste;
	    buf->b_p_wm_nobin = p_wm_nobin;
	    buf->b_p_bin = p_bin;
	    COPY_OPT_SCTX(buf, BV_BIN);
	    buf->b_p_bomb = p_bomb;
	    COPY_OPT_SCTX(buf, BV_BOMB);
	    buf->b_p_fixeol = p_fixeol;
	    COPY_OPT_SCTX(buf, BV_FIXEOL);
	    buf->b_p_et = p_et;
	    COPY_OPT_SCTX(buf, BV_ET);
	    buf->b_p_et_nobin = p_et_nobin;
	    buf->b_p_et_nopaste = p_et_nopaste;
	    buf->b_p_ml = p_ml;
	    COPY_OPT_SCTX(buf, BV_ML);
	    buf->b_p_ml_nobin = p_ml_nobin;
	    buf->b_p_inf = p_inf;
	    COPY_OPT_SCTX(buf, BV_INF);
	    if (cmdmod.cmod_flags & CMOD_NOSWAPFILE)
		buf->b_p_swf = FALSE;
	    else
	    {
		buf->b_p_swf = p_swf;
		COPY_OPT_SCTX(buf, BV_INF);
	    }
	    buf->b_p_cpt = vim_strsave(p_cpt);
	    COPY_OPT_SCTX(buf, BV_CPT);
#ifdef BACKSLASH_IN_FILENAME
	    buf->b_p_csl = vim_strsave(p_csl);
	    COPY_OPT_SCTX(buf, BV_CSL);
#endif
#ifdef FEAT_COMPL_FUNC
	    buf->b_p_cfu = vim_strsave(p_cfu);
	    COPY_OPT_SCTX(buf, BV_CFU);
	    buf->b_p_ofu = vim_strsave(p_ofu);
	    COPY_OPT_SCTX(buf, BV_OFU);
#endif
#ifdef FEAT_EVAL
	    buf->b_p_tfu = vim_strsave(p_tfu);
	    COPY_OPT_SCTX(buf, BV_TFU);
#endif
	    buf->b_p_sts = p_sts;
	    COPY_OPT_SCTX(buf, BV_STS);
	    buf->b_p_sts_nopaste = p_sts_nopaste;
#ifdef FEAT_VARTABS
	    buf->b_p_vsts = vim_strsave(p_vsts);
	    COPY_OPT_SCTX(buf, BV_VSTS);
	    if (p_vsts && p_vsts != empty_option)
		tabstop_set(p_vsts, &buf->b_p_vsts_array);
	    else
		buf->b_p_vsts_array = 0;
	    buf->b_p_vsts_nopaste = p_vsts_nopaste
				 ? vim_strsave(p_vsts_nopaste) : NULL;
#endif
	    buf->b_p_sn = p_sn;
	    COPY_OPT_SCTX(buf, BV_SN);
	    buf->b_p_com = vim_strsave(p_com);
	    COPY_OPT_SCTX(buf, BV_COM);
#ifdef FEAT_FOLDING
	    buf->b_p_cms = vim_strsave(p_cms);
	    COPY_OPT_SCTX(buf, BV_CMS);
#endif
	    buf->b_p_fo = vim_strsave(p_fo);
	    COPY_OPT_SCTX(buf, BV_FO);
	    buf->b_p_flp = vim_strsave(p_flp);
	    COPY_OPT_SCTX(buf, BV_FLP);
	    // NOTE: Valgrind may report a bogus memory leak for 'nrformats'
	    // when it is set to 8 bytes in defaults.vim.
	    buf->b_p_nf = vim_strsave(p_nf);
	    COPY_OPT_SCTX(buf, BV_NF);
	    buf->b_p_mps = vim_strsave(p_mps);
	    COPY_OPT_SCTX(buf, BV_MPS);
#ifdef FEAT_SMARTINDENT
	    buf->b_p_si = p_si;
	    COPY_OPT_SCTX(buf, BV_SI);
#endif
	    buf->b_p_ci = p_ci;
	    COPY_OPT_SCTX(buf, BV_CI);
#ifdef FEAT_CINDENT
	    buf->b_p_cin = p_cin;
	    COPY_OPT_SCTX(buf, BV_CIN);
	    buf->b_p_cink = vim_strsave(p_cink);
	    COPY_OPT_SCTX(buf, BV_CINK);
	    buf->b_p_cino = vim_strsave(p_cino);
	    COPY_OPT_SCTX(buf, BV_CINO);
#endif
	    // Don't copy 'filetype', it must be detected
	    buf->b_p_ft = empty_option;
	    buf->b_p_pi = p_pi;
	    COPY_OPT_SCTX(buf, BV_PI);
#if defined(FEAT_SMARTINDENT) || defined(FEAT_CINDENT)
	    buf->b_p_cinw = vim_strsave(p_cinw);
	    COPY_OPT_SCTX(buf, BV_CINW);
#endif
#ifdef FEAT_LISP
	    buf->b_p_lisp = p_lisp;
	    COPY_OPT_SCTX(buf, BV_LISP);
#endif
#ifdef FEAT_SYN_HL
	    // Don't copy 'syntax', it must be set
	    buf->b_p_syn = empty_option;
	    buf->b_p_smc = p_smc;
	    COPY_OPT_SCTX(buf, BV_SMC);
	    buf->b_s.b_syn_isk = empty_option;
#endif
#ifdef FEAT_SPELL
	    buf->b_s.b_p_spc = vim_strsave(p_spc);
	    COPY_OPT_SCTX(buf, BV_SPC);
	    (void)compile_cap_prog(&buf->b_s);
	    buf->b_s.b_p_spf = vim_strsave(p_spf);
	    COPY_OPT_SCTX(buf, BV_SPF);
	    buf->b_s.b_p_spl = vim_strsave(p_spl);
	    COPY_OPT_SCTX(buf, BV_SPL);
	    buf->b_s.b_p_spo = vim_strsave(p_spo);
	    COPY_OPT_SCTX(buf, BV_SPO);
#endif
#if defined(FEAT_CINDENT) && defined(FEAT_EVAL)
	    buf->b_p_inde = vim_strsave(p_inde);
	    COPY_OPT_SCTX(buf, BV_INDE);
	    buf->b_p_indk = vim_strsave(p_indk);
	    COPY_OPT_SCTX(buf, BV_INDK);
#endif
	    buf->b_p_fp = empty_option;
#if defined(FEAT_EVAL)
	    buf->b_p_fex = vim_strsave(p_fex);
	    COPY_OPT_SCTX(buf, BV_FEX);
#endif
#ifdef FEAT_CRYPT
	    buf->b_p_key = vim_strsave(p_key);
	    COPY_OPT_SCTX(buf, BV_KEY);
#endif
#ifdef FEAT_SEARCHPATH
	    buf->b_p_sua = vim_strsave(p_sua);
	    COPY_OPT_SCTX(buf, BV_SUA);
#endif
#ifdef FEAT_KEYMAP
	    buf->b_p_keymap = vim_strsave(p_keymap);
	    COPY_OPT_SCTX(buf, BV_KMAP);
	    buf->b_kmap_state |= KEYMAP_INIT;
#endif
#ifdef FEAT_TERMINAL
	    buf->b_p_twsl = p_twsl;
	    COPY_OPT_SCTX(buf, BV_TWSL);
#endif
	    // This isn't really an option, but copying the langmap and IME
	    // state from the current buffer is better than resetting it.
	    buf->b_p_iminsert = p_iminsert;
	    COPY_OPT_SCTX(buf, BV_IMI);
	    buf->b_p_imsearch = p_imsearch;
	    COPY_OPT_SCTX(buf, BV_IMS);

	    // options that are normally global but also have a local value
	    // are not copied, start using the global value
	    buf->b_p_ar = -1;
	    buf->b_p_ul = NO_LOCAL_UNDOLEVEL;
	    buf->b_p_bkc = empty_option;
	    buf->b_bkc_flags = 0;
#ifdef FEAT_QUICKFIX
	    buf->b_p_gp = empty_option;
	    buf->b_p_mp = empty_option;
	    buf->b_p_efm = empty_option;
#endif
	    buf->b_p_ep = empty_option;
	    buf->b_p_kp = empty_option;
	    buf->b_p_path = empty_option;
	    buf->b_p_tags = empty_option;
	    buf->b_p_tc = empty_option;
	    buf->b_tc_flags = 0;
#ifdef FEAT_FIND_ID
	    buf->b_p_def = empty_option;
	    buf->b_p_inc = empty_option;
# ifdef FEAT_EVAL
	    buf->b_p_inex = vim_strsave(p_inex);
	    COPY_OPT_SCTX(buf, BV_INEX);
# endif
#endif
	    buf->b_p_dict = empty_option;
	    buf->b_p_tsr = empty_option;
#ifdef FEAT_TEXTOBJ
	    buf->b_p_qe = vim_strsave(p_qe);
	    COPY_OPT_SCTX(buf, BV_QE);
#endif
#if defined(FEAT_BEVAL) && defined(FEAT_EVAL)
	    buf->b_p_bexpr = empty_option;
#endif
#if defined(FEAT_CRYPT)
	    buf->b_p_cm = empty_option;
#endif
#ifdef FEAT_PERSISTENT_UNDO
	    buf->b_p_udf = p_udf;
	    COPY_OPT_SCTX(buf, BV_UDF);
#endif
#ifdef FEAT_LISP
	    buf->b_p_lw = empty_option;
#endif
	    buf->b_p_menc = empty_option;
	    buf->b_p_ve = empty_option;
	    buf->b_ve_flags = 0;

	    /*
	     * Don't copy the options set by ex_help(), use the saved values,
	     * when going from a help buffer to a non-help buffer.
	     * Don't touch these at all when BCO_NOHELP is used and going from
	     * or to a help buffer.
	     */
	    if (dont_do_help)
	    {
		buf->b_p_isk = save_p_isk;
#ifdef FEAT_VARTABS
		if (p_vts && p_vts != empty_option && !buf->b_p_vts_array)
		    tabstop_set(p_vts, &buf->b_p_vts_array);
		else
		    buf->b_p_vts_array = NULL;
#endif
	    }
	    else
	    {
		buf->b_p_isk = vim_strsave(p_isk);
		COPY_OPT_SCTX(buf, BV_ISK);
		did_isk = TRUE;
		buf->b_p_ts = p_ts;
#ifdef FEAT_VARTABS
		buf->b_p_vts = vim_strsave(p_vts);
		COPY_OPT_SCTX(buf, BV_VTS);
		if (p_vts && p_vts != empty_option && !buf->b_p_vts_array)
		    tabstop_set(p_vts, &buf->b_p_vts_array);
		else
		    buf->b_p_vts_array = NULL;
#endif
		buf->b_help = FALSE;
		if (buf->b_p_bt[0] == 'h')
		    clear_string_option(&buf->b_p_bt);
		buf->b_p_ma = p_ma;
		COPY_OPT_SCTX(buf, BV_MA);
	    }
	}

	/*
	 * When the options should be copied (ignoring BCO_ALWAYS), set the
	 * flag that indicates that the options have been initialized.
	 */
	if (should_copy)
	    buf->b_p_initialized = TRUE;
    }

    check_buf_options(buf);	    // make sure we don't have NULLs
    if (did_isk)
	(void)buf_init_chartab(buf, FALSE);
}

/*
 * Reset the 'modifiable' option and its default value.
 */
    void
reset_modifiable(void)
{
    int		opt_idx;

    curbuf->b_p_ma = FALSE;
    p_ma = FALSE;
    opt_idx = findoption((char_u *)"ma");
    if (opt_idx >= 0)
	options[opt_idx].def_val[VI_DEFAULT] = FALSE;
}

/*
 * Set the global value for 'iminsert' to the local value.
 */
    void
set_iminsert_global(void)
{
    p_iminsert = curbuf->b_p_iminsert;
}

/*
 * Set the global value for 'imsearch' to the local value.
 */
    void
set_imsearch_global(void)
{
    p_imsearch = curbuf->b_p_imsearch;
}

static int expand_option_idx = -1;
static char_u expand_option_name[5] = {'t', '_', NUL, NUL, NUL};
static int expand_option_flags = 0;

    void
set_context_in_set_cmd(
    expand_T	*xp,
    char_u	*arg,
    int		opt_flags)	// OPT_GLOBAL and/or OPT_LOCAL
{
    int		nextchar;
    long_u	flags = 0;	// init for GCC
    int		opt_idx = 0;	// init for GCC
    char_u	*p;
    char_u	*s;
    int		is_term_option = FALSE;
    int		key;

    expand_option_flags = opt_flags;

    xp->xp_context = EXPAND_SETTINGS;
    if (*arg == NUL)
    {
	xp->xp_pattern = arg;
	return;
    }
    p = arg + STRLEN(arg) - 1;
    if (*p == ' ' && *(p - 1) != '\\')
    {
	xp->xp_pattern = p + 1;
	return;
    }
    while (p > arg)
    {
	s = p;
	// count number of backslashes before ' ' or ','
	if (*p == ' ' || *p == ',')
	{
	    while (s > arg && *(s - 1) == '\\')
		--s;
	}
	// break at a space with an even number of backslashes
	if (*p == ' ' && ((p - s) & 1) == 0)
	{
	    ++p;
	    break;
	}
	--p;
    }
    if (STRNCMP(p, "no", 2) == 0 && STRNCMP(p, "novice", 6) != 0)
    {
	xp->xp_context = EXPAND_BOOL_SETTINGS;
	p += 2;
    }
    if (STRNCMP(p, "inv", 3) == 0)
    {
	xp->xp_context = EXPAND_BOOL_SETTINGS;
	p += 3;
    }
    xp->xp_pattern = arg = p;
    if (*arg == '<')
    {
	while (*p != '>')
	    if (*p++ == NUL)	    // expand terminal option name
		return;
	key = get_special_key_code(arg + 1);
	if (key == 0)		    // unknown name
	{
	    xp->xp_context = EXPAND_NOTHING;
	    return;
	}
	nextchar = *++p;
	is_term_option = TRUE;
	expand_option_name[2] = KEY2TERMCAP0(key);
	expand_option_name[3] = KEY2TERMCAP1(key);
    }
    else
    {
	if (p[0] == 't' && p[1] == '_')
	{
	    p += 2;
	    if (*p != NUL)
		++p;
	    if (*p == NUL)
		return;		// expand option name
	    nextchar = *++p;
	    is_term_option = TRUE;
	    expand_option_name[2] = p[-2];
	    expand_option_name[3] = p[-1];
	}
	else
	{
	    // Allow * wildcard
	    while (ASCII_ISALNUM(*p) || *p == '_' || *p == '*')
		p++;
	    if (*p == NUL)
		return;
	    nextchar = *p;
	    *p = NUL;
	    opt_idx = findoption(arg);
	    *p = nextchar;
	    if (opt_idx == -1 || options[opt_idx].var == NULL)
	    {
		xp->xp_context = EXPAND_NOTHING;
		return;
	    }
	    flags = options[opt_idx].flags;
	    if (flags & P_BOOL)
	    {
		xp->xp_context = EXPAND_NOTHING;
		return;
	    }
	}
    }
    // handle "-=" and "+="
    if ((nextchar == '-' || nextchar == '+' || nextchar == '^') && p[1] == '=')
    {
	++p;
	nextchar = '=';
    }
    if ((nextchar != '=' && nextchar != ':')
				    || xp->xp_context == EXPAND_BOOL_SETTINGS)
    {
	xp->xp_context = EXPAND_UNSUCCESSFUL;
	return;
    }
    if (xp->xp_context != EXPAND_BOOL_SETTINGS && p[1] == NUL)
    {
	xp->xp_context = EXPAND_OLD_SETTING;
	if (is_term_option)
	    expand_option_idx = -1;
	else
	    expand_option_idx = opt_idx;
	xp->xp_pattern = p + 1;
	return;
    }
    xp->xp_context = EXPAND_NOTHING;
    if (is_term_option || (flags & P_NUM))
	return;

    xp->xp_pattern = p + 1;

    if (flags & P_EXPAND)
    {
	p = options[opt_idx].var;
	if (p == (char_u *)&p_bdir
		|| p == (char_u *)&p_dir
		|| p == (char_u *)&p_path
		|| p == (char_u *)&p_pp
		|| p == (char_u *)&p_rtp
#ifdef FEAT_SEARCHPATH
		|| p == (char_u *)&p_cdpath
#endif
#ifdef FEAT_SESSION
		|| p == (char_u *)&p_vdir
#endif
		)
	{
	    xp->xp_context = EXPAND_DIRECTORIES;
	    if (p == (char_u *)&p_path
#ifdef FEAT_SEARCHPATH
		    || p == (char_u *)&p_cdpath
#endif
		   )
		xp->xp_backslash = XP_BS_THREE;
	    else
		xp->xp_backslash = XP_BS_ONE;
	}
	else if (p == (char_u *)&p_ft)
	{
	    xp->xp_context = EXPAND_FILETYPE;
	}
	else
	{
	    xp->xp_context = EXPAND_FILES;
	    // for 'tags' need three backslashes for a space
	    if (p == (char_u *)&p_tags)
		xp->xp_backslash = XP_BS_THREE;
	    else
		xp->xp_backslash = XP_BS_ONE;
	}
    }

    // For an option that is a list of file names, find the start of the
    // last file name.
    for (p = arg + STRLEN(arg) - 1; p > xp->xp_pattern; --p)
    {
	// count number of backslashes before ' ' or ','
	if (*p == ' ' || *p == ',')
	{
	    s = p;
	    while (s > xp->xp_pattern && *(s - 1) == '\\')
		--s;
	    if ((*p == ' ' && (xp->xp_backslash == XP_BS_THREE && (p - s) < 3))
		    || (*p == ',' && (flags & P_COMMA) && ((p - s) & 1) == 0))
	    {
		xp->xp_pattern = p + 1;
		break;
	    }
	}

#ifdef FEAT_SPELL
	// for 'spellsuggest' start at "file:"
	if (options[opt_idx].var == (char_u *)&p_sps
					       && STRNCMP(p, "file:", 5) == 0)
	{
	    xp->xp_pattern = p + 5;
	    break;
	}
#endif
    }

    return;
}

    int
ExpandSettings(
    expand_T	*xp,
    regmatch_T	*regmatch,
    int		*num_file,
    char_u	***file)
{
    int		num_normal = 0;	    // Nr of matching non-term-code settings
    int		num_term = 0;	    // Nr of matching terminal code settings
    int		opt_idx;
    int		match;
    int		count = 0;
    char_u	*str;
    int		loop;
    int		is_term_opt;
    char_u	name_buf[MAX_KEY_NAME_LEN];
    static char *(names[]) = {"all", "termcap"};
    int		ic = regmatch->rm_ic;	// remember the ignore-case flag

    // do this loop twice:
    // loop == 0: count the number of matching options
    // loop == 1: copy the matching options into allocated memory
    for (loop = 0; loop <= 1; ++loop)
    {
	regmatch->rm_ic = ic;
	if (xp->xp_context != EXPAND_BOOL_SETTINGS)
	{
	    for (match = 0; match < (int)ARRAY_LENGTH(names); ++match)
		if (vim_regexec(regmatch, (char_u *)names[match], (colnr_T)0))
		{
		    if (loop == 0)
			num_normal++;
		    else
			(*file)[count++] = vim_strsave((char_u *)names[match]);
		}
	}
	for (opt_idx = 0; (str = (char_u *)options[opt_idx].fullname) != NULL;
								    opt_idx++)
	{
	    if (options[opt_idx].var == NULL)
		continue;
	    if (xp->xp_context == EXPAND_BOOL_SETTINGS
	      && !(options[opt_idx].flags & P_BOOL))
		continue;
	    is_term_opt = istermoption_idx(opt_idx);
	    if (is_term_opt && num_normal > 0)
		continue;
	    match = FALSE;
	    if (vim_regexec(regmatch, str, (colnr_T)0)
		    || (options[opt_idx].shortname != NULL
			&& vim_regexec(regmatch,
			   (char_u *)options[opt_idx].shortname, (colnr_T)0)))
		match = TRUE;
	    else if (is_term_opt)
	    {
		name_buf[0] = '<';
		name_buf[1] = 't';
		name_buf[2] = '_';
		name_buf[3] = str[2];
		name_buf[4] = str[3];
		name_buf[5] = '>';
		name_buf[6] = NUL;
		if (vim_regexec(regmatch, name_buf, (colnr_T)0))
		{
		    match = TRUE;
		    str = name_buf;
		}
	    }
	    if (match)
	    {
		if (loop == 0)
		{
		    if (is_term_opt)
			num_term++;
		    else
			num_normal++;
		}
		else
		    (*file)[count++] = vim_strsave(str);
	    }
	}
	/*
	 * Check terminal key codes, these are not in the option table
	 */
	if (xp->xp_context != EXPAND_BOOL_SETTINGS  && num_normal == 0)
	{
	    for (opt_idx = 0; (str = get_termcode(opt_idx)) != NULL; opt_idx++)
	    {
		if (!isprint(str[0]) || !isprint(str[1]))
		    continue;

		name_buf[0] = 't';
		name_buf[1] = '_';
		name_buf[2] = str[0];
		name_buf[3] = str[1];
		name_buf[4] = NUL;

		match = FALSE;
		if (vim_regexec(regmatch, name_buf, (colnr_T)0))
		    match = TRUE;
		else
		{
		    name_buf[0] = '<';
		    name_buf[1] = 't';
		    name_buf[2] = '_';
		    name_buf[3] = str[0];
		    name_buf[4] = str[1];
		    name_buf[5] = '>';
		    name_buf[6] = NUL;

		    if (vim_regexec(regmatch, name_buf, (colnr_T)0))
			match = TRUE;
		}
		if (match)
		{
		    if (loop == 0)
			num_term++;
		    else
			(*file)[count++] = vim_strsave(name_buf);
		}
	    }

	    /*
	     * Check special key names.
	     */
	    regmatch->rm_ic = TRUE;		// ignore case here
	    for (opt_idx = 0; (str = get_key_name(opt_idx)) != NULL; opt_idx++)
	    {
		name_buf[0] = '<';
		STRCPY(name_buf + 1, str);
		STRCAT(name_buf, ">");

		if (vim_regexec(regmatch, name_buf, (colnr_T)0))
		{
		    if (loop == 0)
			num_term++;
		    else
			(*file)[count++] = vim_strsave(name_buf);
		}
	    }
	}
	if (loop == 0)
	{
	    if (num_normal > 0)
		*num_file = num_normal;
	    else if (num_term > 0)
		*num_file = num_term;
	    else
		return OK;
	    *file = ALLOC_MULT(char_u *, *num_file);
	    if (*file == NULL)
	    {
		*file = (char_u **)"";
		return FAIL;
	    }
	}
    }
    return OK;
}

    int
ExpandOldSetting(int *num_file, char_u ***file)
{
    char_u  *var = NULL;	// init for GCC
    char_u  *buf;

    *num_file = 0;
    *file = ALLOC_ONE(char_u *);
    if (*file == NULL)
	return FAIL;

    /*
     * For a terminal key code expand_option_idx is < 0.
     */
    if (expand_option_idx < 0)
    {
	var = find_termcode(expand_option_name + 2);
	if (var == NULL)
	    expand_option_idx = findoption(expand_option_name);
    }

    if (expand_option_idx >= 0)
    {
	// put string of option value in NameBuff
	option_value2string(&options[expand_option_idx], expand_option_flags);
	var = NameBuff;
    }
    else if (var == NULL)
	var = (char_u *)"";

    // A backslash is required before some characters.  This is the reverse of
    // what happens in do_set().
    buf = vim_strsave_escaped(var, escape_chars);

    if (buf == NULL)
    {
	VIM_CLEAR(*file);
	return FAIL;
    }

#ifdef BACKSLASH_IN_FILENAME
    // For MS-Windows et al. we don't double backslashes at the start and
    // before a file name character.
    for (var = buf; *var != NUL; MB_PTR_ADV(var))
	if (var[0] == '\\' && var[1] == '\\'
		&& expand_option_idx >= 0
		&& (options[expand_option_idx].flags & P_EXPAND)
		&& vim_isfilec(var[2])
		&& (var[2] != '\\' || (var == buf && var[4] != '\\')))
	    STRMOVE(var, var + 1);
#endif

    *file[0] = buf;
    *num_file = 1;
    return OK;
}

/*
 * Get the value for the numeric or string option *opp in a nice format into
 * NameBuff[].  Must not be called with a hidden option!
 */
    static void
option_value2string(
    struct vimoption	*opp,
    int			opt_flags)	// OPT_GLOBAL and/or OPT_LOCAL
{
    char_u	*varp;

    varp = get_varp_scope(opp, opt_flags);

    if (opp->flags & P_NUM)
    {
	long wc = 0;

	if (wc_use_keyname(varp, &wc))
	    STRCPY(NameBuff, get_special_key_name((int)wc, 0));
	else if (wc != 0)
	    STRCPY(NameBuff, transchar((int)wc));
	else
	    sprintf((char *)NameBuff, "%ld", *(long *)varp);
    }
    else    // P_STRING
    {
	varp = *(char_u **)(varp);
	if (varp == NULL)		    // just in case
	    NameBuff[0] = NUL;
#ifdef FEAT_CRYPT
	// don't show the actual value of 'key', only that it's set
	else if (opp->var == (char_u *)&p_key && *varp)
	    STRCPY(NameBuff, "*****");
#endif
	else if (opp->flags & P_EXPAND)
	    home_replace(NULL, varp, NameBuff, MAXPATHL, FALSE);
	// Translate 'pastetoggle' into special key names
	else if ((char_u **)opp->var == &p_pt)
	    str2specialbuf(p_pt, NameBuff, MAXPATHL);
	else
	    vim_strncpy(NameBuff, varp, MAXPATHL - 1);
    }
}

/*
 * Return TRUE if "varp" points to 'wildchar' or 'wildcharm' and it can be
 * printed as a keyname.
 * "*wcp" is set to the value of the option if it's 'wildchar' or 'wildcharm'.
 */
    static int
wc_use_keyname(char_u *varp, long *wcp)
{
    if (((long *)varp == &p_wc) || ((long *)varp == &p_wcm))
    {
	*wcp = *(long *)varp;
	if (IS_SPECIAL(*wcp) || find_special_key_in_table((int)*wcp) >= 0)
	    return TRUE;
    }
    return FALSE;
}

/*
 * Return TRUE if "x" is present in 'shortmess' option, or
 * 'shortmess' contains 'a' and "x" is present in SHM_A.
 */
    int
shortmess(int x)
{
    return p_shm != NULL &&
	    (   vim_strchr(p_shm, x) != NULL
	    || (vim_strchr(p_shm, 'a') != NULL
		&& vim_strchr((char_u *)SHM_A, x) != NULL));
}

/*
 * paste_option_changed() - Called after p_paste was set or reset.
 */
    static void
paste_option_changed(void)
{
    static int	old_p_paste = FALSE;
    static int	save_sm = 0;
    static int	save_sta = 0;
#ifdef FEAT_CMDL_INFO
    static int	save_ru = 0;
#endif
#ifdef FEAT_RIGHTLEFT
    static int	save_ri = 0;
    static int	save_hkmap = 0;
#endif
    buf_T	*buf;

    if (p_paste)
    {
	/*
	 * Paste switched from off to on.
	 * Save the current values, so they can be restored later.
	 */
	if (!old_p_paste)
	{
	    // save options for each buffer
	    FOR_ALL_BUFFERS(buf)
	    {
		buf->b_p_tw_nopaste = buf->b_p_tw;
		buf->b_p_wm_nopaste = buf->b_p_wm;
		buf->b_p_sts_nopaste = buf->b_p_sts;
		buf->b_p_ai_nopaste = buf->b_p_ai;
		buf->b_p_et_nopaste = buf->b_p_et;
#ifdef FEAT_VARTABS
		if (buf->b_p_vsts_nopaste)
		    vim_free(buf->b_p_vsts_nopaste);
		buf->b_p_vsts_nopaste = buf->b_p_vsts && buf->b_p_vsts != empty_option
				     ? vim_strsave(buf->b_p_vsts) : NULL;
#endif
	    }

	    // save global options
	    save_sm = p_sm;
	    save_sta = p_sta;
#ifdef FEAT_CMDL_INFO
	    save_ru = p_ru;
#endif
#ifdef FEAT_RIGHTLEFT
	    save_ri = p_ri;
	    save_hkmap = p_hkmap;
#endif
	    // save global values for local buffer options
	    p_ai_nopaste = p_ai;
	    p_et_nopaste = p_et;
	    p_sts_nopaste = p_sts;
	    p_tw_nopaste = p_tw;
	    p_wm_nopaste = p_wm;
#ifdef FEAT_VARTABS
	    if (p_vsts_nopaste)
		vim_free(p_vsts_nopaste);
	    p_vsts_nopaste = p_vsts && p_vsts != empty_option ? vim_strsave(p_vsts) : NULL;
#endif
	}

	/*
	 * Always set the option values, also when 'paste' is set when it is
	 * already on.
	 */
	// set options for each buffer
	FOR_ALL_BUFFERS(buf)
	{
	    buf->b_p_tw = 0;	    // textwidth is 0
	    buf->b_p_wm = 0;	    // wrapmargin is 0
	    buf->b_p_sts = 0;	    // softtabstop is 0
	    buf->b_p_ai = 0;	    // no auto-indent
	    buf->b_p_et = 0;	    // no expandtab
#ifdef FEAT_VARTABS
	    if (buf->b_p_vsts)
		free_string_option(buf->b_p_vsts);
	    buf->b_p_vsts = empty_option;
	    if (buf->b_p_vsts_array)
		vim_free(buf->b_p_vsts_array);
	    buf->b_p_vsts_array = 0;
#endif
	}

	// set global options
	p_sm = 0;		    // no showmatch
	p_sta = 0;		    // no smarttab
#ifdef FEAT_CMDL_INFO
	if (p_ru)
	    status_redraw_all();    // redraw to remove the ruler
	p_ru = 0;		    // no ruler
#endif
#ifdef FEAT_RIGHTLEFT
	p_ri = 0;		    // no reverse insert
	p_hkmap = 0;		    // no Hebrew keyboard
#endif
	// set global values for local buffer options
	p_tw = 0;
	p_wm = 0;
	p_sts = 0;
	p_ai = 0;
#ifdef FEAT_VARTABS
	if (p_vsts)
	    free_string_option(p_vsts);
	p_vsts = empty_option;
#endif
    }

    /*
     * Paste switched from on to off: Restore saved values.
     */
    else if (old_p_paste)
    {
	// restore options for each buffer
	FOR_ALL_BUFFERS(buf)
	{
	    buf->b_p_tw = buf->b_p_tw_nopaste;
	    buf->b_p_wm = buf->b_p_wm_nopaste;
	    buf->b_p_sts = buf->b_p_sts_nopaste;
	    buf->b_p_ai = buf->b_p_ai_nopaste;
	    buf->b_p_et = buf->b_p_et_nopaste;
#ifdef FEAT_VARTABS
	    if (buf->b_p_vsts)
		free_string_option(buf->b_p_vsts);
	    buf->b_p_vsts = buf->b_p_vsts_nopaste
			 ? vim_strsave(buf->b_p_vsts_nopaste) : empty_option;
	    if (buf->b_p_vsts_array)
		vim_free(buf->b_p_vsts_array);
	    if (buf->b_p_vsts && buf->b_p_vsts != empty_option)
		tabstop_set(buf->b_p_vsts, &buf->b_p_vsts_array);
	    else
		buf->b_p_vsts_array = 0;
#endif
	}

	// restore global options
	p_sm = save_sm;
	p_sta = save_sta;
#ifdef FEAT_CMDL_INFO
	if (p_ru != save_ru)
	    status_redraw_all();    // redraw to draw the ruler
	p_ru = save_ru;
#endif
#ifdef FEAT_RIGHTLEFT
	p_ri = save_ri;
	p_hkmap = save_hkmap;
#endif
	// set global values for local buffer options
	p_ai = p_ai_nopaste;
	p_et = p_et_nopaste;
	p_sts = p_sts_nopaste;
	p_tw = p_tw_nopaste;
	p_wm = p_wm_nopaste;
#ifdef FEAT_VARTABS
	if (p_vsts)
	    free_string_option(p_vsts);
	p_vsts = p_vsts_nopaste ? vim_strsave(p_vsts_nopaste) : empty_option;
#endif
    }

    old_p_paste = p_paste;
}

/*
 * vimrc_found() - Called when a ".vimrc" or "VIMINIT" has been found.
 *
 * Reset 'compatible' and set the values for options that didn't get set yet
 * to the Vim defaults.
 * Don't do this if the 'compatible' option has been set or reset before.
 * When "fname" is not NULL, use it to set $"envname" when it wasn't set yet.
 */
    void
vimrc_found(char_u *fname, char_u *envname)
{
    int		opt_idx;
    int		dofree = FALSE;
    char_u	*p;

    if (!option_was_set((char_u *)"cp"))
    {
	p_cp = FALSE;
	for (opt_idx = 0; !istermoption_idx(opt_idx); opt_idx++)
	    if (!(options[opt_idx].flags & (P_WAS_SET|P_VI_DEF)))
		set_option_default(opt_idx, OPT_FREE, FALSE);
	didset_options();
	didset_options2();
    }

    if (fname != NULL)
    {
	p = vim_getenv(envname, &dofree);
	if (p == NULL)
	{
	    // Set $MYVIMRC to the first vimrc file found.
	    p = FullName_save(fname, FALSE);
	    if (p != NULL)
	    {
		vim_setenv(envname, p);
		vim_free(p);
	    }
	}
	else if (dofree)
	    vim_free(p);
    }
}

/*
 * Set 'compatible' on or off.  Called for "-C" and "-N" command line arg.
 */
    void
change_compatible(int on)
{
    int	    opt_idx;

    if (p_cp != on)
    {
	p_cp = on;
	compatible_set();
    }
    opt_idx = findoption((char_u *)"cp");
    if (opt_idx >= 0)
	options[opt_idx].flags |= P_WAS_SET;
}

/*
 * Return TRUE when option "name" has been set.
 * Only works correctly for global options.
 */
    int
option_was_set(char_u *name)
{
    int idx;

    idx = findoption(name);
    if (idx < 0)	// unknown option
	return FALSE;
    if (options[idx].flags & P_WAS_SET)
	return TRUE;
    return FALSE;
}

/*
 * Reset the flag indicating option "name" was set.
 */
    int
reset_option_was_set(char_u *name)
{
    int idx = findoption(name);

    if (idx >= 0)
    {
	options[idx].flags &= ~P_WAS_SET;
	return OK;
    }
    return FAIL;
}

/*
 * compatible_set() - Called when 'compatible' has been set or unset.
 *
 * When 'compatible' set: Set all relevant options (those that have the P_VIM)
 * flag) to a Vi compatible value.
 * When 'compatible' is unset: Set all options that have a different default
 * for Vim (without the P_VI_DEF flag) to that default.
 */
    static void
compatible_set(void)
{
    int	    opt_idx;

    for (opt_idx = 0; !istermoption_idx(opt_idx); opt_idx++)
	if (	   ((options[opt_idx].flags & P_VIM) && p_cp)
		|| (!(options[opt_idx].flags & P_VI_DEF) && !p_cp))
	    set_option_default(opt_idx, OPT_FREE, p_cp);
    didset_options();
    didset_options2();
}

#if defined(FEAT_LINEBREAK) || defined(PROTO)

/*
 * fill_breakat_flags() -- called when 'breakat' changes value.
 */
    void
fill_breakat_flags(void)
{
    char_u	*p;
    int		i;

    for (i = 0; i < 256; i++)
	breakat_flags[i] = FALSE;

    if (p_breakat != NULL)
	for (p = p_breakat; *p; p++)
	    breakat_flags[*p] = TRUE;
}
#endif

/*
 * Check if backspacing over something is allowed.
 */
    int
can_bs(
    int		what)	    // BS_INDENT, BS_EOL, BS_START or BS_NOSTOP
{
#ifdef FEAT_JOB_CHANNEL
    if (what == BS_START && bt_prompt(curbuf))
	return FALSE;
#endif
    switch (*p_bs)
    {
	case '3':       return TRUE;
	case '2':	return (what != BS_NOSTOP);
	case '1':	return (what != BS_START);
	case '0':	return FALSE;
    }
    return vim_strchr(p_bs, what) != NULL;
}

/*
 * Return the effective 'scrolloff' value for the current window, using the
 * global value when appropriate.
 */
    long
get_scrolloff_value(void)
{
    return curwin->w_p_so < 0 ? p_so : curwin->w_p_so;
}

/*
 * Return the effective 'sidescrolloff' value for the current window, using the
 * global value when appropriate.
 */
    long
get_sidescrolloff_value(void)
{
    return curwin->w_p_siso < 0 ? p_siso : curwin->w_p_siso;
}

/*
 * Get the local or global value of 'backupcopy'.
 */
    unsigned int
get_bkc_value(buf_T *buf)
{
    return buf->b_bkc_flags ? buf->b_bkc_flags : bkc_flags;
}

/*
 * Get the local or global value of the 'virtualedit' flags.
 */
    unsigned int
get_ve_flags(void)
{
<<<<<<< HEAD
    return (curwin->w_ve_flags ? curwin->w_ve_flags : ve_flags) & ~VE_NONE;
=======
    return (curbuf->b_ve_flags ? curbuf->b_ve_flags : ve_flags)
	   & ~(VE_NONE | VE_NONEU);
>>>>>>> 0d4d9ee9
}

#if defined(FEAT_LINEBREAK) || defined(PROTO)
/*
 * Get the local or global value of 'showbreak'.
 */
    char_u *
get_showbreak_value(win_T *win)
{
    if (win->w_p_sbr == NULL || *win->w_p_sbr == NUL)
	return p_sbr;
    if (STRCMP(win->w_p_sbr, "NONE") == 0)
	return empty_option;
    return win->w_p_sbr;
}
#endif

#if defined(FEAT_EVAL) || defined(PROTO)
/*
 * Get window or buffer local options.
 */
    dict_T *
get_winbuf_options(int bufopt)
{
    dict_T	*d;
    int		opt_idx;

    d = dict_alloc();
    if (d == NULL)
	return NULL;

    for (opt_idx = 0; !istermoption_idx(opt_idx); opt_idx++)
    {
	struct vimoption *opt = &options[opt_idx];

	if ((bufopt && (opt->indir & PV_BUF))
					 || (!bufopt && (opt->indir & PV_WIN)))
	{
	    char_u *varp = get_varp(opt);

	    if (varp != NULL)
	    {
		if (opt->flags & P_STRING)
		    dict_add_string(d, opt->fullname, *(char_u **)varp);
		else if (opt->flags & P_NUM)
		    dict_add_number(d, opt->fullname, *(long *)varp);
		else
		    dict_add_number(d, opt->fullname, *(int *)varp);
	    }
	}
    }

    return d;
}
#endif

#if defined(FEAT_SYN_HL) || defined(PROTO)
/*
 * This is called when 'culopt' is changed
 */
    int
fill_culopt_flags(char_u *val, win_T *wp)
{
    char_u	*p;
    char_u	culopt_flags_new = 0;

    if (val == NULL)
	p = wp->w_p_culopt;
    else
	p = val;
    while (*p != NUL)
    {
	if (STRNCMP(p, "line", 4) == 0)
	{
	    p += 4;
	    culopt_flags_new |= CULOPT_LINE;
	}
	else if (STRNCMP(p, "both", 4) == 0)
	{
	    p += 4;
	    culopt_flags_new |= CULOPT_LINE | CULOPT_NBR;
	}
	else if (STRNCMP(p, "number", 6) == 0)
	{
	    p += 6;
	    culopt_flags_new |= CULOPT_NBR;
	}
	else if (STRNCMP(p, "screenline", 10) == 0)
	{
	    p += 10;
	    culopt_flags_new |= CULOPT_SCRLINE;
	}

	if (*p != ',' && *p != NUL)
	    return FAIL;
	if (*p == ',')
	    ++p;
    }

    // Can't have both "line" and "screenline".
    if ((culopt_flags_new & CULOPT_LINE) && (culopt_flags_new & CULOPT_SCRLINE))
	return FAIL;
    wp->w_p_culopt_flags = culopt_flags_new;

    return OK;
}
#endif

/*
 * Get the value of 'magic' adjusted for Vim9 script.
 */
    int
magic_isset(void)
{
    switch (magic_overruled)
    {
	case OPTION_MAGIC_ON:      return TRUE;
	case OPTION_MAGIC_OFF:     return FALSE;
	case OPTION_MAGIC_NOT_SET: break;
    }
#ifdef FEAT_EVAL
    if (in_vim9script())
	return TRUE;
#endif
    return p_magic;
}<|MERGE_RESOLUTION|>--- conflicted
+++ resolved
@@ -5182,13 +5182,8 @@
 	    redraw_later(NOT_VALID);
 	    break;
 	case PV_VE:
-<<<<<<< HEAD
 	    clear_string_option(&((win_T *)from)->w_p_ve);
 	    ((win_T *)from)->w_ve_flags = 0;
-=======
-	    clear_string_option(&buf->b_p_ve);
-	    buf->b_ve_flags = 0;
->>>>>>> 0d4d9ee9
 	    break;
     }
 }
@@ -5249,11 +5244,7 @@
 	    case PV_BKC:  return (char_u *)&(curbuf->b_p_bkc);
 	    case PV_MENC: return (char_u *)&(curbuf->b_p_menc);
 	    case PV_LCS:  return (char_u *)&(curwin->w_p_lcs);
-<<<<<<< HEAD
 	    case PV_VE:	  return (char_u *)&(curwin->w_p_ve);
-=======
-	    case PV_VE:	  return (char_u *)&(curbuf->b_p_ve);
->>>>>>> 0d4d9ee9
 
 	}
 	return NULL; // "cannot happen"
@@ -5523,8 +5514,6 @@
 	case PV_VSTS:	return (char_u *)&(curbuf->b_p_vsts);
 	case PV_VTS:	return (char_u *)&(curbuf->b_p_vts);
 #endif
-	case PV_VE:	return *curbuf->b_p_ve != NUL
-				    ? (char_u *)&(curbuf->b_p_ve) : p->var;
 	default:	iemsg(_("E356: get_varp ERROR"));
     }
     // always return a valid pointer to avoid a crash!
@@ -7056,12 +7045,7 @@
     unsigned int
 get_ve_flags(void)
 {
-<<<<<<< HEAD
     return (curwin->w_ve_flags ? curwin->w_ve_flags : ve_flags) & ~VE_NONE;
-=======
-    return (curbuf->b_ve_flags ? curbuf->b_ve_flags : ve_flags)
-	   & ~(VE_NONE | VE_NONEU);
->>>>>>> 0d4d9ee9
 }
 
 #if defined(FEAT_LINEBREAK) || defined(PROTO)
