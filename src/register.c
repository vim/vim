--- conflicted
+++ resolved
@@ -1239,74 +1239,7 @@
 
 	    case MCHAR:
 		{
-<<<<<<< HEAD
-		    colnr_T startcol = 0, endcol = MAXCOL;
-		    int	    is_oneChar = FALSE;
-		    colnr_T cs, ce;
-
-		    p = ml_get(lnum);
-		    bd.startspaces = 0;
-		    bd.endspaces = 0;
-
-		    if (lnum == oap->start.lnum)
-		    {
-			startcol = oap->start.col;
-			if (virtual_op)
-			{
-			    getvcol(curwin, &oap->start, &cs, NULL, &ce);
-			    if (ce != cs && oap->start.coladd > 0)
-			    {
-				// Part of a tab selected -- but don't
-				// double-count it.
-				bd.startspaces = (ce - cs + 1)
-							  - oap->start.coladd;
-				if (bd.startspaces < 0)
-				    bd.startspaces = 0;
-				startcol++;
-			    }
-			}
-		    }
-
-		    if (lnum == oap->end.lnum)
-		    {
-			endcol = oap->end.col;
-			if (virtual_op)
-			{
-			    getvcol(curwin, &oap->end, &cs, NULL, &ce);
-			    if (p[endcol] == NUL || (cs + oap->end.coladd < ce
-					// Don't add space for double-wide
-					// char; endcol will be on last byte
-					// of multi-byte char.
-					&& (*mb_head_off)(p, p + endcol) == 0))
-			    {
-				if (oap->start.lnum == oap->end.lnum
-					    && oap->start.col == oap->end.col)
-				{
-				    // Special case: inside a single char
-				    is_oneChar = TRUE;
-				    bd.startspaces = oap->end.coladd
-					 - oap->start.coladd + oap->inclusive;
-				    endcol = startcol;
-				}
-				else
-				{
-				    bd.endspaces = oap->end.coladd
-							     + oap->inclusive;
-				    endcol -= oap->inclusive;
-				}
-			    }
-			}
-		    }
-		    if (endcol == MAXCOL)
-			endcol = (colnr_T)STRLEN(p);
-		    if (startcol > endcol || is_oneChar)
-			bd.textlen = 0;
-		    else
-			bd.textlen = endcol - startcol + oap->inclusive;
-		    bd.textstart = p + startcol;
-=======
 		    charwise_block_prep(oap->start, oap->end, &bd, lnum, oap->inclusive);
->>>>>>> 8191400f
 		    if (yank_copy_line(&bd, y_idx, FALSE) == FAIL)
 			goto fail;
 		    break;
