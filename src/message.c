/* vi:set ts=8 sts=4 sw=4 noet:
 *
 * VIM - Vi IMproved	by Bram Moolenaar
 *
 * Do ":help uganda"  in Vim to read copying and usage conditions.
 * Do ":help credits" in Vim to see a list of people who contributed.
 * See README.txt for an overview of the Vim source code.
 */

/*
 * message.c: functions for displaying messages on the command line
 */

#define MESSAGE_FILE		/* don't include prototype for smsg() */
#define USING_FLOAT_STUFF

#include "vim.h"

static void add_msg_hist(char_u *s, int len, int attr);
static void hit_return_msg(void);
static void msg_home_replace_attr(char_u *fname, int attr);
static void msg_puts_attr_len(char *str, int maxlen, int attr);
static void msg_puts_display(char_u *str, int maxlen, int attr, int recurse);
static void msg_scroll_up(void);
static void inc_msg_scrolled(void);
static void store_sb_text(char_u **sb_str, char_u *s, int attr, int *sb_col, int finish);
static void t_puts(int *t_col, char_u *t_s, char_u *s, int attr);
static void msg_puts_printf(char_u *str, int maxlen);
static int do_more_prompt(int typed_char);
static void msg_screen_putchar(int c, int attr);
static int  msg_check_screen(void);
static void redir_write(char_u *s, int maxlen);
#ifdef FEAT_CON_DIALOG
static char_u *msg_show_console_dialog(char_u *message, char_u *buttons, int dfltbutton);
static int	confirm_msg_used = FALSE;	/* displaying confirm_msg */
static char_u	*confirm_msg = NULL;		/* ":confirm" message */
static char_u	*confirm_msg_tail;		/* tail of confirm_msg */
#endif
#ifdef FEAT_JOB_CHANNEL
static int emsg_to_channel_log = FALSE;
#endif

struct msg_hist
{
    struct msg_hist	*next;
    char_u		*msg;
    int			attr;
};

static struct msg_hist *first_msg_hist = NULL;
static struct msg_hist *last_msg_hist = NULL;
static int msg_hist_len = 0;

static FILE *verbose_fd = NULL;
static int  verbose_did_open = FALSE;

/*
 * When writing messages to the screen, there are many different situations.
 * A number of variables is used to remember the current state:
 * msg_didany	    TRUE when messages were written since the last time the
 *		    user reacted to a prompt.
 *		    Reset: After hitting a key for the hit-return prompt,
 *		    hitting <CR> for the command line or input().
 *		    Set: When any message is written to the screen.
 * msg_didout	    TRUE when something was written to the current line.
 *		    Reset: When advancing to the next line, when the current
 *		    text can be overwritten.
 *		    Set: When any message is written to the screen.
 * msg_nowait	    No extra delay for the last drawn message.
 *		    Used in normal_cmd() before the mode message is drawn.
 * emsg_on_display  There was an error message recently.  Indicates that there
 *		    should be a delay before redrawing.
 * msg_scroll	    The next message should not overwrite the current one.
 * msg_scrolled	    How many lines the screen has been scrolled (because of
 *		    messages).  Used in update_screen() to scroll the screen
 *		    back.  Incremented each time the screen scrolls a line.
 * msg_scrolled_ign  TRUE when msg_scrolled is non-zero and msg_puts_attr()
 *		    writes something without scrolling should not make
 *		    need_wait_return to be set.  This is a hack to make ":ts"
 *		    work without an extra prompt.
 * lines_left	    Number of lines available for messages before the
 *		    more-prompt is to be given.  -1 when not set.
 * need_wait_return TRUE when the hit-return prompt is needed.
 *		    Reset: After giving the hit-return prompt, when the user
 *		    has answered some other prompt.
 *		    Set: When the ruler or typeahead display is overwritten,
 *		    scrolling the screen for some message.
 * keep_msg	    Message to be displayed after redrawing the screen, in
 *		    main_loop().
 *		    This is an allocated string or NULL when not used.
 */

/*
 * msg(s) - displays the string 's' on the status line
 * When terminal not initialized (yet) mch_errmsg(..) is used.
 * return TRUE if wait_return not called
 */
    int
msg(char *s)
{
    return msg_attr_keep(s, 0, FALSE);
}

#if defined(FEAT_EVAL) || defined(FEAT_X11) || defined(USE_XSMP) \
    || defined(FEAT_GUI_GTK) || defined(PROTO)
/*
 * Like msg() but keep it silent when 'verbosefile' is set.
 */
    int
verb_msg(char *s)
{
    int		n;

    verbose_enter();
    n = msg_attr_keep(s, 0, FALSE);
    verbose_leave();

    return n;
}
#endif

    int
msg_attr(char *s, int attr)
{
    return msg_attr_keep(s, attr, FALSE);
}

    int
msg_attr_keep(
    char	*s,
    int		attr,
    int		keep)	    /* TRUE: set keep_msg if it doesn't scroll */
{
    static int	entered = 0;
    int		retval;
    char_u	*buf = NULL;

    /* Skip messages not matching ":filter pattern".
     * Don't filter when there is an error. */
    if (!emsg_on_display && message_filtered((char_u *)s))
	return TRUE;

#ifdef FEAT_EVAL
    if (attr == 0)
	set_vim_var_string(VV_STATUSMSG, (char_u *)s, -1);
#endif

    /*
     * It is possible that displaying a messages causes a problem (e.g.,
     * when redrawing the window), which causes another message, etc..	To
     * break this loop, limit the recursiveness to 3 levels.
     */
    if (entered >= 3)
	return TRUE;
    ++entered;

    /* Add message to history (unless it's a repeated kept message or a
     * truncated message) */
    if ((char_u *)s != keep_msg
	    || (*s != '<'
		&& last_msg_hist != NULL
		&& last_msg_hist->msg != NULL
		&& STRCMP(s, last_msg_hist->msg)))
	add_msg_hist((char_u *)s, -1, attr);

#ifdef FEAT_JOB_CHANNEL
    if (emsg_to_channel_log)
	/* Write message in the channel log. */
	ch_log(NULL, "ERROR: %s", (char *)s);
#endif

    /* When displaying keep_msg, don't let msg_start() free it, caller must do
     * that. */
    if ((char_u *)s == keep_msg)
	keep_msg = NULL;

    /* Truncate the message if needed. */
    msg_start();
    buf = msg_strtrunc((char_u *)s, FALSE);
    if (buf != NULL)
	s = (char *)buf;

    msg_outtrans_attr((char_u *)s, attr);
    msg_clr_eos();
    retval = msg_end();

    if (keep && retval && vim_strsize((char_u *)s)
			    < (int)(Rows - cmdline_row - 1) * Columns + sc_col)
	set_keep_msg((char_u *)s, 0);

    vim_free(buf);
    --entered;
    return retval;
}

/*
 * Truncate a string such that it can be printed without causing a scroll.
 * Returns an allocated string or NULL when no truncating is done.
 */
    char_u *
msg_strtrunc(
    char_u	*s,
    int		force)	    /* always truncate */
{
    char_u	*buf = NULL;
    int		len;
    int		room;

    /* May truncate message to avoid a hit-return prompt */
    if ((!msg_scroll && !need_wait_return && shortmess(SHM_TRUNCALL)
			       && !exmode_active && msg_silent == 0) || force)
    {
	len = vim_strsize(s);
	if (msg_scrolled != 0)
	    /* Use all the columns. */
	    room = (int)(Rows - msg_row) * Columns - 1;
	else
	    /* Use up to 'showcmd' column. */
	    room = (int)(Rows - msg_row - 1) * Columns + sc_col - 1;
	if (len > room && room > 0)
	{
	    if (enc_utf8)
		/* may have up to 18 bytes per cell (6 per char, up to two
		 * composing chars) */
		len = (room + 2) * 18;
	    else if (enc_dbcs == DBCS_JPNU)
		/* may have up to 2 bytes per cell for euc-jp */
		len = (room + 2) * 2;
	    else
		len = room + 2;
	    buf = alloc(len);
	    if (buf != NULL)
		trunc_string(s, buf, room, len);
	}
    }
    return buf;
}

/*
 * Truncate a string "s" to "buf" with cell width "room".
 * "s" and "buf" may be equal.
 */
    void
trunc_string(
    char_u	*s,
    char_u	*buf,
    int		room_in,
    int		buflen)
{
    size_t	room = room_in - 3; /* "..." takes 3 chars */
    size_t	half;
    size_t	len = 0;
    int		e;
    int		i;
    int		n;

    if (room_in < 3)
	room = 0;
    half = room / 2;

    /* First part: Start of the string. */
    for (e = 0; len < half && e < buflen; ++e)
    {
	if (s[e] == NUL)
	{
	    /* text fits without truncating! */
	    buf[e] = NUL;
	    return;
	}
	n = ptr2cells(s + e);
	if (len + n > half)
	    break;
	len += n;
	buf[e] = s[e];
	if (has_mbyte)
	    for (n = (*mb_ptr2len)(s + e); --n > 0; )
	    {
		if (++e == buflen)
		    break;
		buf[e] = s[e];
	    }
    }

    /* Last part: End of the string. */
    i = e;
    if (enc_dbcs != 0)
    {
	/* For DBCS going backwards in a string is slow, but
	 * computing the cell width isn't too slow: go forward
	 * until the rest fits. */
	n = vim_strsize(s + i);
	while (len + n > room)
	{
	    n -= ptr2cells(s + i);
	    i += (*mb_ptr2len)(s + i);
	}
    }
    else if (enc_utf8)
    {
	/* For UTF-8 we can go backwards easily. */
	half = i = (int)STRLEN(s);
	for (;;)
	{
	    do
		half = half - utf_head_off(s, s + half - 1) - 1;
	    while (half > 0 && utf_iscomposing(utf_ptr2char(s + half)));
	    n = ptr2cells(s + half);
	    if (len + n > room || half == 0)
		break;
	    len += n;
	    i = (int)half;
	}
    }
    else
    {
	for (i = (int)STRLEN(s); len + (n = ptr2cells(s + i - 1)) <= room; --i)
	    len += n;
    }


    if (i <= e + 3)
    {
	/* text fits without truncating */
	if (s != buf)
	{
	    len = STRLEN(s);
	    if (len >= (size_t)buflen)
		len = buflen - 1;
	    len = len - e + 1;
	    if (len < 1)
		buf[e - 1] = NUL;
	    else
		mch_memmove(buf + e, s + e, len);
	}
    }
    else if (e + 3 < buflen)
    {
	/* set the middle and copy the last part */
	mch_memmove(buf + e, "...", (size_t)3);
	len = STRLEN(s + i) + 1;
	if (len >= (size_t)buflen - e - 3)
	    len = buflen - e - 3 - 1;
	mch_memmove(buf + e + 3, s + i, len);
	buf[e + 3 + len - 1] = NUL;
    }
    else
    {
	/* can't fit in the "...", just truncate it */
	buf[e - 1] = NUL;
    }
}

/*
 * Automatic prototype generation does not understand this function.
 * Note: Caller of smsg() and smsg_attr() must check the resulting string is
 * shorter than IOSIZE!!!
 */
#ifndef PROTO

int vim_snprintf(char *str, size_t str_m, const char *fmt, ...);

    int
# ifdef __BORLANDC__
_RTLENTRYF
# endif
smsg(const char *s, ...)
{
    va_list arglist;

    va_start(arglist, s);
    vim_vsnprintf((char *)IObuff, IOSIZE, s, arglist);
    va_end(arglist);
    return msg((char *)IObuff);
}

    int
# ifdef __BORLANDC__
_RTLENTRYF
# endif
smsg_attr(int attr, const char *s, ...)
{
    va_list arglist;

    va_start(arglist, s);
    vim_vsnprintf((char *)IObuff, IOSIZE, s, arglist);
    va_end(arglist);
    return msg_attr((char *)IObuff, attr);
}

    int
# ifdef __BORLANDC__
_RTLENTRYF
# endif
smsg_attr_keep(int attr, const char *s, ...)
{
    va_list arglist;

    va_start(arglist, s);
    vim_vsnprintf((char *)IObuff, IOSIZE, s, arglist);
    va_end(arglist);
    return msg_attr_keep((char *)IObuff, attr, TRUE);
}

#endif

/*
 * Remember the last sourcing name/lnum used in an error message, so that it
 * isn't printed each time when it didn't change.
 */
static int	last_sourcing_lnum = 0;
static char_u   *last_sourcing_name = NULL;

/*
 * Reset the last used sourcing name/lnum.  Makes sure it is displayed again
 * for the next error message;
 */
    void
reset_last_sourcing(void)
{
    VIM_CLEAR(last_sourcing_name);
    last_sourcing_lnum = 0;
}

/*
 * Return TRUE if "sourcing_name" differs from "last_sourcing_name".
 */
    static int
other_sourcing_name(void)
{
    if (sourcing_name != NULL)
    {
	if (last_sourcing_name != NULL)
	    return STRCMP(sourcing_name, last_sourcing_name) != 0;
	return TRUE;
    }
    return FALSE;
}

/*
 * Get the message about the source, as used for an error message.
 * Returns an allocated string with room for one more character.
 * Returns NULL when no message is to be given.
 */
    static char_u *
get_emsg_source(void)
{
    char_u	*Buf, *p;

    if (sourcing_name != NULL && other_sourcing_name())
    {
	p = (char_u *)_("Error detected while processing %s:");
	Buf = alloc((unsigned)(STRLEN(sourcing_name) + STRLEN(p)));
	if (Buf != NULL)
	    sprintf((char *)Buf, (char *)p, sourcing_name);
	return Buf;
    }
    return NULL;
}

/*
 * Get the message about the source lnum, as used for an error message.
 * Returns an allocated string with room for one more character.
 * Returns NULL when no message is to be given.
 */
    static char_u *
get_emsg_lnum(void)
{
    char_u	*Buf, *p;

    /* lnum is 0 when executing a command from the command line
     * argument, we don't want a line number then */
    if (sourcing_name != NULL
	    && (other_sourcing_name() || sourcing_lnum != last_sourcing_lnum)
	    && sourcing_lnum != 0)
    {
	p = (char_u *)_("line %4ld:");
	Buf = alloc((unsigned)(STRLEN(p) + 20));
	if (Buf != NULL)
	    sprintf((char *)Buf, (char *)p, (long)sourcing_lnum);
	return Buf;
    }
    return NULL;
}

/*
 * Display name and line number for the source of an error.
 * Remember the file name and line number, so that for the next error the info
 * is only displayed if it changed.
 */
    void
msg_source(int attr)
{
    char_u	*p;

    ++no_wait_return;
    p = get_emsg_source();
    if (p != NULL)
    {
	msg_attr((char *)p, attr);
	vim_free(p);
    }
    p = get_emsg_lnum();
    if (p != NULL)
    {
	msg_attr((char *)p, HL_ATTR(HLF_N));
	vim_free(p);
	last_sourcing_lnum = sourcing_lnum;  /* only once for each line */
    }

    /* remember the last sourcing name printed, also when it's empty */
    if (sourcing_name == NULL || other_sourcing_name())
    {
	vim_free(last_sourcing_name);
	if (sourcing_name == NULL)
	    last_sourcing_name = NULL;
	else
	    last_sourcing_name = vim_strsave(sourcing_name);
    }
    --no_wait_return;
}

/*
 * Return TRUE if not giving error messages right now:
 * If "emsg_off" is set: no error messages at the moment.
 * If "msg" is in 'debug': do error message but without side effects.
 * If "emsg_skip" is set: never do error messages.
 */
    int
emsg_not_now(void)
{
    if ((emsg_off > 0 && vim_strchr(p_debug, 'm') == NULL
					  && vim_strchr(p_debug, 't') == NULL)
#ifdef FEAT_EVAL
	    || emsg_skip > 0
#endif
	    )
	return TRUE;
    return FALSE;
}

#if defined(FEAT_EVAL) || defined(PROTO)
static garray_T ignore_error_list = GA_EMPTY;

    void
ignore_error_for_testing(char_u *error)
{
    if (ignore_error_list.ga_itemsize == 0)
	ga_init2(&ignore_error_list, sizeof(char_u *), 1);

    if (STRCMP("RESET", error) == 0)
	ga_clear_strings(&ignore_error_list);
    else
	ga_add_string(&ignore_error_list, error);
}

    static int
ignore_error(char_u *msg)
{
    int i;

    for (i = 0; i < ignore_error_list.ga_len; ++i)
	if (strstr((char *)msg,
		  (char *)((char_u **)(ignore_error_list.ga_data))[i]) != NULL)
	    return TRUE;
    return FALSE;
}
#endif

#if !defined(HAVE_STRERROR) || defined(PROTO)
/*
 * Replacement for perror() that behaves more or less like emsg() was called.
 * v:errmsg will be set and called_emsg will be set.
 */
    void
do_perror(char *msg)
{
    perror(msg);
    ++emsg_silent;
    emsg(msg);
    --emsg_silent;
}
#endif

/*
 * emsg_core() - display an error message
 *
 * Rings the bell, if appropriate, and calls message() to do the real work
 * When terminal not initialized (yet) mch_errmsg(..) is used.
 *
 * Return TRUE if wait_return not called.
 * Note: caller must check 'emsg_not_now()' before calling this.
 */
    static int
emsg_core(char_u *s)
{
    int		attr;
    char_u	*p;
    int		r;
#ifdef FEAT_EVAL
    int		ignore = FALSE;
    int		severe;
#endif

#ifdef FEAT_EVAL
    /* When testing some errors are turned into a normal message. */
    if (ignore_error(s))
	/* don't call msg() if it results in a dialog */
	return msg_use_printf() ? FALSE : msg((char *)s);
#endif

    called_emsg = TRUE;

#ifdef FEAT_EVAL
    /* If "emsg_severe" is TRUE: When an error exception is to be thrown,
     * prefer this message over previous messages for the same command. */
    severe = emsg_severe;
    emsg_severe = FALSE;
#endif

    if (!emsg_off || vim_strchr(p_debug, 't') != NULL)
    {
#ifdef FEAT_EVAL
	/*
	 * Cause a throw of an error exception if appropriate.  Don't display
	 * the error message in this case.  (If no matching catch clause will
	 * be found, the message will be displayed later on.)  "ignore" is set
	 * when the message should be ignored completely (used for the
	 * interrupt message).
	 */
	if (cause_errthrow(s, severe, &ignore) == TRUE)
	{
	    if (!ignore)
		++did_emsg;
	    return TRUE;
	}

	/* set "v:errmsg", also when using ":silent! cmd" */
	set_vim_var_string(VV_ERRMSG, s, -1);
#endif

	/*
	 * When using ":silent! cmd" ignore error messages.
	 * But do write it to the redirection file.
	 */
	if (emsg_silent != 0)
	{
	    if (emsg_noredir == 0)
	    {
		msg_start();
		p = get_emsg_source();
		if (p != NULL)
		{
		    STRCAT(p, "\n");
		    redir_write(p, -1);
		    vim_free(p);
		}
		p = get_emsg_lnum();
		if (p != NULL)
		{
		    STRCAT(p, "\n");
		    redir_write(p, -1);
		    vim_free(p);
		}
		redir_write(s, -1);
	    }
#ifdef FEAT_JOB_CHANNEL
	    ch_log(NULL, "ERROR: %s", (char *)s);
#endif
	    return TRUE;
	}

	ex_exitval = 1;

	/* Reset msg_silent, an error causes messages to be switched back on.
	 */
	msg_silent = 0;
	cmd_silent = FALSE;

	if (global_busy)		/* break :global command */
	    ++global_busy;

	if (p_eb)
	    beep_flush();		/* also includes flush_buffers() */
	else
	    flush_buffers(FLUSH_MINIMAL);  // flush internal buffers
	++did_emsg;			   // flag for DoOneCmd()
#ifdef FEAT_EVAL
	did_uncaught_emsg = TRUE;
#endif
    }

    emsg_on_display = TRUE;	/* remember there is an error message */
    ++msg_scroll;		/* don't overwrite a previous message */
    attr = HL_ATTR(HLF_E);	/* set highlight mode for error messages */
    if (msg_scrolled != 0)
	need_wait_return = TRUE;    /* needed in case emsg() is called after
				     * wait_return has reset need_wait_return
				     * and a redraw is expected because
				     * msg_scrolled is non-zero */

#ifdef FEAT_JOB_CHANNEL
    emsg_to_channel_log = TRUE;
#endif
    /*
     * Display name and line number for the source of the error.
     */
    msg_source(attr);

    /*
     * Display the error message itself.
     */
    msg_nowait = FALSE;			/* wait for this msg */
    r = msg_attr((char *)s, attr);

#ifdef FEAT_JOB_CHANNEL
    emsg_to_channel_log = FALSE;
#endif
    return r;
}

/*
 * Print an error message.
 */
    int
emsg(char *s)
{
    /* Skip this if not giving error messages at the moment. */
    if (!emsg_not_now())
	return emsg_core((char_u *)s);
    return TRUE;		/* no error messages at the moment */
}

/*
 * Print an error message with format string and variable arguments.
 * Note: caller must not pass 'IObuff' as 1st argument.
 */
    int
semsg(const char *s, ...)
{
    /* Skip this if not giving error messages at the moment. */
    if (!emsg_not_now())
    {
	va_list ap;

	va_start(ap, s);
	vim_vsnprintf((char *)IObuff, IOSIZE, s, ap);
	va_end(ap);
	return emsg_core(IObuff);
    }
    return TRUE;		/* no error messages at the moment */
}

/*
 * Same as emsg(...), but abort on error when ABORT_ON_INTERNAL_ERROR is
 * defined. It is used for internal errors only, so that they can be
 * detected when fuzzing vim.
 */
    void
iemsg(char *s)
{
    if (!emsg_not_now())
	emsg_core((char_u *)s);
#ifdef ABORT_ON_INTERNAL_ERROR
    abort();
#endif
}

/*
 * Same as semsg(...) but abort on error when ABORT_ON_INTERNAL_ERROR is
 * defined. It is used for internal errors only, so that they can be
 * detected when fuzzing vim.
 * Note: caller must not pass 'IObuff' as 1st argument.
 */
    void
siemsg(const char *s, ...)
{
    if (!emsg_not_now())
    {
	va_list ap;

	va_start(ap, s);
	vim_vsnprintf((char *)IObuff, IOSIZE, s, ap);
	va_end(ap);
	emsg_core(IObuff);
    }
#ifdef ABORT_ON_INTERNAL_ERROR
    abort();
#endif
}

/*
 * Give an "Internal error" message.
 */
    void
internal_error(char *where)
{
    siemsg(_(e_intern2), where);
}

/* emsg3() and emsgn() are in misc2.c to avoid warnings for the prototypes. */

    void
emsg_invreg(int name)
{
    semsg(_("E354: Invalid register name: '%s'"), transchar(name));
}

/*
 * Like msg(), but truncate to a single line if p_shm contains 't', or when
 * "force" is TRUE.  This truncates in another way as for normal messages.
 * Careful: The string may be changed by msg_may_trunc()!
 * Returns a pointer to the printed message, if wait_return() not called.
 */
    char *
msg_trunc_attr(char *s, int force, int attr)
{
    int		n;
    char	*ts;

    /* Add message to history before truncating */
    add_msg_hist((char_u *)s, -1, attr);

    ts = (char *)msg_may_trunc(force, (char_u *)s);

    msg_hist_off = TRUE;
    n = msg_attr(ts, attr);
    msg_hist_off = FALSE;

    if (n)
	return ts;
    return NULL;
}

/*
 * Check if message "s" should be truncated at the start (for filenames).
 * Return a pointer to where the truncated message starts.
 * Note: May change the message by replacing a character with '<'.
 */
    char_u *
msg_may_trunc(int force, char_u *s)
{
    int		n;
    int		room;

    room = (int)(Rows - cmdline_row - 1) * Columns + sc_col - 1;
    if ((force || (shortmess(SHM_TRUNC) && !exmode_active))
	    && (n = (int)STRLEN(s) - room) > 0)
    {
	if (has_mbyte)
	{
	    int	size = vim_strsize(s);

	    /* There may be room anyway when there are multibyte chars. */
	    if (size <= room)
		return s;

	    for (n = 0; size >= room; )
	    {
		size -= (*mb_ptr2cells)(s + n);
		n += (*mb_ptr2len)(s + n);
	    }
	    --n;
	}
	s += n;
	*s = '<';
    }
    return s;
}

    static void
add_msg_hist(
    char_u	*s,
    int		len,		/* -1 for undetermined length */
    int		attr)
{
    struct msg_hist *p;

    if (msg_hist_off || msg_silent != 0)
	return;

    /* Don't let the message history get too big */
    while (msg_hist_len > MAX_MSG_HIST_LEN)
	(void)delete_first_msg();

    /* allocate an entry and add the message at the end of the history */
    p = (struct msg_hist *)alloc((int)sizeof(struct msg_hist));
    if (p != NULL)
    {
	if (len < 0)
	    len = (int)STRLEN(s);
	/* remove leading and trailing newlines */
	while (len > 0 && *s == '\n')
	{
	    ++s;
	    --len;
	}
	while (len > 0 && s[len - 1] == '\n')
	    --len;
	p->msg = vim_strnsave(s, len);
	p->next = NULL;
	p->attr = attr;
	if (last_msg_hist != NULL)
	    last_msg_hist->next = p;
	last_msg_hist = p;
	if (first_msg_hist == NULL)
	    first_msg_hist = last_msg_hist;
	++msg_hist_len;
    }
}

/*
 * Delete the first (oldest) message from the history.
 * Returns FAIL if there are no messages.
 */
    int
delete_first_msg(void)
{
    struct msg_hist *p;

    if (msg_hist_len <= 0)
	return FAIL;
    p = first_msg_hist;
    first_msg_hist = p->next;
    if (first_msg_hist == NULL)
	last_msg_hist = NULL;  /* history is empty */
    vim_free(p->msg);
    vim_free(p);
    --msg_hist_len;
    return OK;
}

/*
 * ":messages" command.
 */
    void
ex_messages(exarg_T *eap)
{
    struct msg_hist *p;
    char_u	    *s;
    int		    c = 0;

    if (STRCMP(eap->arg, "clear") == 0)
    {
	int keep = eap->addr_count == 0 ? 0 : eap->line2;

	while (msg_hist_len > keep)
	    (void)delete_first_msg();
	return;
    }

    if (*eap->arg != NUL)
    {
	emsg(_(e_invarg));
	return;
    }

    msg_hist_off = TRUE;

    p = first_msg_hist;
    if (eap->addr_count != 0)
    {
	/* Count total messages */
	for (; p != NULL && !got_int; p = p->next)
	    c++;

	c -= eap->line2;

	/* Skip without number of messages specified */
	for (p = first_msg_hist; p != NULL && !got_int && c > 0;
						    p = p->next, c--);
    }

    if (p == first_msg_hist)
    {
	s = mch_getenv((char_u *)"LANG");
	if (s != NULL && *s != NUL)
	    // The next comment is extracted by xgettext and put in po file for
	    // translators to read.
	    msg_attr(
		    // Translator: Please replace the name and email address
		    // with the appropriate text for your translation.
		    _("Messages maintainer: Bram Moolenaar <Bram@vim.org>"),
		    HL_ATTR(HLF_T));
    }

    /* Display what was not skipped. */
    for (; p != NULL && !got_int; p = p->next)
	if (p->msg != NULL)
	    msg_attr((char *)p->msg, p->attr);

    msg_hist_off = FALSE;
}

#if defined(FEAT_CON_DIALOG) || defined(FIND_REPLACE_DIALOG) || defined(PROTO)
/*
 * Call this after prompting the user.  This will avoid a hit-return message
 * and a delay.
 */
    void
msg_end_prompt(void)
{
    need_wait_return = FALSE;
    emsg_on_display = FALSE;
    cmdline_row = msg_row;
    msg_col = 0;
    msg_clr_eos();
    lines_left = -1;
}
#endif

/*
 * Wait for the user to hit a key (normally Enter).
 * If "redraw" is TRUE, clear and redraw the screen.
 * If "redraw" is FALSE, just redraw the screen.
 * If "redraw" is -1, don't redraw at all.
 */
    void
wait_return(int redraw)
{
    int		c;
    int		oldState;
    int		tmpState;
    int		had_got_int;
    int		save_reg_recording;
    FILE	*save_scriptout;

    if (redraw == TRUE)
	must_redraw = CLEAR;

    /* If using ":silent cmd", don't wait for a return.  Also don't set
     * need_wait_return to do it later. */
    if (msg_silent != 0)
	return;

    /*
     * When inside vgetc(), we can't wait for a typed character at all.
     * With the global command (and some others) we only need one return at
     * the end. Adjust cmdline_row to avoid the next message overwriting the
     * last one.
     */
    if (vgetc_busy > 0)
	return;
    need_wait_return = TRUE;
    if (no_wait_return)
    {
	if (!exmode_active)
	    cmdline_row = msg_row;
	return;
    }

    redir_off = TRUE;		/* don't redirect this message */
    oldState = State;
    if (quit_more)
    {
	c = CAR;		/* just pretend CR was hit */
	quit_more = FALSE;
	got_int = FALSE;
    }
    else if (exmode_active)
    {
	msg_puts(" ");		/* make sure the cursor is on the right line */
	c = CAR;		/* no need for a return in ex mode */
	got_int = FALSE;
    }
    else
    {
	/* Make sure the hit-return prompt is on screen when 'guioptions' was
	 * just changed. */
	screenalloc(FALSE);

	State = HITRETURN;
#ifdef FEAT_MOUSE
	setmouse();
#endif
#ifdef USE_ON_FLY_SCROLL
	dont_scroll = TRUE;		/* disallow scrolling here */
#endif
	cmdline_row = msg_row;

	/* Avoid the sequence that the user types ":" at the hit-return prompt
	 * to start an Ex command, but the file-changed dialog gets in the
	 * way. */
	if (need_check_timestamps)
	    check_timestamps(FALSE);

	hit_return_msg();

	do
	{
	    /* Remember "got_int", if it is set vgetc() probably returns a
	     * CTRL-C, but we need to loop then. */
	    had_got_int = got_int;

	    /* Don't do mappings here, we put the character back in the
	     * typeahead buffer. */
	    ++no_mapping;
	    ++allow_keys;

	    /* Temporarily disable Recording. If Recording is active, the
	     * character will be recorded later, since it will be added to the
	     * typebuf after the loop */
	    save_reg_recording = reg_recording;
	    save_scriptout = scriptout;
	    reg_recording = 0;
	    scriptout = NULL;
	    c = safe_vgetc();
	    if (had_got_int && !global_busy)
		got_int = FALSE;
	    --no_mapping;
	    --allow_keys;
	    reg_recording = save_reg_recording;
	    scriptout = save_scriptout;

#ifdef FEAT_CLIPBOARD
	    /* Strange way to allow copying (yanking) a modeless selection at
	     * the hit-enter prompt.  Use CTRL-Y, because the same is used in
	     * Cmdline-mode and it's harmless when there is no selection. */
	    if (c == Ctrl_Y && clip_star.state == SELECT_DONE)
	    {
		clip_copy_modeless_selection(TRUE);
		c = K_IGNORE;
	    }
#endif

	    /*
	     * Allow scrolling back in the messages.
	     * Also accept scroll-down commands when messages fill the screen,
	     * to avoid that typing one 'j' too many makes the messages
	     * disappear.
	     */
	    if (p_more && !p_cp)
	    {
		if (c == 'b' || c == 'k' || c == 'u' || c == 'g'
						|| c == K_UP || c == K_PAGEUP)
		{
		    if (msg_scrolled > Rows)
			/* scroll back to show older messages */
			do_more_prompt(c);
		    else
		    {
			msg_didout = FALSE;
			c = K_IGNORE;
			msg_col =
#ifdef FEAT_RIGHTLEFT
			    cmdmsg_rl ? Columns - 1 :
#endif
			    0;
		    }
		    if (quit_more)
		    {
			c = CAR;		/* just pretend CR was hit */
			quit_more = FALSE;
			got_int = FALSE;
		    }
		    else if (c != K_IGNORE)
		    {
			c = K_IGNORE;
			hit_return_msg();
		    }
		}
		else if (msg_scrolled > Rows - 2
			 && (c == 'j' || c == 'd' || c == 'f'
					   || c == K_DOWN || c == K_PAGEDOWN))
		    c = K_IGNORE;
	    }
	} while ((had_got_int && c == Ctrl_C)
				|| c == K_IGNORE
#ifdef FEAT_GUI
				|| c == K_VER_SCROLLBAR || c == K_HOR_SCROLLBAR
#endif
#ifdef FEAT_MOUSE
				|| c == K_LEFTDRAG   || c == K_LEFTRELEASE
				|| c == K_MIDDLEDRAG || c == K_MIDDLERELEASE
				|| c == K_RIGHTDRAG  || c == K_RIGHTRELEASE
				|| c == K_MOUSELEFT  || c == K_MOUSERIGHT
				|| c == K_MOUSEDOWN  || c == K_MOUSEUP
				|| c == K_MOUSEMOVE
				|| (!mouse_has(MOUSE_RETURN)
				    && mouse_row < msg_row
				    && (c == K_LEFTMOUSE
					|| c == K_MIDDLEMOUSE
					|| c == K_RIGHTMOUSE
					|| c == K_X1MOUSE
					|| c == K_X2MOUSE))
#endif
				);
	ui_breakcheck();
#ifdef FEAT_MOUSE
	/*
	 * Avoid that the mouse-up event causes visual mode to start.
	 */
	if (c == K_LEFTMOUSE || c == K_MIDDLEMOUSE || c == K_RIGHTMOUSE
					  || c == K_X1MOUSE || c == K_X2MOUSE)
	    (void)jump_to_mouse(MOUSE_SETPOS, NULL, 0);
	else
#endif
	    if (vim_strchr((char_u *)"\r\n ", c) == NULL && c != Ctrl_C)
	{
	    /* Put the character back in the typeahead buffer.  Don't use the
	     * stuff buffer, because lmaps wouldn't work. */
	    ins_char_typebuf(c);
	    do_redraw = TRUE;	    /* need a redraw even though there is
				       typeahead */
	}
    }
    redir_off = FALSE;

    /*
     * If the user hits ':', '?' or '/' we get a command line from the next
     * line.
     */
    if (c == ':' || c == '?' || c == '/')
    {
	if (!exmode_active)
	    cmdline_row = msg_row;
	skip_redraw = TRUE;	    /* skip redraw once */
	do_redraw = FALSE;
#ifdef FEAT_TERMINAL
	skip_term_loop = TRUE;
#endif
    }

    /*
     * If the window size changed set_shellsize() will redraw the screen.
     * Otherwise the screen is only redrawn if 'redraw' is set and no ':'
     * typed.
     */
    tmpState = State;
    State = oldState;		    /* restore State before set_shellsize */
#ifdef FEAT_MOUSE
    setmouse();
#endif
    msg_check();

#if defined(UNIX) || defined(VMS)
    /*
     * When switching screens, we need to output an extra newline on exit.
     */
    if (swapping_screen() && !termcap_active)
	newline_on_exit = TRUE;
#endif

    need_wait_return = FALSE;
    did_wait_return = TRUE;
    emsg_on_display = FALSE;	/* can delete error message now */
    lines_left = -1;		/* reset lines_left at next msg_start() */
    reset_last_sourcing();
    if (keep_msg != NULL && vim_strsize(keep_msg) >=
				  (Rows - cmdline_row - 1) * Columns + sc_col)
	VIM_CLEAR(keep_msg);	    /* don't redisplay message, it's too long */

    if (tmpState == SETWSIZE)	    /* got resize event while in vgetc() */
    {
	starttermcap();		    /* start termcap before redrawing */
	shell_resized();
    }
    else if (!skip_redraw
	    && (redraw == TRUE || (msg_scrolled != 0 && redraw != -1)))
    {
	starttermcap();		    /* start termcap before redrawing */
	redraw_later(VALID);
    }
}

/*
 * Write the hit-return prompt.
 */
    static void
hit_return_msg(void)
{
    int		save_p_more = p_more;

    p_more = FALSE;	/* don't want see this message when scrolling back */
    if (msg_didout)	/* start on a new line */
	msg_putchar('\n');
    if (got_int)
	msg_puts(_("Interrupt: "));

    msg_puts_attr(_("Press ENTER or type command to continue"), HL_ATTR(HLF_R));
    if (!msg_use_printf())
	msg_clr_eos();
    p_more = save_p_more;
}

/*
 * Set "keep_msg" to "s".  Free the old value and check for NULL pointer.
 */
    void
set_keep_msg(char_u *s, int attr)
{
    vim_free(keep_msg);
    if (s != NULL && msg_silent == 0)
	keep_msg = vim_strsave(s);
    else
	keep_msg = NULL;
    keep_msg_more = FALSE;
    keep_msg_attr = attr;
}

#if defined(FEAT_TERMRESPONSE) || defined(PROTO)
/*
 * If there currently is a message being displayed, set "keep_msg" to it, so
 * that it will be displayed again after redraw.
 */
    void
set_keep_msg_from_hist(void)
{
    if (keep_msg == NULL && last_msg_hist != NULL && msg_scrolled == 0
							  && (State & NORMAL))
	set_keep_msg(last_msg_hist->msg, last_msg_hist->attr);
}
#endif

/*
 * Prepare for outputting characters in the command line.
 */
    void
msg_start(void)
{
    int		did_return = FALSE;

    if (!msg_silent)
	VIM_CLEAR(keep_msg);

#ifdef FEAT_EVAL
    if (need_clr_eos)
    {
	/* Halfway an ":echo" command and getting an (error) message: clear
	 * any text from the command. */
	need_clr_eos = FALSE;
	msg_clr_eos();
    }
#endif

    if (!msg_scroll && full_screen)	/* overwrite last message */
    {
	msg_row = cmdline_row;
	msg_col =
#ifdef FEAT_RIGHTLEFT
	    cmdmsg_rl ? Columns - 1 :
#endif
	    0;
    }
    else if (msg_didout)		    /* start message on next line */
    {
	msg_putchar('\n');
	did_return = TRUE;
	if (exmode_active != EXMODE_NORMAL)
	    cmdline_row = msg_row;
    }
    if (!msg_didany || lines_left < 0)
	msg_starthere();
    if (msg_silent == 0)
    {
	msg_didout = FALSE;		    /* no output on current line yet */
	cursor_off();
    }

    /* when redirecting, may need to start a new line. */
    if (!did_return)
	redir_write((char_u *)"\n", -1);
}

/*
 * Note that the current msg position is where messages start.
 */
    void
msg_starthere(void)
{
    lines_left = cmdline_row;
    msg_didany = FALSE;
}

    void
msg_putchar(int c)
{
    msg_putchar_attr(c, 0);
}

    void
msg_putchar_attr(int c, int attr)
{
    char_u	buf[MB_MAXBYTES + 1];

    if (IS_SPECIAL(c))
    {
	buf[0] = K_SPECIAL;
	buf[1] = K_SECOND(c);
	buf[2] = K_THIRD(c);
	buf[3] = NUL;
    }
    else
	buf[(*mb_char2bytes)(c, buf)] = NUL;
    msg_puts_attr((char *)buf, attr);
}

    void
msg_outnum(long n)
{
    char	buf[20];

    sprintf(buf, "%ld", n);
    msg_puts(buf);
}

    void
msg_home_replace(char_u *fname)
{
    msg_home_replace_attr(fname, 0);
}

#if defined(FEAT_FIND_ID) || defined(PROTO)
    void
msg_home_replace_hl(char_u *fname)
{
    msg_home_replace_attr(fname, HL_ATTR(HLF_D));
}
#endif

    static void
msg_home_replace_attr(char_u *fname, int attr)
{
    char_u	*name;

    name = home_replace_save(NULL, fname);
    if (name != NULL)
	msg_outtrans_attr(name, attr);
    vim_free(name);
}

/*
 * Output 'len' characters in 'str' (including NULs) with translation
 * if 'len' is -1, output upto a NUL character.
 * Use attributes 'attr'.
 * Return the number of characters it takes on the screen.
 */
    int
msg_outtrans(char_u *str)
{
    return msg_outtrans_attr(str, 0);
}

    int
msg_outtrans_attr(char_u *str, int attr)
{
    return msg_outtrans_len_attr(str, (int)STRLEN(str), attr);
}

    int
msg_outtrans_len(char_u *str, int len)
{
    return msg_outtrans_len_attr(str, len, 0);
}

/*
 * Output one character at "p".  Return pointer to the next character.
 * Handles multi-byte characters.
 */
    char_u *
msg_outtrans_one(char_u *p, int attr)
{
    int		l;

    if (has_mbyte && (l = (*mb_ptr2len)(p)) > 1)
    {
	msg_outtrans_len_attr(p, l, attr);
	return p + l;
    }
    msg_puts_attr((char *)transchar_byte(*p), attr);
    return p + 1;
}

    int
msg_outtrans_len_attr(char_u *msgstr, int len, int attr)
{
    int		retval = 0;
    char_u	*str = msgstr;
    char_u	*plain_start = msgstr;
    char_u	*s;
    int		mb_l;
    int		c;

    /* if MSG_HIST flag set, add message to history */
    if (attr & MSG_HIST)
    {
	add_msg_hist(str, len, attr);
	attr &= ~MSG_HIST;
    }

    /* If the string starts with a composing character first draw a space on
     * which the composing char can be drawn. */
    if (enc_utf8 && utf_iscomposing(utf_ptr2char(msgstr)))
	msg_puts_attr(" ", attr);

    /*
     * Go over the string.  Special characters are translated and printed.
     * Normal characters are printed several at a time.
     */
    while (--len >= 0)
    {
	if (enc_utf8)
	    /* Don't include composing chars after the end. */
	    mb_l = utfc_ptr2len_len(str, len + 1);
	else if (has_mbyte)
	    mb_l = (*mb_ptr2len)(str);
	else
	    mb_l = 1;
	if (has_mbyte && mb_l > 1)
	{
	    c = (*mb_ptr2char)(str);
	    if (vim_isprintc(c))
		/* printable multi-byte char: count the cells. */
		retval += (*mb_ptr2cells)(str);
	    else
	    {
		/* unprintable multi-byte char: print the printable chars so
		 * far and the translation of the unprintable char. */
		if (str > plain_start)
		    msg_puts_attr_len((char *)plain_start,
					       (int)(str - plain_start), attr);
		plain_start = str + mb_l;
		msg_puts_attr((char *)transchar(c),
					    attr == 0 ? HL_ATTR(HLF_8) : attr);
		retval += char2cells(c);
	    }
	    len -= mb_l - 1;
	    str += mb_l;
	}
	else
	{
	    s = transchar_byte(*str);
	    if (s[1] != NUL)
	    {
		/* unprintable char: print the printable chars so far and the
		 * translation of the unprintable char. */
		if (str > plain_start)
		    msg_puts_attr_len((char *)plain_start,
					       (int)(str - plain_start), attr);
		plain_start = str + 1;
		msg_puts_attr((char *)s, attr == 0 ? HL_ATTR(HLF_8) : attr);
		retval += (int)STRLEN(s);
	    }
	    else
		++retval;
	    ++str;
	}
    }

    if (str > plain_start)
	/* print the printable chars at the end */
	msg_puts_attr_len((char *)plain_start, (int)(str - plain_start), attr);

    return retval;
}

#if defined(FEAT_QUICKFIX) || defined(PROTO)
    void
msg_make(char_u *arg)
{
    int	    i;
    static char_u *str = (char_u *)"eeffoc", *rs = (char_u *)"Plon#dqg#vxjduB";

    arg = skipwhite(arg);
    for (i = 5; *arg && i >= 0; --i)
	if (*arg++ != str[i])
	    break;
    if (i < 0)
    {
	msg_putchar('\n');
	for (i = 0; rs[i]; ++i)
	    msg_putchar(rs[i] - 3);
    }
}
#endif

/*
 * Output the string 'str' upto a NUL character.
 * Return the number of characters it takes on the screen.
 *
 * If K_SPECIAL is encountered, then it is taken in conjunction with the
 * following character and shown as <F1>, <S-Up> etc.  Any other character
 * which is not printable shown in <> form.
 * If 'from' is TRUE (lhs of a mapping), a space is shown as <Space>.
 * If a character is displayed in one of these special ways, is also
 * highlighted (its highlight name is '8' in the p_hl variable).
 * Otherwise characters are not highlighted.
 * This function is used to show mappings, where we want to see how to type
 * the character/string -- webb
 */
    int
msg_outtrans_special(
    char_u	*strstart,
    int		from)	/* TRUE for lhs of a mapping */
{
    char_u	*str = strstart;
    int		retval = 0;
    char	*text;
    int		attr;
    int		len;

    attr = HL_ATTR(HLF_8);
    while (*str != NUL)
    {
	/* Leading and trailing spaces need to be displayed in <> form. */
	if ((str == strstart || str[1] == NUL) && *str == ' ')
	{
	    text = "<Space>";
	    ++str;
	}
	else
	    text = (char *)str2special(&str, from);
	len = vim_strsize((char_u *)text);
	/* Highlight special keys */
	msg_puts_attr(text, len > 1
		&& (*mb_ptr2len)((char_u *)text) <= 1 ? attr : 0);
	retval += len;
    }
    return retval;
}

#if defined(FEAT_EVAL) || defined(PROTO)
/*
 * Return the lhs or rhs of a mapping, with the key codes turned into printable
 * strings, in an allocated string.
 */
    char_u *
str2special_save(
    char_u  *str,
    int	    is_lhs)  /* TRUE for lhs, FALSE for rhs */
{
    garray_T	ga;
    char_u	*p = str;

    ga_init2(&ga, 1, 40);
    while (*p != NUL)
	ga_concat(&ga, str2special(&p, is_lhs));
    ga_append(&ga, NUL);
    return (char_u *)ga.ga_data;
}
#endif

/*
 * Return the printable string for the key codes at "*sp".
 * Used for translating the lhs or rhs of a mapping to printable chars.
 * Advances "sp" to the next code.
 */
    char_u *
str2special(
    char_u	**sp,
    int		from)	/* TRUE for lhs of mapping */
{
    int			c;
    static char_u	buf[7];
    char_u		*str = *sp;
    int			modifiers = 0;
    int			special = FALSE;

    if (has_mbyte)
    {
	char_u	*p;

	/* Try to un-escape a multi-byte character.  Return the un-escaped
	 * string if it is a multi-byte character. */
	p = mb_unescape(sp);
	if (p != NULL)
	    return p;
    }

    c = *str;
    if (c == K_SPECIAL && str[1] != NUL && str[2] != NUL)
    {
	if (str[1] == KS_MODIFIER)
	{
	    modifiers = str[2];
	    str += 3;
	    c = *str;
	}
	if (c == K_SPECIAL && str[1] != NUL && str[2] != NUL)
	{
	    c = TO_SPECIAL(str[1], str[2]);
	    str += 2;
	}
	if (IS_SPECIAL(c) || modifiers)	/* special key */
	    special = TRUE;
    }

    if (has_mbyte && !IS_SPECIAL(c))
    {
	int len = (*mb_ptr2len)(str);

	/* For multi-byte characters check for an illegal byte. */
	if (has_mbyte && MB_BYTE2LEN(*str) > len)
	{
	    transchar_nonprint(buf, c);
	    *sp = str + 1;
	    return buf;
	}
	/* Since 'special' is TRUE the multi-byte character 'c' will be
	 * processed by get_special_key_name() */
	c = (*mb_ptr2char)(str);
	*sp = str + len;
    }
    else
	*sp = str + 1;

    /* Make unprintable characters in <> form, also <M-Space> and <Tab>.
     * Use <Space> only for lhs of a mapping. */
    if (special || char2cells(c) > 1 || (from && c == ' '))
	return get_special_key_name(c, modifiers);
    buf[0] = c;
    buf[1] = NUL;
    return buf;
}

/*
 * Translate a key sequence into special key names.
 */
    void
str2specialbuf(char_u *sp, char_u *buf, int len)
{
    char_u	*s;

    *buf = NUL;
    while (*sp)
    {
	s = str2special(&sp, FALSE);
	if ((int)(STRLEN(s) + STRLEN(buf)) < len)
	    STRCAT(buf, s);
    }
}

/*
 * print line for :print or :list command
 */
    void
msg_prt_line(char_u *s, int list)
{
    int		c;
    int		col = 0;
    int		n_extra = 0;
    int		c_extra = 0;
    int		c_final = 0;
    char_u	*p_extra = NULL;	    /* init to make SASC shut up */
    int		n;
    int		attr = 0;
    char_u	*trail = NULL;
    int		l;
    char_u	buf[MB_MAXBYTES + 1];

    if (curwin->w_p_list)
	list = TRUE;

    /* find start of trailing whitespace */
    if (list && lcs_trail)
    {
	trail = s + STRLEN(s);
	while (trail > s && VIM_ISWHITE(trail[-1]))
	    --trail;
    }

    /* output a space for an empty line, otherwise the line will be
     * overwritten */
    if (*s == NUL && !(list && lcs_eol != NUL))
	msg_putchar(' ');

    while (!got_int)
    {
	if (n_extra > 0)
	{
	    --n_extra;
	    if (n_extra == 0 && c_final)
		c = c_final;
	    else if (c_extra)
		c = c_extra;
	    else
		c = *p_extra++;
	}
	else if (has_mbyte && (l = (*mb_ptr2len)(s)) > 1)
	{
	    col += (*mb_ptr2cells)(s);
	    if (lcs_nbsp != NUL && list
		    && (mb_ptr2char(s) == 160
			|| mb_ptr2char(s) == 0x202f))
	    {
		mb_char2bytes(lcs_nbsp, buf);
		buf[(*mb_ptr2len)(buf)] = NUL;
	    }
	    else
	    {
		mch_memmove(buf, s, (size_t)l);
		buf[l] = NUL;
	    }
	    msg_puts((char *)buf);
	    s += l;
	    continue;
	}
	else
	{
	    attr = 0;
	    c = *s++;
	    if (c == TAB && (!list || lcs_tab1))
	    {
		/* tab amount depends on current column */
#ifdef FEAT_VARTABS
		n_extra = tabstop_padding(col, curbuf->b_p_ts,
						    curbuf->b_p_vts_array) - 1;
#else
		n_extra = curbuf->b_p_ts - col % curbuf->b_p_ts - 1;
#endif
		if (!list)
		{
		    c = ' ';
		    c_extra = ' ';
		    c_final = NUL;
		}
		else
		{
		    c = (n_extra == 0 && lcs_tab3) ? lcs_tab3 : lcs_tab1;
		    c_extra = lcs_tab2;
		    c_final = lcs_tab3;
		    attr = HL_ATTR(HLF_8);
		}
	    }
	    else if (c == 160 && list && lcs_nbsp != NUL)
	    {
		c = lcs_nbsp;
		attr = HL_ATTR(HLF_8);
	    }
	    else if (c == NUL && list && lcs_eol != NUL)
	    {
		p_extra = (char_u *)"";
		c_extra = NUL;
		c_final = NUL;
		n_extra = 1;
		c = lcs_eol;
		attr = HL_ATTR(HLF_AT);
		--s;
	    }
	    else if (c != NUL && (n = byte2cells(c)) > 1)
	    {
		n_extra = n - 1;
		p_extra = transchar_byte(c);
		c_extra = NUL;
		c_final = NUL;
		c = *p_extra++;
		/* Use special coloring to be able to distinguish <hex> from
		 * the same in plain text. */
		attr = HL_ATTR(HLF_8);
	    }
	    else if (c == ' ' && trail != NULL && s > trail)
	    {
		c = lcs_trail;
		attr = HL_ATTR(HLF_8);
	    }
	    else if (c == ' ' && list && lcs_space != NUL)
	    {
		c = lcs_space;
		attr = HL_ATTR(HLF_8);
	    }
	}

	if (c == NUL)
	    break;

	msg_putchar_attr(c, attr);
	col++;
    }
    msg_clr_eos();
}

/*
 * Use screen_puts() to output one multi-byte character.
 * Return the pointer "s" advanced to the next character.
 */
    static char_u *
screen_puts_mbyte(char_u *s, int l, int attr)
{
    int		cw;

    msg_didout = TRUE;		/* remember that line is not empty */
    cw = (*mb_ptr2cells)(s);
    if (cw > 1 && (
#ifdef FEAT_RIGHTLEFT
		cmdmsg_rl ? msg_col <= 1 :
#endif
		msg_col == Columns - 1))
    {
	/* Doesn't fit, print a highlighted '>' to fill it up. */
	msg_screen_putchar('>', HL_ATTR(HLF_AT));
	return s;
    }

    screen_puts_len(s, l, msg_row, msg_col, attr);
#ifdef FEAT_RIGHTLEFT
    if (cmdmsg_rl)
    {
	msg_col -= cw;
	if (msg_col == 0)
	{
	    msg_col = Columns;
	    ++msg_row;
	}
    }
    else
#endif
    {
	msg_col += cw;
	if (msg_col >= Columns)
	{
	    msg_col = 0;
	    ++msg_row;
	}
    }
    return s + l;
}

/*
 * Output a string to the screen at position msg_row, msg_col.
 * Update msg_row and msg_col for the next message.
 */
    void
msg_puts(char *s)
{
    msg_puts_attr(s, 0);
}

    void
msg_puts_title(char *s)
{
    msg_puts_attr(s, HL_ATTR(HLF_T));
}

/*
 * Show a message in such a way that it always fits in the line.  Cut out a
 * part in the middle and replace it with "..." when necessary.
 * Does not handle multi-byte characters!
 */
    void
msg_outtrans_long_attr(char_u *longstr, int attr)
{
    msg_outtrans_long_len_attr(longstr, (int)STRLEN(longstr), attr);
}

    void
msg_outtrans_long_len_attr(char_u *longstr, int len, int attr)
{
    int		slen = len;
    int		room;

    room = Columns - msg_col;
    if (len > room && room >= 20)
    {
	slen = (room - 3) / 2;
	msg_outtrans_len_attr(longstr, slen, attr);
	msg_puts_attr("...", HL_ATTR(HLF_8));
    }
    msg_outtrans_len_attr(longstr + len - slen, slen, attr);
}

/*
 * Basic function for writing a message with highlight attributes.
 */
    void
msg_puts_attr(char *s, int attr)
{
    msg_puts_attr_len(s, -1, attr);
}

/*
 * Like msg_puts_attr(), but with a maximum length "maxlen" (in bytes).
 * When "maxlen" is -1 there is no maximum length.
 * When "maxlen" is >= 0 the message is not put in the history.
 */
    static void
msg_puts_attr_len(char *str, int maxlen, int attr)
{
    /*
     * If redirection is on, also write to the redirection file.
     */
    redir_write((char_u *)str, maxlen);

    /*
     * Don't print anything when using ":silent cmd".
     */
    if (msg_silent != 0)
	return;

    /* if MSG_HIST flag set, add message to history */
    if ((attr & MSG_HIST) && maxlen < 0)
    {
	add_msg_hist((char_u *)str, -1, attr);
	attr &= ~MSG_HIST;
    }

    /*
     * When writing something to the screen after it has scrolled, requires a
     * wait-return prompt later.  Needed when scrolling, resetting
     * need_wait_return after some prompt, and then outputting something
     * without scrolling
     */
    if (msg_scrolled != 0 && !msg_scrolled_ign)
	need_wait_return = TRUE;
    msg_didany = TRUE;		/* remember that something was outputted */

    /*
     * If there is no valid screen, use fprintf so we can see error messages.
     * If termcap is not active, we may be writing in an alternate console
     * window, cursor positioning may not work correctly (window size may be
     * different, e.g. for Win32 console) or we just don't know where the
     * cursor is.
     */
    if (msg_use_printf())
	msg_puts_printf((char_u *)str, maxlen);
    else
	msg_puts_display((char_u *)str, maxlen, attr, FALSE);
}

/*
 * The display part of msg_puts_attr_len().
 * May be called recursively to display scroll-back text.
 */
    static void
msg_puts_display(
    char_u	*str,
    int		maxlen,
    int		attr,
    int		recurse)
{
    char_u	*s = str;
    char_u	*t_s = str;	/* string from "t_s" to "s" is still todo */
    int		t_col = 0;	/* screen cells todo, 0 when "t_s" not used */
    int		l;
    int		cw;
    char_u	*sb_str = str;
    int		sb_col = msg_col;
    int		wrap;
    int		did_last_char;

    did_wait_return = FALSE;
    while ((maxlen < 0 || (int)(s - str) < maxlen) && *s != NUL)
    {
	/*
	 * We are at the end of the screen line when:
	 * - When outputting a newline.
	 * - When outputting a character in the last column.
	 */
	if (!recurse && msg_row >= Rows - 1 && (*s == '\n' || (
#ifdef FEAT_RIGHTLEFT
		    cmdmsg_rl
		    ? (
			msg_col <= 1
		      || (*s == TAB && msg_col <= 7)
		      || (has_mbyte && (*mb_ptr2cells)(s) > 1 && msg_col <= 2))
		    :
#endif
		      (msg_col + t_col >= Columns - 1
		       || (*s == TAB && msg_col + t_col >= ((Columns - 1) & ~7))
		       || (has_mbyte && (*mb_ptr2cells)(s) > 1
					 && msg_col + t_col >= Columns - 2)))))
	{
	    /*
	     * The screen is scrolled up when at the last row (some terminals
	     * scroll automatically, some don't.  To avoid problems we scroll
	     * ourselves).
	     */
	    if (t_col > 0)
		/* output postponed text */
		t_puts(&t_col, t_s, s, attr);

	    /* When no more prompt and no more room, truncate here */
	    if (msg_no_more && lines_left == 0)
		break;

	    /* Scroll the screen up one line. */
	    msg_scroll_up();

	    msg_row = Rows - 2;
	    if (msg_col >= Columns)	/* can happen after screen resize */
		msg_col = Columns - 1;

	    /* Display char in last column before showing more-prompt. */
	    if (*s >= ' '
#ifdef FEAT_RIGHTLEFT
		    && !cmdmsg_rl
#endif
	       )
	    {
		if (has_mbyte)
		{
		    if (enc_utf8 && maxlen >= 0)
			/* avoid including composing chars after the end */
			l = utfc_ptr2len_len(s, (int)((str + maxlen) - s));
		    else
			l = (*mb_ptr2len)(s);
		    s = screen_puts_mbyte(s, l, attr);
		}
		else
		    msg_screen_putchar(*s++, attr);
		did_last_char = TRUE;
	    }
	    else
		did_last_char = FALSE;

	    if (p_more)
		/* store text for scrolling back */
		store_sb_text(&sb_str, s, attr, &sb_col, TRUE);

	    inc_msg_scrolled();
	    need_wait_return = TRUE; /* may need wait_return in main() */
	    redraw_cmdline = TRUE;
	    if (cmdline_row > 0 && !exmode_active)
		--cmdline_row;

	    /*
	     * If screen is completely filled and 'more' is set then wait
	     * for a character.
	     */
	    if (lines_left > 0)
		--lines_left;
	    if (p_more && lines_left == 0 && State != HITRETURN
					    && !msg_no_more && !exmode_active)
	    {
#ifdef FEAT_CON_DIALOG
		if (do_more_prompt(NUL))
		    s = confirm_msg_tail;
#else
		(void)do_more_prompt(NUL);
#endif
		if (quit_more)
		    return;
	    }

	    /* When we displayed a char in last column need to check if there
	     * is still more. */
	    if (did_last_char)
		continue;
	}

	wrap = *s == '\n'
		    || msg_col + t_col >= Columns
		    || (has_mbyte && (*mb_ptr2cells)(s) > 1
					    && msg_col + t_col >= Columns - 1);
	if (t_col > 0 && (wrap || *s == '\r' || *s == '\b'
						 || *s == '\t' || *s == BELL))
	    /* output any postponed text */
	    t_puts(&t_col, t_s, s, attr);

	if (wrap && p_more && !recurse)
	    /* store text for scrolling back */
	    store_sb_text(&sb_str, s, attr, &sb_col, TRUE);

	if (*s == '\n')		    /* go to next line */
	{
	    msg_didout = FALSE;	    /* remember that line is empty */
#ifdef FEAT_RIGHTLEFT
	    if (cmdmsg_rl)
		msg_col = Columns - 1;
	    else
#endif
		msg_col = 0;
	    if (++msg_row >= Rows)  /* safety check */
		msg_row = Rows - 1;
	}
	else if (*s == '\r')	    /* go to column 0 */
	{
	    msg_col = 0;
	}
	else if (*s == '\b')	    /* go to previous char */
	{
	    if (msg_col)
		--msg_col;
	}
	else if (*s == TAB)	    /* translate Tab into spaces */
	{
	    do
		msg_screen_putchar(' ', attr);
	    while (msg_col & 7);
	}
	else if (*s == BELL)		/* beep (from ":sh") */
	    vim_beep(BO_SH);
	else
	{
	    if (has_mbyte)
	    {
		cw = (*mb_ptr2cells)(s);
		if (enc_utf8 && maxlen >= 0)
		    /* avoid including composing chars after the end */
		    l = utfc_ptr2len_len(s, (int)((str + maxlen) - s));
		else
		    l = (*mb_ptr2len)(s);
	    }
	    else
	    {
		cw = 1;
		l = 1;
	    }

	    /* When drawing from right to left or when a double-wide character
	     * doesn't fit, draw a single character here.  Otherwise collect
	     * characters and draw them all at once later. */
	    if (
# ifdef FEAT_RIGHTLEFT
		    cmdmsg_rl ||
# endif
		    (cw > 1 && msg_col + t_col >= Columns - 1))
	    {
		if (l > 1)
		    s = screen_puts_mbyte(s, l, attr) - 1;
		else
		    msg_screen_putchar(*s, attr);
	    }
	    else
	    {
		/* postpone this character until later */
		if (t_col == 0)
		    t_s = s;
		t_col += cw;
		s += l - 1;
	    }
	}
	++s;
    }

    /* output any postponed text */
    if (t_col > 0)
	t_puts(&t_col, t_s, s, attr);
    if (p_more && !recurse)
	store_sb_text(&sb_str, s, attr, &sb_col, FALSE);

    msg_check();
}

/*
 * Return TRUE when ":filter pattern" was used and "msg" does not match
 * "pattern".
 */
    int
message_filtered(char_u *msg)
{
    int match;

    if (cmdmod.filter_regmatch.regprog == NULL)
	return FALSE;
    match = vim_regexec(&cmdmod.filter_regmatch, msg, (colnr_T)0);
    return cmdmod.filter_force ? match : !match;
}

/*
 * Scroll the screen up one line for displaying the next message line.
 */
    static void
msg_scroll_up(void)
{
#ifdef FEAT_GUI
    /* Remove the cursor before scrolling, ScreenLines[] is going
     * to become invalid. */
    if (gui.in_use)
	gui_undraw_cursor();
#endif
    /* scrolling up always works */
    mch_disable_flush();
    screen_del_lines(0, 0, 1, (int)Rows, TRUE, 0, NULL);
    mch_enable_flush();

    if (!can_clear((char_u *)" "))
    {
	/* Scrolling up doesn't result in the right background.  Set the
	 * background here.  It's not efficient, but avoids that we have to do
	 * it all over the code. */
	screen_fill((int)Rows - 1, (int)Rows, 0, (int)Columns, ' ', ' ', 0);

	/* Also clear the last char of the last but one line if it was not
	 * cleared before to avoid a scroll-up. */
	if (ScreenAttrs[LineOffset[Rows - 2] + Columns - 1] == (sattr_T)-1)
	    screen_fill((int)Rows - 2, (int)Rows - 1,
				 (int)Columns - 1, (int)Columns, ' ', ' ', 0);
    }
}

/*
 * Increment "msg_scrolled".
 */
    static void
inc_msg_scrolled(void)
{
#ifdef FEAT_EVAL
    if (*get_vim_var_str(VV_SCROLLSTART) == NUL)
    {
	char_u	    *p = sourcing_name;
	char_u	    *tofree = NULL;
	int	    len;

	/* v:scrollstart is empty, set it to the script/function name and line
	 * number */
	if (p == NULL)
	    p = (char_u *)_("Unknown");
	else
	{
	    len = (int)STRLEN(p) + 40;
	    tofree = alloc(len);
	    if (tofree != NULL)
	    {
		vim_snprintf((char *)tofree, len, _("%s line %ld"),
						      p, (long)sourcing_lnum);
		p = tofree;
	    }
	}
	set_vim_var_string(VV_SCROLLSTART, p, -1);
	vim_free(tofree);
    }
#endif
    ++msg_scrolled;
    if (must_redraw < VALID)
	must_redraw = VALID;
}

/*
 * To be able to scroll back at the "more" and "hit-enter" prompts we need to
 * store the displayed text and remember where screen lines start.
 */
typedef struct msgchunk_S msgchunk_T;
struct msgchunk_S
{
    msgchunk_T	*sb_next;
    msgchunk_T	*sb_prev;
    char	sb_eol;		/* TRUE when line ends after this text */
    int		sb_msg_col;	/* column in which text starts */
    int		sb_attr;	/* text attributes */
    char_u	sb_text[1];	/* text to be displayed, actually longer */
};

static msgchunk_T *last_msgchunk = NULL; /* last displayed text */

static msgchunk_T *msg_sb_start(msgchunk_T *mps);

typedef enum {
    SB_CLEAR_NONE = 0,
    SB_CLEAR_ALL,
    SB_CLEAR_CMDLINE_BUSY,
    SB_CLEAR_CMDLINE_DONE
} sb_clear_T;

/* When to clear text on next msg. */
static sb_clear_T do_clear_sb_text = SB_CLEAR_NONE;

/*
 * Store part of a printed message for displaying when scrolling back.
 */
    static void
store_sb_text(
    char_u	**sb_str,	/* start of string */
    char_u	*s,		/* just after string */
    int		attr,
    int		*sb_col,
    int		finish)		/* line ends */
{
    msgchunk_T	*mp;

    if (do_clear_sb_text == SB_CLEAR_ALL
	    || do_clear_sb_text == SB_CLEAR_CMDLINE_DONE)
    {
	clear_sb_text(do_clear_sb_text == SB_CLEAR_ALL);
	do_clear_sb_text = SB_CLEAR_NONE;
    }

    if (s > *sb_str)
    {
	mp = (msgchunk_T *)alloc((int)(sizeof(msgchunk_T) + (s - *sb_str)));
	if (mp != NULL)
	{
	    mp->sb_eol = finish;
	    mp->sb_msg_col = *sb_col;
	    mp->sb_attr = attr;
	    vim_strncpy(mp->sb_text, *sb_str, s - *sb_str);

	    if (last_msgchunk == NULL)
	    {
		last_msgchunk = mp;
		mp->sb_prev = NULL;
	    }
	    else
	    {
		mp->sb_prev = last_msgchunk;
		last_msgchunk->sb_next = mp;
		last_msgchunk = mp;
	    }
	    mp->sb_next = NULL;
	}
    }
    else if (finish && last_msgchunk != NULL)
	last_msgchunk->sb_eol = TRUE;

    *sb_str = s;
    *sb_col = 0;
}

/*
 * Finished showing messages, clear the scroll-back text on the next message.
 */
    void
may_clear_sb_text(void)
{
    do_clear_sb_text = SB_CLEAR_ALL;
}

/*
 * Starting to edit the command line, do not clear messages now.
 */
    void
sb_text_start_cmdline(void)
{
    do_clear_sb_text = SB_CLEAR_CMDLINE_BUSY;
    msg_sb_eol();
}

/*
 * Ending to edit the command line.  Clear old lines but the last one later.
 */
    void
sb_text_end_cmdline(void)
{
    do_clear_sb_text = SB_CLEAR_CMDLINE_DONE;
}

/*
 * Clear any text remembered for scrolling back.
 * When "all" is FALSE keep the last line.
 * Called when redrawing the screen.
 */
    void
clear_sb_text(int all)
{
    msgchunk_T	*mp;
    msgchunk_T	**lastp;

    if (all)
	lastp = &last_msgchunk;
    else
    {
	if (last_msgchunk == NULL)
	    return;
	lastp = &last_msgchunk->sb_prev;
    }

    while (*lastp != NULL)
    {
	mp = (*lastp)->sb_prev;
	vim_free(*lastp);
	*lastp = mp;
    }
}

/*
 * "g<" command.
 */
    void
show_sb_text(void)
{
    msgchunk_T	*mp;

    /* Only show something if there is more than one line, otherwise it looks
     * weird, typing a command without output results in one line. */
    mp = msg_sb_start(last_msgchunk);
    if (mp == NULL || mp->sb_prev == NULL)
	vim_beep(BO_MESS);
    else
    {
	do_more_prompt('G');
	wait_return(FALSE);
    }
}

/*
 * Move to the start of screen line in already displayed text.
 */
    static msgchunk_T *
msg_sb_start(msgchunk_T *mps)
{
    msgchunk_T *mp = mps;

    while (mp != NULL && mp->sb_prev != NULL && !mp->sb_prev->sb_eol)
	mp = mp->sb_prev;
    return mp;
}

/*
 * Mark the last message chunk as finishing the line.
 */
    void
msg_sb_eol(void)
{
    if (last_msgchunk != NULL)
	last_msgchunk->sb_eol = TRUE;
}

/*
 * Display a screen line from previously displayed text at row "row".
 * Returns a pointer to the text for the next line (can be NULL).
 */
    static msgchunk_T *
disp_sb_line(int row, msgchunk_T *smp)
{
    msgchunk_T	*mp = smp;
    char_u	*p;

    for (;;)
    {
	msg_row = row;
	msg_col = mp->sb_msg_col;
	p = mp->sb_text;
	if (*p == '\n')	    /* don't display the line break */
	    ++p;
	msg_puts_display(p, -1, mp->sb_attr, TRUE);
	if (mp->sb_eol || mp->sb_next == NULL)
	    break;
	mp = mp->sb_next;
    }
    return mp->sb_next;
}

/*
 * Output any postponed text for msg_puts_attr_len().
 */
    static void
t_puts(
    int		*t_col,
    char_u	*t_s,
    char_u	*s,
    int		attr)
{
    /* output postponed text */
    msg_didout = TRUE;		/* remember that line is not empty */
    screen_puts_len(t_s, (int)(s - t_s), msg_row, msg_col, attr);
    msg_col += *t_col;
    *t_col = 0;
    /* If the string starts with a composing character don't increment the
     * column position for it. */
    if (enc_utf8 && utf_iscomposing(utf_ptr2char(t_s)))
	--msg_col;
    if (msg_col >= Columns)
    {
	msg_col = 0;
	++msg_row;
    }
}

/*
 * Returns TRUE when messages should be printed with mch_errmsg().
 * This is used when there is no valid screen, so we can see error messages.
 * If termcap is not active, we may be writing in an alternate console
 * window, cursor positioning may not work correctly (window size may be
 * different, e.g. for Win32 console) or we just don't know where the
 * cursor is.
 */
    int
msg_use_printf(void)
{
    return (!msg_check_screen()
#if defined(WIN3264) && !defined(FEAT_GUI_MSWIN)
	    || !termcap_active
#endif
	    || (swapping_screen() && !termcap_active)
	       );
}

/*
 * Print a message when there is no valid screen.
 */
    static void
msg_puts_printf(char_u *str, int maxlen)
{
    char_u	*s = str;
    char_u	*buf = NULL;
    char_u	*p = s;

#ifdef WIN3264
    if (!(silent_mode && p_verbose == 0))
	mch_settmode(TMODE_COOK);	/* handle CR and NL correctly */
#endif
    while ((maxlen < 0 || (int)(s - str) < maxlen) && *s != NUL)
    {
	if (!(silent_mode && p_verbose == 0))
	{
<<<<<<< HEAD
	    /* NL --> CR NL translation (for Unix, not for "--version") */
	    p = &buf[0];
	    if (*s == '\n' && !info_message)
		*p++ = '\r';
	    *p++ = *s;
	    *p = '\0';
	    if (info_message)	/* informative message, not an error */
		mch_msg((char *)buf);
	    else
		mch_errmsg((char *)buf);
=======
	    // NL --> CR NL translation (for Unix, not for "--version")
	    if (*s == NL)
	    {
		int n = (int)(s - p);

		buf = alloc(n + 3);
		memcpy(buf, p, n);
		if (!info_message)
		    buf[n++] = CAR;
#ifdef USE_CR
		else
#endif
		    buf[n++] = NL;
		buf[n++] = NUL;
		if (info_message)   // informative message, not an error
		    mch_msg((char *)buf);
		else
		    mch_errmsg((char *)buf);
		vim_free(buf);
		p = s + 1;
	    }
>>>>>>> 9b5c1fcd
	}

	// primitive way to compute the current column
#ifdef FEAT_RIGHTLEFT
	if (cmdmsg_rl)
	{
	    if (*s == CAR || *s == NL)
		msg_col = Columns - 1;
	    else
		--msg_col;
	}
	else
#endif
	{
	    if (*s == CAR || *s == NL)
		msg_col = 0;
	    else
		++msg_col;
	}
	++s;
    }

    if (*p != NUL && !(silent_mode && p_verbose == 0))
    {
	if (maxlen > 0 && STRLEN(p) > (size_t)maxlen)
	    p[maxlen] = 0;
	if (info_message)
	    mch_msg((char *)p);
	else
	    mch_errmsg((char *)p);
    }

    msg_didout = TRUE;	    // assume that line is not empty

#ifdef WIN3264
    if (!(silent_mode && p_verbose == 0))
	mch_settmode(TMODE_RAW);
#endif
}

/*
 * Show the more-prompt and handle the user response.
 * This takes care of scrolling back and displaying previously displayed text.
 * When at hit-enter prompt "typed_char" is the already typed character,
 * otherwise it's NUL.
 * Returns TRUE when jumping ahead to "confirm_msg_tail".
 */
    static int
do_more_prompt(int typed_char)
{
    static int	entered = FALSE;
    int		used_typed_char = typed_char;
    int		oldState = State;
    int		c;
#ifdef FEAT_CON_DIALOG
    int		retval = FALSE;
#endif
    int		toscroll;
    msgchunk_T	*mp_last = NULL;
    msgchunk_T	*mp;
    int		i;

    /* We get called recursively when a timer callback outputs a message. In
     * that case don't show another prompt. Also when at the hit-Enter prompt
     * and nothing was typed. */
    if (entered || (State == HITRETURN && typed_char == 0))
	return FALSE;
    entered = TRUE;

    if (typed_char == 'G')
    {
	/* "g<": Find first line on the last page. */
	mp_last = msg_sb_start(last_msgchunk);
	for (i = 0; i < Rows - 2 && mp_last != NULL
					     && mp_last->sb_prev != NULL; ++i)
	    mp_last = msg_sb_start(mp_last->sb_prev);
    }

    State = ASKMORE;
#ifdef FEAT_MOUSE
    setmouse();
#endif
    if (typed_char == NUL)
	msg_moremsg(FALSE);
    for (;;)
    {
	/*
	 * Get a typed character directly from the user.
	 */
	if (used_typed_char != NUL)
	{
	    c = used_typed_char;	/* was typed at hit-enter prompt */
	    used_typed_char = NUL;
	}
	else
	    c = get_keystroke();

#if defined(FEAT_MENU) && defined(FEAT_GUI)
	if (c == K_MENU)
	{
	    int idx = get_menu_index(current_menu, ASKMORE);

	    /* Used a menu.  If it starts with CTRL-Y, it must
	     * be a "Copy" for the clipboard.  Otherwise
	     * assume that we end */
	    if (idx == MENU_INDEX_INVALID)
		continue;
	    c = *current_menu->strings[idx];
	    if (c != NUL && current_menu->strings[idx][1] != NUL)
		ins_typebuf(current_menu->strings[idx] + 1,
				current_menu->noremap[idx], 0, TRUE,
						   current_menu->silent[idx]);
	}
#endif

	toscroll = 0;
	switch (c)
	{
	case BS:		/* scroll one line back */
	case K_BS:
	case 'k':
	case K_UP:
	    toscroll = -1;
	    break;

	case CAR:		/* one extra line */
	case NL:
	case 'j':
	case K_DOWN:
	    toscroll = 1;
	    break;

	case 'u':		/* Up half a page */
	    toscroll = -(Rows / 2);
	    break;

	case 'd':		/* Down half a page */
	    toscroll = Rows / 2;
	    break;

	case 'b':		/* one page back */
	case K_PAGEUP:
	    toscroll = -(Rows - 1);
	    break;

	case ' ':		/* one extra page */
	case 'f':
	case K_PAGEDOWN:
	case K_LEFTMOUSE:
	    toscroll = Rows - 1;
	    break;

	case 'g':		/* all the way back to the start */
	    toscroll = -999999;
	    break;

	case 'G':		/* all the way to the end */
	    toscroll = 999999;
	    lines_left = 999999;
	    break;

	case ':':		/* start new command line */
#ifdef FEAT_CON_DIALOG
	    if (!confirm_msg_used)
#endif
	    {
		/* Since got_int is set all typeahead will be flushed, but we
		 * want to keep this ':', remember that in a special way. */
		typeahead_noflush(':');
#ifdef FEAT_TERMINAL
		skip_term_loop = TRUE;
#endif
		cmdline_row = Rows - 1;		/* put ':' on this line */
		skip_redraw = TRUE;		/* skip redraw once */
		need_wait_return = FALSE;	/* don't wait in main() */
	    }
	    /* FALLTHROUGH */
	case 'q':		/* quit */
	case Ctrl_C:
	case ESC:
#ifdef FEAT_CON_DIALOG
	    if (confirm_msg_used)
	    {
		/* Jump to the choices of the dialog. */
		retval = TRUE;
	    }
	    else
#endif
	    {
		got_int = TRUE;
		quit_more = TRUE;
	    }
	    /* When there is some more output (wrapping line) display that
	     * without another prompt. */
	    lines_left = Rows - 1;
	    break;

#ifdef FEAT_CLIPBOARD
	case Ctrl_Y:
	    /* Strange way to allow copying (yanking) a modeless
	     * selection at the more prompt.  Use CTRL-Y,
	     * because the same is used in Cmdline-mode and at the
	     * hit-enter prompt.  However, scrolling one line up
	     * might be expected... */
	    if (clip_star.state == SELECT_DONE)
		clip_copy_modeless_selection(TRUE);
	    continue;
#endif
	default:		/* no valid response */
	    msg_moremsg(TRUE);
	    continue;
	}

	if (toscroll != 0)
	{
	    if (toscroll < 0)
	    {
		/* go to start of last line */
		if (mp_last == NULL)
		    mp = msg_sb_start(last_msgchunk);
		else if (mp_last->sb_prev != NULL)
		    mp = msg_sb_start(mp_last->sb_prev);
		else
		    mp = NULL;

		/* go to start of line at top of the screen */
		for (i = 0; i < Rows - 2 && mp != NULL && mp->sb_prev != NULL;
									  ++i)
		    mp = msg_sb_start(mp->sb_prev);

		if (mp != NULL && mp->sb_prev != NULL)
		{
		    /* Find line to be displayed at top. */
		    for (i = 0; i > toscroll; --i)
		    {
			if (mp == NULL || mp->sb_prev == NULL)
			    break;
			mp = msg_sb_start(mp->sb_prev);
			if (mp_last == NULL)
			    mp_last = msg_sb_start(last_msgchunk);
			else
			    mp_last = msg_sb_start(mp_last->sb_prev);
		    }

		    if (toscroll == -1 && screen_ins_lines(0, 0, 1,
						     (int)Rows, 0, NULL) == OK)
		    {
			/* display line at top */
			(void)disp_sb_line(0, mp);
		    }
		    else
		    {
			/* redisplay all lines */
			screenclear();
			for (i = 0; mp != NULL && i < Rows - 1; ++i)
			{
			    mp = disp_sb_line(i, mp);
			    ++msg_scrolled;
			}
		    }
		    toscroll = 0;
		}
	    }
	    else
	    {
		/* First display any text that we scrolled back. */
		while (toscroll > 0 && mp_last != NULL)
		{
		    /* scroll up, display line at bottom */
		    msg_scroll_up();
		    inc_msg_scrolled();
		    screen_fill((int)Rows - 2, (int)Rows - 1, 0,
						   (int)Columns, ' ', ' ', 0);
		    mp_last = disp_sb_line((int)Rows - 2, mp_last);
		    --toscroll;
		}
	    }

	    if (toscroll <= 0)
	    {
		/* displayed the requested text, more prompt again */
		screen_fill((int)Rows - 1, (int)Rows, 0,
						   (int)Columns, ' ', ' ', 0);
		msg_moremsg(FALSE);
		continue;
	    }

	    /* display more text, return to caller */
	    lines_left = toscroll;
	}

	break;
    }

    /* clear the --more-- message */
    screen_fill((int)Rows - 1, (int)Rows, 0, (int)Columns, ' ', ' ', 0);
    State = oldState;
#ifdef FEAT_MOUSE
    setmouse();
#endif
    if (quit_more)
    {
	msg_row = Rows - 1;
	msg_col = 0;
    }
#ifdef FEAT_RIGHTLEFT
    else if (cmdmsg_rl)
	msg_col = Columns - 1;
#endif

    entered = FALSE;
#ifdef FEAT_CON_DIALOG
    return retval;
#else
    return FALSE;
#endif
}

#if defined(USE_MCH_ERRMSG) || defined(PROTO)

#ifdef mch_errmsg
# undef mch_errmsg
#endif
#ifdef mch_msg
# undef mch_msg
#endif

/*
 * Give an error message.  To be used when the screen hasn't been initialized
 * yet.  When stderr can't be used, collect error messages until the GUI has
 * started and they can be displayed in a message box.
 */
    void
mch_errmsg(char *str)
{
#if defined(WIN3264) && !defined(FEAT_GUI_MSWIN)
    int	    len = STRLEN(str);
    DWORD   nwrite = 0;
    DWORD   mode = 0;
    HANDLE  h = GetStdHandle(STD_ERROR_HANDLE);

    if (GetConsoleMode(h, &mode) && enc_codepage >= 0
	    && (int)GetConsoleCP() != enc_codepage)
    {
	WCHAR	*w = enc_to_utf16((char_u *)str, &len);

	WriteConsoleW(h, w, len, &nwrite, NULL);
	vim_free(w);
    }
    else
    {
	fprintf(stderr, "%s", str);
    }
#else
    int		len;

# if (defined(UNIX) || defined(FEAT_GUI)) && !defined(ALWAYS_USE_GUI)
    /* On Unix use stderr if it's a tty.
     * When not going to start the GUI also use stderr.
     * On Mac, when started from Finder, stderr is the console. */
    if (
#  ifdef UNIX
#   ifdef MACOS_X
	    (isatty(2) && strcmp("/dev/console", ttyname(2)) != 0)
#   else
	    isatty(2)
#   endif
#   ifdef FEAT_GUI
	    ||
#   endif
#  endif
#  ifdef FEAT_GUI
	    !(gui.in_use || gui.starting)
#  endif
	    )
    {
	fprintf(stderr, "%s", str);
	return;
    }
# endif

    /* avoid a delay for a message that isn't there */
    emsg_on_display = FALSE;

    len = (int)STRLEN(str) + 1;
    if (error_ga.ga_growsize == 0)
    {
	error_ga.ga_growsize = 80;
	error_ga.ga_itemsize = 1;
    }
    if (ga_grow(&error_ga, len) == OK)
    {
	mch_memmove((char_u *)error_ga.ga_data + error_ga.ga_len,
							  (char_u *)str, len);
# ifdef UNIX
	/* remove CR characters, they are displayed */
	{
	    char_u	*p;

	    p = (char_u *)error_ga.ga_data + error_ga.ga_len;
	    for (;;)
	    {
		p = vim_strchr(p, '\r');
		if (p == NULL)
		    break;
		*p = ' ';
	    }
	}
# endif
	--len;		/* don't count the NUL at the end */
	error_ga.ga_len += len;
    }
#endif
}

/*
 * Give a message.  To be used when the screen hasn't been initialized yet.
 * When there is no tty, collect messages until the GUI has started and they
 * can be displayed in a message box.
 */
    void
mch_msg(char *str)
{
#if defined(WIN3264) && !defined(FEAT_GUI_MSWIN)
    int	    len = STRLEN(str);
    DWORD   nwrite = 0;
    DWORD   mode;
    HANDLE  h = GetStdHandle(STD_OUTPUT_HANDLE);


    if (GetConsoleMode(h, &mode) && enc_codepage >= 0
	    && (int)GetConsoleCP() != enc_codepage)
    {
	WCHAR	*w = enc_to_utf16((char_u *)str, &len);

	WriteConsoleW(h, w, len, &nwrite, NULL);
	vim_free(w);
    }
    else
    {
	printf("%s", str);
    }
#else
# if (defined(UNIX) || defined(FEAT_GUI)) && !defined(ALWAYS_USE_GUI)
    /* On Unix use stdout if we have a tty.  This allows "vim -h | more" and
     * uses mch_errmsg() when started from the desktop.
     * When not going to start the GUI also use stdout.
     * On Mac, when started from Finder, stderr is the console. */
    if (
#  ifdef UNIX
#   ifdef MACOS_X
	    (isatty(2) && strcmp("/dev/console", ttyname(2)) != 0)
#   else
	    isatty(2)
#    endif
#   ifdef FEAT_GUI
	    ||
#   endif
#  endif
#  ifdef FEAT_GUI
	    !(gui.in_use || gui.starting)
#  endif
	    )
    {
	printf("%s", str);
	return;
    }
# endif
    mch_errmsg(str);
#endif
}
#endif /* USE_MCH_ERRMSG */

/*
 * Put a character on the screen at the current message position and advance
 * to the next position.  Only for printable ASCII!
 */
    static void
msg_screen_putchar(int c, int attr)
{
    msg_didout = TRUE;		/* remember that line is not empty */
    screen_putchar(c, msg_row, msg_col, attr);
#ifdef FEAT_RIGHTLEFT
    if (cmdmsg_rl)
    {
	if (--msg_col == 0)
	{
	    msg_col = Columns;
	    ++msg_row;
	}
    }
    else
#endif
    {
	if (++msg_col >= Columns)
	{
	    msg_col = 0;
	    ++msg_row;
	}
    }
}

    void
msg_moremsg(int full)
{
    int		attr;
    char_u	*s = (char_u *)_("-- More --");

    attr = HL_ATTR(HLF_M);
    screen_puts(s, (int)Rows - 1, 0, attr);
    if (full)
	screen_puts((char_u *)
		_(" SPACE/d/j: screen/page/line down, b/u/k: up, q: quit "),
		(int)Rows - 1, vim_strsize(s), attr);
}

/*
 * Repeat the message for the current mode: ASKMORE, EXTERNCMD, CONFIRM or
 * exmode_active.
 */
    void
repeat_message(void)
{
    if (State == ASKMORE)
    {
	msg_moremsg(TRUE);	/* display --more-- message again */
	msg_row = Rows - 1;
    }
#ifdef FEAT_CON_DIALOG
    else if (State == CONFIRM)
    {
	display_confirm_msg();	/* display ":confirm" message again */
	msg_row = Rows - 1;
    }
#endif
    else if (State == EXTERNCMD)
    {
	windgoto(msg_row, msg_col); /* put cursor back */
    }
    else if (State == HITRETURN || State == SETWSIZE)
    {
	if (msg_row == Rows - 1)
	{
	    /* Avoid drawing the "hit-enter" prompt below the previous one,
	     * overwrite it.  Esp. useful when regaining focus and a
	     * FocusGained autocmd exists but didn't draw anything. */
	    msg_didout = FALSE;
	    msg_col = 0;
	    msg_clr_eos();
	}
	hit_return_msg();
	msg_row = Rows - 1;
    }
}

/*
 * msg_check_screen - check if the screen is initialized.
 * Also check msg_row and msg_col, if they are too big it may cause a crash.
 * While starting the GUI the terminal codes will be set for the GUI, but the
 * output goes to the terminal.  Don't use the terminal codes then.
 */
    static int
msg_check_screen(void)
{
    if (!full_screen || !screen_valid(FALSE))
	return FALSE;

    if (msg_row >= Rows)
	msg_row = Rows - 1;
    if (msg_col >= Columns)
	msg_col = Columns - 1;
    return TRUE;
}

/*
 * Clear from current message position to end of screen.
 * Skip this when ":silent" was used, no need to clear for redirection.
 */
    void
msg_clr_eos(void)
{
    if (msg_silent == 0)
	msg_clr_eos_force();
}

/*
 * Clear from current message position to end of screen.
 * Note: msg_col is not updated, so we remember the end of the message
 * for msg_check().
 */
    void
msg_clr_eos_force(void)
{
    if (msg_use_printf())
    {
	if (full_screen)	/* only when termcap codes are valid */
	{
	    if (*T_CD)
		out_str(T_CD);	/* clear to end of display */
	    else if (*T_CE)
		out_str(T_CE);	/* clear to end of line */
	}
    }
    else
    {
#ifdef FEAT_RIGHTLEFT
	if (cmdmsg_rl)
	{
	    screen_fill(msg_row, msg_row + 1, 0, msg_col + 1, ' ', ' ', 0);
	    screen_fill(msg_row + 1, (int)Rows, 0, (int)Columns, ' ', ' ', 0);
	}
	else
#endif
	{
	    screen_fill(msg_row, msg_row + 1, msg_col, (int)Columns,
								 ' ', ' ', 0);
	    screen_fill(msg_row + 1, (int)Rows, 0, (int)Columns, ' ', ' ', 0);
	}
    }
}

/*
 * Clear the command line.
 */
    void
msg_clr_cmdline(void)
{
    msg_row = cmdline_row;
    msg_col = 0;
    msg_clr_eos_force();
}

/*
 * end putting a message on the screen
 * call wait_return if the message does not fit in the available space
 * return TRUE if wait_return not called.
 */
    int
msg_end(void)
{
    /*
     * If the string is larger than the window,
     * or the ruler option is set and we run into it,
     * we have to redraw the window.
     * Do not do this if we are abandoning the file or editing the command line.
     */
    if (!exiting && need_wait_return && !(State & CMDLINE))
    {
	wait_return(FALSE);
	return FALSE;
    }
    out_flush();
    return TRUE;
}

/*
 * If the written message runs into the shown command or ruler, we have to
 * wait for hit-return and redraw the window later.
 */
    void
msg_check(void)
{
    if (msg_row == Rows - 1 && msg_col >= sc_col)
    {
	need_wait_return = TRUE;
	redraw_cmdline = TRUE;
    }
}

/*
 * May write a string to the redirection file.
 * When "maxlen" is -1 write the whole string, otherwise up to "maxlen" bytes.
 */
    static void
redir_write(char_u *str, int maxlen)
{
    char_u	*s = str;
    static int	cur_col = 0;

    /* Don't do anything for displaying prompts and the like. */
    if (redir_off)
	return;

    /* If 'verbosefile' is set prepare for writing in that file. */
    if (*p_vfile != NUL && verbose_fd == NULL)
	verbose_open();

    if (redirecting())
    {
	/* If the string doesn't start with CR or NL, go to msg_col */
	if (*s != '\n' && *s != '\r')
	{
	    while (cur_col < msg_col)
	    {
#ifdef FEAT_EVAL
		if (redir_execute)
		    execute_redir_str((char_u *)" ", -1);
		else if (redir_reg)
		    write_reg_contents(redir_reg, (char_u *)" ", -1, TRUE);
		else if (redir_vname)
		    var_redir_str((char_u *)" ", -1);
		else
#endif
		    if (redir_fd != NULL)
		    fputs(" ", redir_fd);
		if (verbose_fd != NULL)
		    fputs(" ", verbose_fd);
		++cur_col;
	    }
	}

#ifdef FEAT_EVAL
	if (redir_execute)
	    execute_redir_str(s, maxlen);
	else if (redir_reg)
	    write_reg_contents(redir_reg, s, maxlen, TRUE);
	else if (redir_vname)
	    var_redir_str(s, maxlen);
#endif

	/* Write and adjust the current column. */
	while (*s != NUL && (maxlen < 0 || (int)(s - str) < maxlen))
	{
#ifdef FEAT_EVAL
	    if (!redir_reg && !redir_vname && !redir_execute)
#endif
		if (redir_fd != NULL)
		    putc(*s, redir_fd);
	    if (verbose_fd != NULL)
		putc(*s, verbose_fd);
	    if (*s == '\r' || *s == '\n')
		cur_col = 0;
	    else if (*s == '\t')
		cur_col += (8 - cur_col % 8);
	    else
		++cur_col;
	    ++s;
	}

	if (msg_silent != 0)	/* should update msg_col */
	    msg_col = cur_col;
    }
}

    int
redirecting(void)
{
    return redir_fd != NULL || *p_vfile != NUL
#ifdef FEAT_EVAL
			  || redir_reg || redir_vname || redir_execute
#endif
				       ;
}

/*
 * Before giving verbose message.
 * Must always be called paired with verbose_leave()!
 */
    void
verbose_enter(void)
{
    if (*p_vfile != NUL)
	++msg_silent;
}

/*
 * After giving verbose message.
 * Must always be called paired with verbose_enter()!
 */
    void
verbose_leave(void)
{
    if (*p_vfile != NUL)
	if (--msg_silent < 0)
	    msg_silent = 0;
}

/*
 * Like verbose_enter() and set msg_scroll when displaying the message.
 */
    void
verbose_enter_scroll(void)
{
    if (*p_vfile != NUL)
	++msg_silent;
    else
	/* always scroll up, don't overwrite */
	msg_scroll = TRUE;
}

/*
 * Like verbose_leave() and set cmdline_row when displaying the message.
 */
    void
verbose_leave_scroll(void)
{
    if (*p_vfile != NUL)
    {
	if (--msg_silent < 0)
	    msg_silent = 0;
    }
    else
	cmdline_row = msg_row;
}

/*
 * Called when 'verbosefile' is set: stop writing to the file.
 */
    void
verbose_stop(void)
{
    if (verbose_fd != NULL)
    {
	fclose(verbose_fd);
	verbose_fd = NULL;
    }
    verbose_did_open = FALSE;
}

/*
 * Open the file 'verbosefile'.
 * Return FAIL or OK.
 */
    int
verbose_open(void)
{
    if (verbose_fd == NULL && !verbose_did_open)
    {
	/* Only give the error message once. */
	verbose_did_open = TRUE;

	verbose_fd = mch_fopen((char *)p_vfile, "a");
	if (verbose_fd == NULL)
	{
	    semsg(_(e_notopen), p_vfile);
	    return FAIL;
	}
    }
    return OK;
}

/*
 * Give a warning message (for searching).
 * Use 'w' highlighting and may repeat the message after redrawing
 */
    void
give_warning(char_u *message, int hl)
{
    /* Don't do this for ":silent". */
    if (msg_silent != 0)
	return;

    /* Don't want a hit-enter prompt here. */
    ++no_wait_return;

#ifdef FEAT_EVAL
    set_vim_var_string(VV_WARNINGMSG, message, -1);
#endif
    VIM_CLEAR(keep_msg);
    if (hl)
	keep_msg_attr = HL_ATTR(HLF_W);
    else
	keep_msg_attr = 0;
    if (msg_attr((char *)message, keep_msg_attr) && msg_scrolled == 0)
	set_keep_msg(message, keep_msg_attr);
    msg_didout = FALSE;	    /* overwrite this message */
    msg_nowait = TRUE;	    /* don't wait for this message */
    msg_col = 0;

    --no_wait_return;
}

#if defined(FEAT_EVAL) || defined(PROTO)
    void
give_warning2(char_u *message, char_u *a1, int hl)
{
    vim_snprintf((char *)IObuff, IOSIZE, (char *)message, a1);
    give_warning(IObuff, hl);
}
#endif

/*
 * Advance msg cursor to column "col".
 */
    void
msg_advance(int col)
{
    if (msg_silent != 0)	/* nothing to advance to */
    {
	msg_col = col;		/* for redirection, may fill it up later */
	return;
    }
    if (col >= Columns)		/* not enough room */
	col = Columns - 1;
#ifdef FEAT_RIGHTLEFT
    if (cmdmsg_rl)
	while (msg_col > Columns - col)
	    msg_putchar(' ');
    else
#endif
	while (msg_col < col)
	    msg_putchar(' ');
}

#if defined(FEAT_CON_DIALOG) || defined(PROTO)
/*
 * Used for "confirm()" function, and the :confirm command prefix.
 * Versions which haven't got flexible dialogs yet, and console
 * versions, get this generic handler which uses the command line.
 *
 * type  = one of:
 *	   VIM_QUESTION, VIM_INFO, VIM_WARNING, VIM_ERROR or VIM_GENERIC
 * title = title string (can be NULL for default)
 * (neither used in console dialogs at the moment)
 *
 * Format of the "buttons" string:
 * "Button1Name\nButton2Name\nButton3Name"
 * The first button should normally be the default/accept
 * The second button should be the 'Cancel' button
 * Other buttons- use your imagination!
 * A '&' in a button name becomes a shortcut, so each '&' should be before a
 * different letter.
 */
    int
do_dialog(
    int		type UNUSED,
    char_u	*title UNUSED,
    char_u	*message,
    char_u	*buttons,
    int		dfltbutton,
    char_u	*textfield UNUSED,	/* IObuff for inputdialog(), NULL
					   otherwise */
    int		ex_cmd)	    /* when TRUE pressing : accepts default and starts
			       Ex command */
{
    int		oldState;
    int		retval = 0;
    char_u	*hotkeys;
    int		c;
    int		i;

#ifndef NO_CONSOLE
    /* Don't output anything in silent mode ("ex -s") */
    if (silent_mode)
	return dfltbutton;   /* return default option */
#endif

#ifdef FEAT_GUI_DIALOG
    /* When GUI is running and 'c' not in 'guioptions', use the GUI dialog */
    if (gui.in_use && vim_strchr(p_go, GO_CONDIALOG) == NULL)
    {
	c = gui_mch_dialog(type, title, message, buttons, dfltbutton,
							   textfield, ex_cmd);
	/* avoid a hit-enter prompt without clearing the cmdline */
	need_wait_return = FALSE;
	emsg_on_display = FALSE;
	cmdline_row = msg_row;

	/* Flush output to avoid that further messages and redrawing is done
	 * in the wrong order. */
	out_flush();
	gui_mch_update();

	return c;
    }
#endif

    oldState = State;
    State = CONFIRM;
#ifdef FEAT_MOUSE
    setmouse();
#endif

    /*
     * Since we wait for a keypress, don't make the
     * user press RETURN as well afterwards.
     */
    ++no_wait_return;
    hotkeys = msg_show_console_dialog(message, buttons, dfltbutton);

    if (hotkeys != NULL)
    {
	for (;;)
	{
	    /* Get a typed character directly from the user. */
	    c = get_keystroke();
	    switch (c)
	    {
	    case CAR:		/* User accepts default option */
	    case NL:
		retval = dfltbutton;
		break;
	    case Ctrl_C:	/* User aborts/cancels */
	    case ESC:
		retval = 0;
		break;
	    default:		/* Could be a hotkey? */
		if (c < 0)	/* special keys are ignored here */
		    continue;
		if (c == ':' && ex_cmd)
		{
		    retval = dfltbutton;
		    ins_char_typebuf(':');
		    break;
		}

		/* Make the character lowercase, as chars in "hotkeys" are. */
		c = MB_TOLOWER(c);
		retval = 1;
		for (i = 0; hotkeys[i]; ++i)
		{
		    if (has_mbyte)
		    {
			if ((*mb_ptr2char)(hotkeys + i) == c)
			    break;
			i += (*mb_ptr2len)(hotkeys + i) - 1;
		    }
		    else
			if (hotkeys[i] == c)
			    break;
		    ++retval;
		}
		if (hotkeys[i])
		    break;
		/* No hotkey match, so keep waiting */
		continue;
	    }
	    break;
	}

	vim_free(hotkeys);
    }

    State = oldState;
#ifdef FEAT_MOUSE
    setmouse();
#endif
    --no_wait_return;
    msg_end_prompt();

    return retval;
}

/*
 * Copy one character from "*from" to "*to", taking care of multi-byte
 * characters.  Return the length of the character in bytes.
 */
    static int
copy_char(
    char_u	*from,
    char_u	*to,
    int		lowercase)	/* make character lower case */
{
    int		len;
    int		c;

    if (has_mbyte)
    {
	if (lowercase)
	{
	    c = MB_TOLOWER((*mb_ptr2char)(from));
	    return (*mb_char2bytes)(c, to);
	}
	else
	{
	    len = (*mb_ptr2len)(from);
	    mch_memmove(to, from, (size_t)len);
	    return len;
	}
    }
    else
    {
	if (lowercase)
	    *to = (char_u)TOLOWER_LOC(*from);
	else
	    *to = *from;
	return 1;
    }
}

/*
 * Format the dialog string, and display it at the bottom of
 * the screen. Return a string of hotkey chars (if defined) for
 * each 'button'. If a button has no hotkey defined, the first character of
 * the button is used.
 * The hotkeys can be multi-byte characters, but without combining chars.
 *
 * Returns an allocated string with hotkeys, or NULL for error.
 */
    static char_u *
msg_show_console_dialog(
    char_u	*message,
    char_u	*buttons,
    int		dfltbutton)
{
    int		len = 0;
#define HOTK_LEN (has_mbyte ? MB_MAXBYTES : 1)
    int		lenhotkey = HOTK_LEN;	/* count first button */
    char_u	*hotk = NULL;
    char_u	*msgp = NULL;
    char_u	*hotkp = NULL;
    char_u	*r;
    int		copy;
#define HAS_HOTKEY_LEN 30
    char_u	has_hotkey[HAS_HOTKEY_LEN];
    int		first_hotkey = FALSE;	/* first char of button is hotkey */
    int		idx;

    has_hotkey[0] = FALSE;

    /*
     * First loop: compute the size of memory to allocate.
     * Second loop: copy to the allocated memory.
     */
    for (copy = 0; copy <= 1; ++copy)
    {
	r = buttons;
	idx = 0;
	while (*r)
	{
	    if (*r == DLG_BUTTON_SEP)
	    {
		if (copy)
		{
		    *msgp++ = ',';
		    *msgp++ = ' ';	    /* '\n' -> ', ' */

		    /* advance to next hotkey and set default hotkey */
		    if (has_mbyte)
			hotkp += STRLEN(hotkp);
		    else
			++hotkp;
		    hotkp[copy_char(r + 1, hotkp, TRUE)] = NUL;
		    if (dfltbutton)
			--dfltbutton;

		    /* If no hotkey is specified first char is used. */
		    if (idx < HAS_HOTKEY_LEN - 1 && !has_hotkey[++idx])
			first_hotkey = TRUE;
		}
		else
		{
		    len += 3;		    /* '\n' -> ', '; 'x' -> '(x)' */
		    lenhotkey += HOTK_LEN;  /* each button needs a hotkey */
		    if (idx < HAS_HOTKEY_LEN - 1)
			has_hotkey[++idx] = FALSE;
		}
	    }
	    else if (*r == DLG_HOTKEY_CHAR || first_hotkey)
	    {
		if (*r == DLG_HOTKEY_CHAR)
		    ++r;
		first_hotkey = FALSE;
		if (copy)
		{
		    if (*r == DLG_HOTKEY_CHAR)		/* '&&a' -> '&a' */
			*msgp++ = *r;
		    else
		    {
			/* '&a' -> '[a]' */
			*msgp++ = (dfltbutton == 1) ? '[' : '(';
			msgp += copy_char(r, msgp, FALSE);
			*msgp++ = (dfltbutton == 1) ? ']' : ')';

			/* redefine hotkey */
			hotkp[copy_char(r, hotkp, TRUE)] = NUL;
		    }
		}
		else
		{
		    ++len;	    /* '&a' -> '[a]' */
		    if (idx < HAS_HOTKEY_LEN - 1)
			has_hotkey[idx] = TRUE;
		}
	    }
	    else
	    {
		/* everything else copy literally */
		if (copy)
		    msgp += copy_char(r, msgp, FALSE);
	    }

	    /* advance to the next character */
	    MB_PTR_ADV(r);
	}

	if (copy)
	{
	    *msgp++ = ':';
	    *msgp++ = ' ';
	    *msgp = NUL;
	}
	else
	{
	    len += (int)(STRLEN(message)
			+ 2			/* for the NL's */
			+ STRLEN(buttons)
			+ 3);			/* for the ": " and NUL */
	    lenhotkey++;			/* for the NUL */

	    /* If no hotkey is specified first char is used. */
	    if (!has_hotkey[0])
	    {
		first_hotkey = TRUE;
		len += 2;		/* "x" -> "[x]" */
	    }

	    /*
	     * Now allocate and load the strings
	     */
	    vim_free(confirm_msg);
	    confirm_msg = alloc(len);
	    if (confirm_msg == NULL)
		return NULL;
	    *confirm_msg = NUL;
	    hotk = alloc(lenhotkey);
	    if (hotk == NULL)
		return NULL;

	    *confirm_msg = '\n';
	    STRCPY(confirm_msg + 1, message);

	    msgp = confirm_msg + 1 + STRLEN(message);
	    hotkp = hotk;

	    /* Define first default hotkey.  Keep the hotkey string NUL
	     * terminated to avoid reading past the end. */
	    hotkp[copy_char(buttons, hotkp, TRUE)] = NUL;

	    /* Remember where the choices start, displaying starts here when
	     * "hotkp" typed at the more prompt. */
	    confirm_msg_tail = msgp;
	    *msgp++ = '\n';
	}
    }

    display_confirm_msg();
    return hotk;
}

/*
 * Display the ":confirm" message.  Also called when screen resized.
 */
    void
display_confirm_msg(void)
{
    /* avoid that 'q' at the more prompt truncates the message here */
    ++confirm_msg_used;
    if (confirm_msg != NULL)
	msg_puts_attr((char *)confirm_msg, HL_ATTR(HLF_M));
    --confirm_msg_used;
}

#endif /* FEAT_CON_DIALOG */

#if defined(FEAT_CON_DIALOG) || defined(FEAT_GUI_DIALOG)

    int
vim_dialog_yesno(
    int		type,
    char_u	*title,
    char_u	*message,
    int		dflt)
{
    if (do_dialog(type,
		title == NULL ? (char_u *)_("Question") : title,
		message,
		(char_u *)_("&Yes\n&No"), dflt, NULL, FALSE) == 1)
	return VIM_YES;
    return VIM_NO;
}

    int
vim_dialog_yesnocancel(
    int		type,
    char_u	*title,
    char_u	*message,
    int		dflt)
{
    switch (do_dialog(type,
		title == NULL ? (char_u *)_("Question") : title,
		message,
		(char_u *)_("&Yes\n&No\n&Cancel"), dflt, NULL, FALSE))
    {
	case 1: return VIM_YES;
	case 2: return VIM_NO;
    }
    return VIM_CANCEL;
}

    int
vim_dialog_yesnoallcancel(
    int		type,
    char_u	*title,
    char_u	*message,
    int		dflt)
{
    switch (do_dialog(type,
		title == NULL ? (char_u *)"Question" : title,
		message,
		(char_u *)_("&Yes\n&No\nSave &All\n&Discard All\n&Cancel"),
							   dflt, NULL, FALSE))
    {
	case 1: return VIM_YES;
	case 2: return VIM_NO;
	case 3: return VIM_ALL;
	case 4: return VIM_DISCARDALL;
    }
    return VIM_CANCEL;
}

#endif /* FEAT_GUI_DIALOG || FEAT_CON_DIALOG */

#if defined(FEAT_BROWSE) || defined(PROTO)
/*
 * Generic browse function.  Calls gui_mch_browse() when possible.
 * Later this may pop-up a non-GUI file selector (external command?).
 */
    char_u *
do_browse(
    int		flags,		/* BROWSE_SAVE and BROWSE_DIR */
    char_u	*title,		/* title for the window */
    char_u	*dflt,		/* default file name (may include directory) */
    char_u	*ext,		/* extension added */
    char_u	*initdir,	/* initial directory, NULL for current dir or
				   when using path from "dflt" */
    char_u	*filter,	/* file name filter */
    buf_T	*buf)		/* buffer to read/write for */
{
    char_u		*fname;
    static char_u	*last_dir = NULL;    /* last used directory */
    char_u		*tofree = NULL;
    int			save_browse = cmdmod.browse;

    /* Must turn off browse to avoid that autocommands will get the
     * flag too!  */
    cmdmod.browse = FALSE;

    if (title == NULL || *title == NUL)
    {
	if (flags & BROWSE_DIR)
	    title = (char_u *)_("Select Directory dialog");
	else if (flags & BROWSE_SAVE)
	    title = (char_u *)_("Save File dialog");
	else
	    title = (char_u *)_("Open File dialog");
    }

    /* When no directory specified, use default file name, default dir, buffer
     * dir, last dir or current dir */
    if ((initdir == NULL || *initdir == NUL) && dflt != NULL && *dflt != NUL)
    {
	if (mch_isdir(dflt))		/* default file name is a directory */
	{
	    initdir = dflt;
	    dflt = NULL;
	}
	else if (gettail(dflt) != dflt)	/* default file name includes a path */
	{
	    tofree = vim_strsave(dflt);
	    if (tofree != NULL)
	    {
		initdir = tofree;
		*gettail(initdir) = NUL;
		dflt = gettail(dflt);
	    }
	}
    }

    if (initdir == NULL || *initdir == NUL)
    {
	/* When 'browsedir' is a directory, use it */
	if (STRCMP(p_bsdir, "last") != 0
		&& STRCMP(p_bsdir, "buffer") != 0
		&& STRCMP(p_bsdir, "current") != 0
		&& mch_isdir(p_bsdir))
	    initdir = p_bsdir;
	/* When saving or 'browsedir' is "buffer", use buffer fname */
	else if (((flags & BROWSE_SAVE) || *p_bsdir == 'b')
		&& buf != NULL && buf->b_ffname != NULL)
	{
	    if (dflt == NULL || *dflt == NUL)
		dflt = gettail(curbuf->b_ffname);
	    tofree = vim_strsave(curbuf->b_ffname);
	    if (tofree != NULL)
	    {
		initdir = tofree;
		*gettail(initdir) = NUL;
	    }
	}
	/* When 'browsedir' is "last", use dir from last browse */
	else if (*p_bsdir == 'l')
	    initdir = last_dir;
	/* When 'browsedir is "current", use current directory.  This is the
	 * default already, leave initdir empty. */
    }

# ifdef FEAT_GUI
    if (gui.in_use)		/* when this changes, also adjust f_has()! */
    {
	if (filter == NULL
#  ifdef FEAT_EVAL
		&& (filter = get_var_value((char_u *)"b:browsefilter")) == NULL
		&& (filter = get_var_value((char_u *)"g:browsefilter")) == NULL
#  endif
	)
	    filter = BROWSE_FILTER_DEFAULT;
	if (flags & BROWSE_DIR)
	{
#  if defined(FEAT_GUI_GTK) || defined(WIN3264)
	    /* For systems that have a directory dialog. */
	    fname = gui_mch_browsedir(title, initdir);
#  else
	    /* Generic solution for selecting a directory: select a file and
	     * remove the file name. */
	    fname = gui_mch_browse(0, title, dflt, ext, initdir, (char_u *)"");
#  endif
#  if !defined(FEAT_GUI_GTK)
	    /* Win32 adds a dummy file name, others return an arbitrary file
	     * name.  GTK+ 2 returns only the directory, */
	    if (fname != NULL && *fname != NUL && !mch_isdir(fname))
	    {
		/* Remove the file name. */
		char_u	    *tail = gettail_sep(fname);

		if (tail == fname)
		    *tail++ = '.';	/* use current dir */
		*tail = NUL;
	    }
#  endif
	}
	else
	    fname = gui_mch_browse(flags & BROWSE_SAVE,
			       title, dflt, ext, initdir, (char_u *)_(filter));

	/* We hang around in the dialog for a while, the user might do some
	 * things to our files.  The Win32 dialog allows deleting or renaming
	 * a file, check timestamps. */
	need_check_timestamps = TRUE;
	did_check_timestamps = FALSE;
    }
    else
# endif
    {
	/* TODO: non-GUI file selector here */
	emsg(_("E338: Sorry, no file browser in console mode"));
	fname = NULL;
    }

    /* keep the directory for next time */
    if (fname != NULL)
    {
	vim_free(last_dir);
	last_dir = vim_strsave(fname);
	if (last_dir != NULL && !(flags & BROWSE_DIR))
	{
	    *gettail(last_dir) = NUL;
	    if (*last_dir == NUL)
	    {
		/* filename only returned, must be in current dir */
		vim_free(last_dir);
		last_dir = alloc(MAXPATHL);
		if (last_dir != NULL)
		    mch_dirname(last_dir, MAXPATHL);
	    }
	}
    }

    vim_free(tofree);
    cmdmod.browse = save_browse;

    return fname;
}
#endif

#if defined(FEAT_EVAL)
static char *e_printf = N_("E766: Insufficient arguments for printf()");

/*
 * Get number argument from "idxp" entry in "tvs".  First entry is 1.
 */
    static varnumber_T
tv_nr(typval_T *tvs, int *idxp)
{
    int		idx = *idxp - 1;
    varnumber_T	n = 0;
    int		err = FALSE;

    if (tvs[idx].v_type == VAR_UNKNOWN)
	emsg(_(e_printf));
    else
    {
	++*idxp;
	n = tv_get_number_chk(&tvs[idx], &err);
	if (err)
	    n = 0;
    }
    return n;
}

/*
 * Get string argument from "idxp" entry in "tvs".  First entry is 1.
 * If "tofree" is NULL tv_get_string_chk() is used.  Some types (e.g. List)
 * are not converted to a string.
 * If "tofree" is not NULL echo_string() is used.  All types are converted to
 * a string with the same format as ":echo".  The caller must free "*tofree".
 * Returns NULL for an error.
 */
    static char *
tv_str(typval_T *tvs, int *idxp, char_u **tofree)
{
    int		    idx = *idxp - 1;
    char	    *s = NULL;
    static char_u   numbuf[NUMBUFLEN];

    if (tvs[idx].v_type == VAR_UNKNOWN)
	emsg(_(e_printf));
    else
    {
	++*idxp;
	if (tofree != NULL)
	    s = (char *)echo_string(&tvs[idx], tofree, numbuf, get_copyID());
	else
	    s = (char *)tv_get_string_chk(&tvs[idx]);
    }
    return s;
}

# ifdef FEAT_FLOAT
/*
 * Get float argument from "idxp" entry in "tvs".  First entry is 1.
 */
    static double
tv_float(typval_T *tvs, int *idxp)
{
    int		idx = *idxp - 1;
    double	f = 0;

    if (tvs[idx].v_type == VAR_UNKNOWN)
	emsg(_(e_printf));
    else
    {
	++*idxp;
	if (tvs[idx].v_type == VAR_FLOAT)
	    f = tvs[idx].vval.v_float;
	else if (tvs[idx].v_type == VAR_NUMBER)
	    f = (double)tvs[idx].vval.v_number;
	else
	    emsg(_("E807: Expected Float argument for printf()"));
    }
    return f;
}
# endif
#endif

#ifdef FEAT_FLOAT
/*
 * Return the representation of infinity for printf() function:
 * "-inf", "inf", "+inf", " inf", "-INF", "INF", "+INF" or " INF".
 */
    static const char *
infinity_str(int positive,
	     char fmt_spec,
	     int force_sign,
	     int space_for_positive)
{
    static const char *table[] =
    {
	"-inf", "inf", "+inf", " inf",
	"-INF", "INF", "+INF", " INF"
    };
    int idx = positive * (1 + force_sign + force_sign * space_for_positive);

    if (ASCII_ISUPPER(fmt_spec))
	idx += 4;
    return table[idx];
}
#endif

/*
 * This code was included to provide a portable vsnprintf() and snprintf().
 * Some systems may provide their own, but we always use this one for
 * consistency.
 *
 * This code is based on snprintf.c - a portable implementation of snprintf
 * by Mark Martinec <mark.martinec@ijs.si>, Version 2.2, 2000-10-06.
 * Included with permission.  It was heavily modified to fit in Vim.
 * The original code, including useful comments, can be found here:
 *	http://www.ijs.si/software/snprintf/
 *
 * This snprintf() only supports the following conversion specifiers:
 * s, c, d, u, o, x, X, p  (and synonyms: i, D, U, O - see below)
 * with flags: '-', '+', ' ', '0' and '#'.
 * An asterisk is supported for field width as well as precision.
 *
 * Limited support for floating point was added: 'f', 'F', 'e', 'E', 'g', 'G'.
 *
 * Length modifiers 'h' (short int) and 'l' (long int) and 'll' (long long int)
 * are supported.
 *
 * The locale is not used, the string is used as a byte string.  This is only
 * relevant for double-byte encodings where the second byte may be '%'.
 *
 * It is permitted for "str_m" to be zero, and it is permitted to specify NULL
 * pointer for resulting string argument if "str_m" is zero (as per ISO C99).
 *
 * The return value is the number of characters which would be generated
 * for the given input, excluding the trailing NUL. If this value
 * is greater or equal to "str_m", not all characters from the result
 * have been stored in str, output bytes beyond the ("str_m"-1) -th character
 * are discarded. If "str_m" is greater than zero it is guaranteed
 * the resulting string will be NUL-terminated.
 */

/*
 * When va_list is not supported we only define vim_snprintf().
 *
 * vim_vsnprintf_typval() can be invoked with either "va_list" or a list of
 * "typval_T".  When the latter is not used it must be NULL.
 */

/* When generating prototypes all of this is skipped, cproto doesn't
 * understand this. */
#ifndef PROTO

/* Like vim_vsnprintf() but append to the string. */
    int
vim_snprintf_add(char *str, size_t str_m, const char *fmt, ...)
{
    va_list	ap;
    int		str_l;
    size_t	len = STRLEN(str);
    size_t	space;

    if (str_m <= len)
	space = 0;
    else
	space = str_m - len;
    va_start(ap, fmt);
    str_l = vim_vsnprintf(str + len, space, fmt, ap);
    va_end(ap);
    return str_l;
}

    int
vim_snprintf(char *str, size_t str_m, const char *fmt, ...)
{
    va_list	ap;
    int		str_l;

    va_start(ap, fmt);
    str_l = vim_vsnprintf(str, str_m, fmt, ap);
    va_end(ap);
    return str_l;
}

    int
vim_vsnprintf(
    char	*str,
    size_t	str_m,
    const char	*fmt,
    va_list	ap)
{
    return vim_vsnprintf_typval(str, str_m, fmt, ap, NULL);
}

    int
vim_vsnprintf_typval(
    char	*str,
    size_t	str_m,
    const char	*fmt,
    va_list	ap,
    typval_T	*tvs)
{
    size_t	str_l = 0;
    const char	*p = fmt;
    int		arg_idx = 1;

    if (p == NULL)
	p = "";
    while (*p != NUL)
    {
	if (*p != '%')
	{
	    char    *q = strchr(p + 1, '%');
	    size_t  n = (q == NULL) ? STRLEN(p) : (size_t)(q - p);

	    /* Copy up to the next '%' or NUL without any changes. */
	    if (str_l < str_m)
	    {
		size_t avail = str_m - str_l;

		mch_memmove(str + str_l, p, n > avail ? avail : n);
	    }
	    p += n;
	    str_l += n;
	}
	else
	{
	    size_t  min_field_width = 0, precision = 0;
	    int	    zero_padding = 0, precision_specified = 0, justify_left = 0;
	    int	    alternate_form = 0, force_sign = 0;

	    /* If both the ' ' and '+' flags appear, the ' ' flag should be
	     * ignored. */
	    int	    space_for_positive = 1;

	    /* allowed values: \0, h, l, L */
	    char    length_modifier = '\0';

	    /* temporary buffer for simple numeric->string conversion */
# if defined(FEAT_FLOAT)
#  define TMP_LEN 350	/* On my system 1e308 is the biggest number possible.
			 * That sounds reasonable to use as the maximum
			 * printable. */
# elif defined(FEAT_NUM64)
#  define TMP_LEN 66
# else
#  define TMP_LEN 34
# endif
	    char    tmp[TMP_LEN];

	    /* string address in case of string argument */
	    const char  *str_arg = NULL;

	    /* natural field width of arg without padding and sign */
	    size_t  str_arg_l;

	    /* unsigned char argument value - only defined for c conversion.
	     * N.B. standard explicitly states the char argument for the c
	     * conversion is unsigned */
	    unsigned char uchar_arg;

	    /* number of zeros to be inserted for numeric conversions as
	     * required by the precision or minimal field width */
	    size_t  number_of_zeros_to_pad = 0;

	    /* index into tmp where zero padding is to be inserted */
	    size_t  zero_padding_insertion_ind = 0;

	    /* current conversion specifier character */
	    char    fmt_spec = '\0';

	    /* buffer for 's' and 'S' specs */
	    char_u  *tofree = NULL;


	    p++;  /* skip '%' */

	    /* parse flags */
	    while (*p == '0' || *p == '-' || *p == '+' || *p == ' '
						   || *p == '#' || *p == '\'')
	    {
		switch (*p)
		{
		    case '0': zero_padding = 1; break;
		    case '-': justify_left = 1; break;
		    case '+': force_sign = 1; space_for_positive = 0; break;
		    case ' ': force_sign = 1;
			      /* If both the ' ' and '+' flags appear, the ' '
			       * flag should be ignored */
			      break;
		    case '#': alternate_form = 1; break;
		    case '\'': break;
		}
		p++;
	    }
	    /* If the '0' and '-' flags both appear, the '0' flag should be
	     * ignored. */

	    /* parse field width */
	    if (*p == '*')
	    {
		int j;

		p++;
		j =
# if defined(FEAT_EVAL)
		    tvs != NULL ? tv_nr(tvs, &arg_idx) :
# endif
			va_arg(ap, int);
		if (j >= 0)
		    min_field_width = j;
		else
		{
		    min_field_width = -j;
		    justify_left = 1;
		}
	    }
	    else if (VIM_ISDIGIT((int)(*p)))
	    {
		/* size_t could be wider than unsigned int; make sure we treat
		 * argument like common implementations do */
		unsigned int uj = *p++ - '0';

		while (VIM_ISDIGIT((int)(*p)))
		    uj = 10 * uj + (unsigned int)(*p++ - '0');
		min_field_width = uj;
	    }

	    /* parse precision */
	    if (*p == '.')
	    {
		p++;
		precision_specified = 1;
		if (*p == '*')
		{
		    int j;

		    j =
# if defined(FEAT_EVAL)
			tvs != NULL ? tv_nr(tvs, &arg_idx) :
# endif
			    va_arg(ap, int);
		    p++;
		    if (j >= 0)
			precision = j;
		    else
		    {
			precision_specified = 0;
			precision = 0;
		    }
		}
		else if (VIM_ISDIGIT((int)(*p)))
		{
		    /* size_t could be wider than unsigned int; make sure we
		     * treat argument like common implementations do */
		    unsigned int uj = *p++ - '0';

		    while (VIM_ISDIGIT((int)(*p)))
			uj = 10 * uj + (unsigned int)(*p++ - '0');
		    precision = uj;
		}
	    }

	    /* parse 'h', 'l' and 'll' length modifiers */
	    if (*p == 'h' || *p == 'l')
	    {
		length_modifier = *p;
		p++;
		if (length_modifier == 'l' && *p == 'l')
		{
		    /* double l = long long */
# ifdef FEAT_NUM64
		    length_modifier = 'L';
# else
		    length_modifier = 'l';	/* treat it as a single 'l' */
# endif
		    p++;
		}
	    }
	    fmt_spec = *p;

	    /* common synonyms: */
	    switch (fmt_spec)
	    {
		case 'i': fmt_spec = 'd'; break;
		case 'D': fmt_spec = 'd'; length_modifier = 'l'; break;
		case 'U': fmt_spec = 'u'; length_modifier = 'l'; break;
		case 'O': fmt_spec = 'o'; length_modifier = 'l'; break;
		default: break;
	    }

# if defined(FEAT_EVAL) && defined(FEAT_NUM64)
	    switch (fmt_spec)
	    {
		case 'd': case 'u': case 'o': case 'x': case 'X':
		    if (tvs != NULL && length_modifier == '\0')
			length_modifier = 'L';
	    }
# endif

	    /* get parameter value, do initial processing */
	    switch (fmt_spec)
	    {
		/* '%' and 'c' behave similar to 's' regarding flags and field
		 * widths */
	    case '%':
	    case 'c':
	    case 's':
	    case 'S':
		length_modifier = '\0';
		str_arg_l = 1;
		switch (fmt_spec)
		{
		case '%':
		    str_arg = p;
		    break;

		case 'c':
		    {
			int j;

			j =
# if defined(FEAT_EVAL)
			    tvs != NULL ? tv_nr(tvs, &arg_idx) :
# endif
				va_arg(ap, int);
			/* standard demands unsigned char */
			uchar_arg = (unsigned char)j;
			str_arg = (char *)&uchar_arg;
			break;
		    }

		case 's':
		case 'S':
		    str_arg =
# if defined(FEAT_EVAL)
				tvs != NULL ? tv_str(tvs, &arg_idx, &tofree) :
# endif
				    va_arg(ap, char *);
		    if (str_arg == NULL)
		    {
			str_arg = "[NULL]";
			str_arg_l = 6;
		    }
		    /* make sure not to address string beyond the specified
		     * precision !!! */
		    else if (!precision_specified)
			str_arg_l = strlen(str_arg);
		    /* truncate string if necessary as requested by precision */
		    else if (precision == 0)
			str_arg_l = 0;
		    else
		    {
			/* Don't put the #if inside memchr(), it can be a
			 * macro. */
			/* memchr on HP does not like n > 2^31  !!! */
			char *q = memchr(str_arg, '\0',
				  precision <= (size_t)0x7fffffffL ? precision
						       : (size_t)0x7fffffffL);
			str_arg_l = (q == NULL) ? precision
						      : (size_t)(q - str_arg);
		    }
		    if (fmt_spec == 'S')
		    {
			if (min_field_width != 0)
			    min_field_width += STRLEN(str_arg)
				     - mb_string2cells((char_u *)str_arg, -1);
			if (precision)
			{
			    char_u *p1 = (char_u *)str_arg;
			    size_t i;

			    for (i = 0; i < precision && *p1; i++)
				p1 += mb_ptr2len(p1);

			    str_arg_l = precision = p1 - (char_u *)str_arg;
			}
		    }
		    break;

		default:
		    break;
		}
		break;

	    case 'd': case 'u':
	    case 'b': case 'B':
	    case 'o':
	    case 'x': case 'X':
	    case 'p':
		{
		    /* NOTE: the u, b, o, x, X and p conversion specifiers
		     * imply the value is unsigned;  d implies a signed
		     * value */

		    /* 0 if numeric argument is zero (or if pointer is
		     * NULL for 'p'), +1 if greater than zero (or nonzero
		     * for unsigned arguments), -1 if negative (unsigned
		     * argument is never negative) */
		    int arg_sign = 0;

		    /* only defined for length modifier h, or for no
		     * length modifiers */
		    int int_arg = 0;
		    unsigned int uint_arg = 0;

		    /* only defined for length modifier l */
		    long int long_arg = 0;
		    unsigned long int ulong_arg = 0;

# ifdef FEAT_NUM64
		    /* only defined for length modifier ll */
		    varnumber_T llong_arg = 0;
		    uvarnumber_T ullong_arg = 0;
# endif

		    /* only defined for b conversion */
		    uvarnumber_T bin_arg = 0;

		    /* pointer argument value -only defined for p
		     * conversion */
		    void *ptr_arg = NULL;

		    if (fmt_spec == 'p')
		    {
			length_modifier = '\0';
			ptr_arg =
# if defined(FEAT_EVAL)
				 tvs != NULL ? (void *)tv_str(tvs, &arg_idx,
									NULL) :
# endif
					va_arg(ap, void *);
			if (ptr_arg != NULL)
			    arg_sign = 1;
		    }
		    else if (fmt_spec == 'b' || fmt_spec == 'B')
		    {
			bin_arg =
# if defined(FEAT_EVAL)
				    tvs != NULL ?
					   (uvarnumber_T)tv_nr(tvs, &arg_idx) :
# endif
					va_arg(ap, uvarnumber_T);
			if (bin_arg != 0)
			    arg_sign = 1;
		    }
		    else if (fmt_spec == 'd')
		    {
			/* signed */
			switch (length_modifier)
			{
			case '\0':
			case 'h':
			    /* char and short arguments are passed as int. */
			    int_arg =
# if defined(FEAT_EVAL)
					tvs != NULL ? tv_nr(tvs, &arg_idx) :
# endif
					    va_arg(ap, int);
			    if (int_arg > 0)
				arg_sign =  1;
			    else if (int_arg < 0)
				arg_sign = -1;
			    break;
			case 'l':
			    long_arg =
# if defined(FEAT_EVAL)
					tvs != NULL ? tv_nr(tvs, &arg_idx) :
# endif
					    va_arg(ap, long int);
			    if (long_arg > 0)
				arg_sign =  1;
			    else if (long_arg < 0)
				arg_sign = -1;
			    break;
# ifdef FEAT_NUM64
			case 'L':
			    llong_arg =
#  if defined(FEAT_EVAL)
					tvs != NULL ? tv_nr(tvs, &arg_idx) :
#  endif
					    va_arg(ap, varnumber_T);
			    if (llong_arg > 0)
				arg_sign =  1;
			    else if (llong_arg < 0)
				arg_sign = -1;
			    break;
# endif
			}
		    }
		    else
		    {
			/* unsigned */
			switch (length_modifier)
			{
			    case '\0':
			    case 'h':
				uint_arg =
# if defined(FEAT_EVAL)
					    tvs != NULL ? (unsigned)
							tv_nr(tvs, &arg_idx) :
# endif
						va_arg(ap, unsigned int);
				if (uint_arg != 0)
				    arg_sign = 1;
				break;
			    case 'l':
				ulong_arg =
# if defined(FEAT_EVAL)
					    tvs != NULL ? (unsigned long)
							tv_nr(tvs, &arg_idx) :
# endif
						va_arg(ap, unsigned long int);
				if (ulong_arg != 0)
				    arg_sign = 1;
				break;
# ifdef FEAT_NUM64
			    case 'L':
				ullong_arg =
#  if defined(FEAT_EVAL)
					    tvs != NULL ? (uvarnumber_T)
							tv_nr(tvs, &arg_idx) :
#  endif
						va_arg(ap, uvarnumber_T);
				if (ullong_arg != 0)
				    arg_sign = 1;
				break;
# endif
			}
		    }

		    str_arg = tmp;
		    str_arg_l = 0;

		    /* NOTE:
		     *   For d, i, u, o, x, and X conversions, if precision is
		     *   specified, the '0' flag should be ignored. This is so
		     *   with Solaris 2.6, Digital UNIX 4.0, HPUX 10, Linux,
		     *   FreeBSD, NetBSD; but not with Perl.
		     */
		    if (precision_specified)
			zero_padding = 0;
		    if (fmt_spec == 'd')
		    {
			if (force_sign && arg_sign >= 0)
			    tmp[str_arg_l++] = space_for_positive ? ' ' : '+';
			/* leave negative numbers for sprintf to handle, to
			 * avoid handling tricky cases like (short int)-32768 */
		    }
		    else if (alternate_form)
		    {
			if (arg_sign != 0
				     && (fmt_spec == 'b' || fmt_spec == 'B'
				      || fmt_spec == 'x' || fmt_spec == 'X') )
			{
			    tmp[str_arg_l++] = '0';
			    tmp[str_arg_l++] = fmt_spec;
			}
			/* alternate form should have no effect for p
			 * conversion, but ... */
		    }

		    zero_padding_insertion_ind = str_arg_l;
		    if (!precision_specified)
			precision = 1;   /* default precision is 1 */
		    if (precision == 0 && arg_sign == 0)
		    {
			/* When zero value is formatted with an explicit
			 * precision 0, the resulting formatted string is
			 * empty (d, i, u, b, B, o, x, X, p).   */
		    }
		    else
		    {
			char	f[6];
			int	f_l = 0;

			/* construct a simple format string for sprintf */
			f[f_l++] = '%';
			if (!length_modifier)
			    ;
			else if (length_modifier == 'L')
			{
# ifdef FEAT_NUM64
#  ifdef WIN3264
			    f[f_l++] = 'I';
			    f[f_l++] = '6';
			    f[f_l++] = '4';
#  else
			    f[f_l++] = 'l';
			    f[f_l++] = 'l';
#  endif
# else
			    f[f_l++] = 'l';
# endif
			}
			else
			    f[f_l++] = length_modifier;
			f[f_l++] = fmt_spec;
			f[f_l++] = '\0';

			if (fmt_spec == 'p')
			    str_arg_l += sprintf(tmp + str_arg_l, f, ptr_arg);
			else if (fmt_spec == 'b' || fmt_spec == 'B')
			{
			    char	    b[8 * sizeof(uvarnumber_T)];
			    size_t	    b_l = 0;
			    uvarnumber_T    bn = bin_arg;

			    do
			    {
				b[sizeof(b) - ++b_l] = '0' + (bn & 0x1);
				bn >>= 1;
			    }
			    while (bn != 0);

			    memcpy(tmp + str_arg_l, b + sizeof(b) - b_l, b_l);
			    str_arg_l += b_l;
			}
			else if (fmt_spec == 'd')
			{
			    /* signed */
			    switch (length_modifier)
			    {
			    case '\0':
			    case 'h': str_arg_l += sprintf(
						 tmp + str_arg_l, f, int_arg);
				      break;
			    case 'l': str_arg_l += sprintf(
						tmp + str_arg_l, f, long_arg);
				      break;
# ifdef FEAT_NUM64
			    case 'L': str_arg_l += sprintf(
					       tmp + str_arg_l, f, llong_arg);
				      break;
# endif
			    }
			}
			else
			{
			    /* unsigned */
			    switch (length_modifier)
			    {
			    case '\0':
			    case 'h': str_arg_l += sprintf(
						tmp + str_arg_l, f, uint_arg);
				      break;
			    case 'l': str_arg_l += sprintf(
					       tmp + str_arg_l, f, ulong_arg);
				      break;
# ifdef FEAT_NUM64
			    case 'L': str_arg_l += sprintf(
					      tmp + str_arg_l, f, ullong_arg);
				      break;
# endif
			    }
			}

			/* include the optional minus sign and possible
			 * "0x" in the region before the zero padding
			 * insertion point */
			if (zero_padding_insertion_ind < str_arg_l
				&& tmp[zero_padding_insertion_ind] == '-')
			    zero_padding_insertion_ind++;
			if (zero_padding_insertion_ind + 1 < str_arg_l
				&& tmp[zero_padding_insertion_ind]   == '0'
				&& (tmp[zero_padding_insertion_ind + 1] == 'x'
				 || tmp[zero_padding_insertion_ind + 1] == 'X'))
			    zero_padding_insertion_ind += 2;
		    }

		    {
			size_t num_of_digits = str_arg_l
						 - zero_padding_insertion_ind;

			if (alternate_form && fmt_spec == 'o'
				/* unless zero is already the first
				 * character */
				&& !(zero_padding_insertion_ind < str_arg_l
				    && tmp[zero_padding_insertion_ind] == '0'))
			{
			    /* assure leading zero for alternate-form
			     * octal numbers */
			    if (!precision_specified
					     || precision < num_of_digits + 1)
			    {
				/* precision is increased to force the
				 * first character to be zero, except if a
				 * zero value is formatted with an
				 * explicit precision of zero */
				precision = num_of_digits + 1;
				precision_specified = 1;
			    }
			}
			/* zero padding to specified precision? */
			if (num_of_digits < precision)
			    number_of_zeros_to_pad = precision - num_of_digits;
		    }
		    /* zero padding to specified minimal field width? */
		    if (!justify_left && zero_padding)
		    {
			int n = (int)(min_field_width - (str_arg_l
						    + number_of_zeros_to_pad));
			if (n > 0)
			    number_of_zeros_to_pad += n;
		    }
		    break;
		}

# ifdef FEAT_FLOAT
	    case 'f':
	    case 'F':
	    case 'e':
	    case 'E':
	    case 'g':
	    case 'G':
		{
		    /* Floating point. */
		    double	f;
		    double	abs_f;
		    char	format[40];
		    int		l;
		    int		remove_trailing_zeroes = FALSE;

		    f =
#  if defined(FEAT_EVAL)
			tvs != NULL ? tv_float(tvs, &arg_idx) :
#  endif
			    va_arg(ap, double);
		    abs_f = f < 0 ? -f : f;

		    if (fmt_spec == 'g' || fmt_spec == 'G')
		    {
			/* Would be nice to use %g directly, but it prints
			 * "1.0" as "1", we don't want that. */
			if ((abs_f >= 0.001 && abs_f < 10000000.0)
							      || abs_f == 0.0)
			    fmt_spec = ASCII_ISUPPER(fmt_spec) ? 'F' : 'f';
			else
			    fmt_spec = fmt_spec == 'g' ? 'e' : 'E';
			remove_trailing_zeroes = TRUE;
		    }

		    if ((fmt_spec == 'f' || fmt_spec == 'F') &&
#  ifdef VAX
			    abs_f > 1.0e38
#  else
			    abs_f > 1.0e307
#  endif
			    )
		    {
			/* Avoid a buffer overflow */
			STRCPY(tmp, infinity_str(f > 0.0, fmt_spec,
					      force_sign, space_for_positive));
			str_arg_l = STRLEN(tmp);
			zero_padding = 0;
		    }
		    else
		    {
			if (isnan(f))
			{
			    /* Not a number: nan or NAN */
			    STRCPY(tmp, ASCII_ISUPPER(fmt_spec) ? "NAN"
								      : "nan");
			    str_arg_l = 3;
			    zero_padding = 0;
			}
			else if (isinf(f))
			{
			    STRCPY(tmp, infinity_str(f > 0.0, fmt_spec,
					      force_sign, space_for_positive));
			    str_arg_l = STRLEN(tmp);
			    zero_padding = 0;
			}
			else
			{
			    /* Regular float number */
			    format[0] = '%';
			    l = 1;
			    if (force_sign)
				format[l++] = space_for_positive ? ' ' : '+';
			    if (precision_specified)
			    {
				size_t max_prec = TMP_LEN - 10;

				/* Make sure we don't get more digits than we
				 * have room for. */
				if ((fmt_spec == 'f' || fmt_spec == 'F')
								&& abs_f > 1.0)
				    max_prec -= (size_t)log10(abs_f);
				if (precision > max_prec)
				    precision = max_prec;
				l += sprintf(format + l, ".%d", (int)precision);
			    }
			    format[l] = fmt_spec == 'F' ? 'f' : fmt_spec;
			    format[l + 1] = NUL;

			    str_arg_l = sprintf(tmp, format, f);
			}

			if (remove_trailing_zeroes)
			{
			    int i;
			    char *tp;

			    /* Using %g or %G: remove superfluous zeroes. */
			    if (fmt_spec == 'f' || fmt_spec == 'F')
				tp = tmp + str_arg_l - 1;
			    else
			    {
				tp = (char *)vim_strchr((char_u *)tmp,
						 fmt_spec == 'e' ? 'e' : 'E');
				if (tp != NULL)
				{
				    /* Remove superfluous '+' and leading
				     * zeroes from the exponent. */
				    if (tp[1] == '+')
				    {
					/* Change "1.0e+07" to "1.0e07" */
					STRMOVE(tp + 1, tp + 2);
					--str_arg_l;
				    }
				    i = (tp[1] == '-') ? 2 : 1;
				    while (tp[i] == '0')
				    {
					/* Change "1.0e07" to "1.0e7" */
					STRMOVE(tp + i, tp + i + 1);
					--str_arg_l;
				    }
				    --tp;
				}
			    }

			    if (tp != NULL && !precision_specified)
				/* Remove trailing zeroes, but keep the one
				 * just after a dot. */
				while (tp > tmp + 2 && *tp == '0'
							     && tp[-1] != '.')
				{
				    STRMOVE(tp, tp + 1);
				    --tp;
				    --str_arg_l;
				}
			}
			else
			{
			    char *tp;

			    /* Be consistent: some printf("%e") use 1.0e+12
			     * and some 1.0e+012.  Remove one zero in the last
			     * case. */
			    tp = (char *)vim_strchr((char_u *)tmp,
						 fmt_spec == 'e' ? 'e' : 'E');
			    if (tp != NULL && (tp[1] == '+' || tp[1] == '-')
					  && tp[2] == '0'
					  && vim_isdigit(tp[3])
					  && vim_isdigit(tp[4]))
			    {
				STRMOVE(tp + 2, tp + 3);
				--str_arg_l;
			    }
			}
		    }
		    if (zero_padding && min_field_width > str_arg_l
					      && (tmp[0] == '-' || force_sign))
		    {
			/* padding 0's should be inserted after the sign */
			number_of_zeros_to_pad = min_field_width - str_arg_l;
			zero_padding_insertion_ind = 1;
		    }
		    str_arg = tmp;
		    break;
		}
# endif

	    default:
		/* unrecognized conversion specifier, keep format string
		 * as-is */
		zero_padding = 0;  /* turn zero padding off for non-numeric
				      conversion */
		justify_left = 1;
		min_field_width = 0;		    /* reset flags */

		/* discard the unrecognized conversion, just keep *
		 * the unrecognized conversion character	  */
		str_arg = p;
		str_arg_l = 0;
		if (*p != NUL)
		    str_arg_l++;  /* include invalid conversion specifier
				     unchanged if not at end-of-string */
		break;
	    }

	    if (*p != NUL)
		p++;     /* step over the just processed conversion specifier */

	    /* insert padding to the left as requested by min_field_width;
	     * this does not include the zero padding in case of numerical
	     * conversions*/
	    if (!justify_left)
	    {
		/* left padding with blank or zero */
		int pn = (int)(min_field_width - (str_arg_l + number_of_zeros_to_pad));

		if (pn > 0)
		{
		    if (str_l < str_m)
		    {
			size_t avail = str_m - str_l;

			vim_memset(str + str_l, zero_padding ? '0' : ' ',
					     (size_t)pn > avail ? avail
								: (size_t)pn);
		    }
		    str_l += pn;
		}
	    }

	    /* zero padding as requested by the precision or by the minimal
	     * field width for numeric conversions required? */
	    if (number_of_zeros_to_pad == 0)
	    {
		/* will not copy first part of numeric right now, *
		 * force it to be copied later in its entirety    */
		zero_padding_insertion_ind = 0;
	    }
	    else
	    {
		/* insert first part of numerics (sign or '0x') before zero
		 * padding */
		int zn = (int)zero_padding_insertion_ind;

		if (zn > 0)
		{
		    if (str_l < str_m)
		    {
			size_t avail = str_m - str_l;

			mch_memmove(str + str_l, str_arg,
					     (size_t)zn > avail ? avail
								: (size_t)zn);
		    }
		    str_l += zn;
		}

		/* insert zero padding as requested by the precision or min
		 * field width */
		zn = (int)number_of_zeros_to_pad;
		if (zn > 0)
		{
		    if (str_l < str_m)
		    {
			size_t avail = str_m - str_l;

			vim_memset(str + str_l, '0',
					     (size_t)zn > avail ? avail
								: (size_t)zn);
		    }
		    str_l += zn;
		}
	    }

	    /* insert formatted string
	     * (or as-is conversion specifier for unknown conversions) */
	    {
		int sn = (int)(str_arg_l - zero_padding_insertion_ind);

		if (sn > 0)
		{
		    if (str_l < str_m)
		    {
			size_t avail = str_m - str_l;

			mch_memmove(str + str_l,
				str_arg + zero_padding_insertion_ind,
				(size_t)sn > avail ? avail : (size_t)sn);
		    }
		    str_l += sn;
		}
	    }

	    /* insert right padding */
	    if (justify_left)
	    {
		/* right blank padding to the field width */
		int pn = (int)(min_field_width
				      - (str_arg_l + number_of_zeros_to_pad));

		if (pn > 0)
		{
		    if (str_l < str_m)
		    {
			size_t avail = str_m - str_l;

			vim_memset(str + str_l, ' ',
					     (size_t)pn > avail ? avail
								: (size_t)pn);
		    }
		    str_l += pn;
		}
	    }
	    vim_free(tofree);
	}
    }

    if (str_m > 0)
    {
	/* make sure the string is nul-terminated even at the expense of
	 * overwriting the last character (shouldn't happen, but just in case)
	 * */
	str[str_l <= str_m - 1 ? str_l : str_m - 1] = '\0';
    }

    if (tvs != NULL && tvs[arg_idx - 1].v_type != VAR_UNKNOWN)
	emsg(_("E767: Too many arguments to printf()"));

    /* Return the number of characters formatted (excluding trailing nul
     * character), that is, the number of characters that would have been
     * written to the buffer if it were large enough. */
    return (int)str_l;
}

#endif /* PROTO */<|MERGE_RESOLUTION|>--- conflicted
+++ resolved
@@ -2581,18 +2581,6 @@
     {
 	if (!(silent_mode && p_verbose == 0))
 	{
-<<<<<<< HEAD
-	    /* NL --> CR NL translation (for Unix, not for "--version") */
-	    p = &buf[0];
-	    if (*s == '\n' && !info_message)
-		*p++ = '\r';
-	    *p++ = *s;
-	    *p = '\0';
-	    if (info_message)	/* informative message, not an error */
-		mch_msg((char *)buf);
-	    else
-		mch_errmsg((char *)buf);
-=======
 	    // NL --> CR NL translation (for Unix, not for "--version")
 	    if (*s == NL)
 	    {
@@ -2602,10 +2590,7 @@
 		memcpy(buf, p, n);
 		if (!info_message)
 		    buf[n++] = CAR;
-#ifdef USE_CR
-		else
-#endif
-		    buf[n++] = NL;
+		buf[n++] = NL;
 		buf[n++] = NUL;
 		if (info_message)   // informative message, not an error
 		    mch_msg((char *)buf);
@@ -2614,7 +2599,6 @@
 		vim_free(buf);
 		p = s + 1;
 	    }
->>>>>>> 9b5c1fcd
 	}
 
 	// primitive way to compute the current column
