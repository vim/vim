/* vi:set ts=8 sts=4 sw=4 noet:
 *
 * VIM - Vi IMproved	by Bram Moolenaar
 *
 * Do ":help uganda"  in Vim to read copying and usage conditions.
 * Do ":help credits" in Vim to see a list of people who contributed.
 * See README.txt for an overview of the Vim source code.
 */
/*
 * search.c: code for normal mode searching commands
 */

#include "vim.h"

#ifdef FEAT_EVAL
static void set_vv_searchforward(void);
static int first_submatch(regmmatch_T *rp);
#endif
static int check_linecomment(char_u *line);
static int cls(void);
static int skip_chars(int, int);
#ifdef FEAT_FIND_ID
static void show_pat_in_path(char_u *, int,
					 int, int, FILE *, linenr_T *, long);
#endif
<<<<<<< HEAD
#ifdef FEAT_VIMINFO
static void wvsp_one(FILE *fp, int idx, char *s, int sc);
#endif
=======
static void search_stat(int dirc, pos_T *pos, int show_top_bot_msg, char_u *msgbuf, int recompute);
>>>>>>> 9b4a15d5

/*
 * This file contains various searching-related routines. These fall into
 * three groups:
 * 1. string searches (for /, ?, n, and N)
 * 2. character searches within a single line (for f, F, t, T, etc)
 * 3. "other" kinds of searches like the '%' command, and 'word' searches.
 */

/*
 * String searches
 *
 * The string search functions are divided into two levels:
 * lowest:  searchit(); uses an pos_T for starting position and found match.
 * Highest: do_search(); uses curwin->w_cursor; calls searchit().
 *
 * The last search pattern is remembered for repeating the same search.
 * This pattern is shared between the :g, :s, ? and / commands.
 * This is in search_regcomp().
 *
 * The actual string matching is done using a heavily modified version of
 * Henry Spencer's regular expression library.  See regexp.c.
 */

/*
 * Two search patterns are remembered: One for the :substitute command and
 * one for other searches.  last_idx points to the one that was used the last
 * time.
 */
static spat_T spats[2] =
{
    {NULL, TRUE, FALSE, {'/', 0, 0, 0L}},	// last used search pat
    {NULL, TRUE, FALSE, {'/', 0, 0, 0L}}	// last used substitute pat
};

static int last_idx = 0;	// index in spats[] for RE_LAST

static char_u lastc[2] = {NUL, NUL};	// last character searched for
static int lastcdir = FORWARD;		// last direction of character search
static int last_t_cmd = TRUE;		// last search t_cmd
static char_u	lastc_bytes[MB_MAXBYTES + 1];
static int	lastc_bytelen = 1;	// >1 for multi-byte char

// copy of spats[], for keeping the search patterns while executing autocmds
static spat_T	    saved_spats[2];
# ifdef FEAT_SEARCH_EXTRA
static int	    saved_spats_last_idx = 0;
static int	    saved_spats_no_hlsearch = 0;
# endif

static char_u	    *mr_pattern = NULL;	// pattern used by search_regcomp()
#ifdef FEAT_RIGHTLEFT
static int	    mr_pattern_alloced = FALSE; // mr_pattern was allocated
#endif

#ifdef FEAT_FIND_ID
/*
 * Type used by find_pattern_in_path() to remember which included files have
 * been searched already.
 */
typedef struct SearchedFile
{
    FILE	*fp;		// File pointer
    char_u	*name;		// Full name of file
    linenr_T	lnum;		// Line we were up to in file
    int		matched;	// Found a match in this file
} SearchedFile;
#endif

/*
 * translate search pattern for vim_regcomp()
 *
 * pat_save == RE_SEARCH: save pat in spats[RE_SEARCH].pat (normal search cmd)
 * pat_save == RE_SUBST: save pat in spats[RE_SUBST].pat (:substitute command)
 * pat_save == RE_BOTH: save pat in both patterns (:global command)
 * pat_use  == RE_SEARCH: use previous search pattern if "pat" is NULL
 * pat_use  == RE_SUBST: use previous substitute pattern if "pat" is NULL
 * pat_use  == RE_LAST: use last used pattern if "pat" is NULL
 * options & SEARCH_HIS: put search string in history
 * options & SEARCH_KEEP: keep previous search pattern
 *
 * returns FAIL if failed, OK otherwise.
 */
    int
search_regcomp(
    char_u	*pat,
    int		pat_save,
    int		pat_use,
    int		options,
    regmmatch_T	*regmatch)	// return: pattern and ignore-case flag
{
    int		magic;
    int		i;

    rc_did_emsg = FALSE;
    magic = p_magic;

    /*
     * If no pattern given, use a previously defined pattern.
     */
    if (pat == NULL || *pat == NUL)
    {
	if (pat_use == RE_LAST)
	    i = last_idx;
	else
	    i = pat_use;
	if (spats[i].pat == NULL)	// pattern was never defined
	{
	    if (pat_use == RE_SUBST)
		emsg(_(e_nopresub));
	    else
		emsg(_(e_noprevre));
	    rc_did_emsg = TRUE;
	    return FAIL;
	}
	pat = spats[i].pat;
	magic = spats[i].magic;
	no_smartcase = spats[i].no_scs;
    }
    else if (options & SEARCH_HIS)	// put new pattern in history
	add_to_history(HIST_SEARCH, pat, TRUE, NUL);

#ifdef FEAT_RIGHTLEFT
    if (mr_pattern_alloced)
    {
	vim_free(mr_pattern);
	mr_pattern_alloced = FALSE;
    }

    if (curwin->w_p_rl && *curwin->w_p_rlc == 's')
    {
	char_u *rev_pattern;

	rev_pattern = reverse_text(pat);
	if (rev_pattern == NULL)
	    mr_pattern = pat;	    // out of memory, keep normal pattern.
	else
	{
	    mr_pattern = rev_pattern;
	    mr_pattern_alloced = TRUE;
	}
    }
    else
#endif
	mr_pattern = pat;

    /*
     * Save the currently used pattern in the appropriate place,
     * unless the pattern should not be remembered.
     */
    if (!(options & SEARCH_KEEP) && !cmdmod.keeppatterns)
    {
	// search or global command
	if (pat_save == RE_SEARCH || pat_save == RE_BOTH)
	    save_re_pat(RE_SEARCH, pat, magic);
	// substitute or global command
	if (pat_save == RE_SUBST || pat_save == RE_BOTH)
	    save_re_pat(RE_SUBST, pat, magic);
    }

    regmatch->rmm_ic = ignorecase(pat);
    regmatch->rmm_maxcol = 0;
    regmatch->regprog = vim_regcomp(pat, magic ? RE_MAGIC : 0);
    if (regmatch->regprog == NULL)
	return FAIL;
    return OK;
}

/*
 * Get search pattern used by search_regcomp().
 */
    char_u *
get_search_pat(void)
{
    return mr_pattern;
}

#if defined(FEAT_RIGHTLEFT) || defined(PROTO)
/*
 * Reverse text into allocated memory.
 * Returns the allocated string, NULL when out of memory.
 */
    char_u *
reverse_text(char_u *s)
{
    unsigned	len;
    unsigned	s_i, rev_i;
    char_u	*rev;

    /*
     * Reverse the pattern.
     */
    len = (unsigned)STRLEN(s);
    rev = alloc(len + 1);
    if (rev != NULL)
    {
	rev_i = len;
	for (s_i = 0; s_i < len; ++s_i)
	{
	    if (has_mbyte)
	    {
		int	mb_len;

		mb_len = (*mb_ptr2len)(s + s_i);
		rev_i -= mb_len;
		mch_memmove(rev + rev_i, s + s_i, mb_len);
		s_i += mb_len - 1;
	    }
	    else
		rev[--rev_i] = s[s_i];

	}
	rev[len] = NUL;
    }
    return rev;
}
#endif

    void
save_re_pat(int idx, char_u *pat, int magic)
{
    if (spats[idx].pat != pat)
    {
	vim_free(spats[idx].pat);
	spats[idx].pat = vim_strsave(pat);
	spats[idx].magic = magic;
	spats[idx].no_scs = no_smartcase;
	last_idx = idx;
#ifdef FEAT_SEARCH_EXTRA
	// If 'hlsearch' set and search pat changed: need redraw.
	if (p_hls)
	    redraw_all_later(SOME_VALID);
	set_no_hlsearch(FALSE);
#endif
    }
}

/*
 * Save the search patterns, so they can be restored later.
 * Used before/after executing autocommands and user functions.
 */
static int save_level = 0;

    void
save_search_patterns(void)
{
    if (save_level++ == 0)
    {
	saved_spats[0] = spats[0];
	if (spats[0].pat != NULL)
	    saved_spats[0].pat = vim_strsave(spats[0].pat);
	saved_spats[1] = spats[1];
	if (spats[1].pat != NULL)
	    saved_spats[1].pat = vim_strsave(spats[1].pat);
#ifdef FEAT_SEARCH_EXTRA
	saved_spats_last_idx = last_idx;
	saved_spats_no_hlsearch = no_hlsearch;
#endif
    }
}

    void
restore_search_patterns(void)
{
    if (--save_level == 0)
    {
	vim_free(spats[0].pat);
	spats[0] = saved_spats[0];
#if defined(FEAT_EVAL)
	set_vv_searchforward();
#endif
	vim_free(spats[1].pat);
	spats[1] = saved_spats[1];
#ifdef FEAT_SEARCH_EXTRA
	last_idx = saved_spats_last_idx;
	set_no_hlsearch(saved_spats_no_hlsearch);
#endif
    }
}

#if defined(EXITFREE) || defined(PROTO)
    void
free_search_patterns(void)
{
    vim_free(spats[0].pat);
    vim_free(spats[1].pat);

# ifdef FEAT_RIGHTLEFT
    if (mr_pattern_alloced)
    {
	vim_free(mr_pattern);
	mr_pattern_alloced = FALSE;
	mr_pattern = NULL;
    }
# endif
}
#endif

#ifdef FEAT_SEARCH_EXTRA
// copy of spats[RE_SEARCH], for keeping the search patterns while incremental
// searching
static spat_T	    saved_last_search_spat;
static int	    did_save_last_search_spat = 0;
static int	    saved_last_idx = 0;
static int	    saved_no_hlsearch = 0;

/*
 * Save and restore the search pattern for incremental highlight search
 * feature.
 *
 * It's similar to but different from save_search_patterns() and
 * restore_search_patterns(), because the search pattern must be restored when
 * canceling incremental searching even if it's called inside user functions.
 */
    void
save_last_search_pattern(void)
{
    if (did_save_last_search_spat != 0)
	iemsg("did_save_last_search_spat is not zero");
    else
	++did_save_last_search_spat;

    saved_last_search_spat = spats[RE_SEARCH];
    if (spats[RE_SEARCH].pat != NULL)
	saved_last_search_spat.pat = vim_strsave(spats[RE_SEARCH].pat);
    saved_last_idx = last_idx;
    saved_no_hlsearch = no_hlsearch;
}

    void
restore_last_search_pattern(void)
{
    if (did_save_last_search_spat != 1)
    {
	iemsg("did_save_last_search_spat is not one");
	return;
    }
    --did_save_last_search_spat;

    vim_free(spats[RE_SEARCH].pat);
    spats[RE_SEARCH] = saved_last_search_spat;
    saved_last_search_spat.pat = NULL;
# if defined(FEAT_EVAL)
    set_vv_searchforward();
# endif
    last_idx = saved_last_idx;
    set_no_hlsearch(saved_no_hlsearch);
}

    char_u *
last_search_pattern(void)
{
    return spats[RE_SEARCH].pat;
}
#endif

/*
 * Return TRUE when case should be ignored for search pattern "pat".
 * Uses the 'ignorecase' and 'smartcase' options.
 */
    int
ignorecase(char_u *pat)
{
    return ignorecase_opt(pat, p_ic, p_scs);
}

/*
 * As ignorecase() put pass the "ic" and "scs" flags.
 */
    int
ignorecase_opt(char_u *pat, int ic_in, int scs)
{
    int		ic = ic_in;

    if (ic && !no_smartcase && scs
			    && !(ctrl_x_mode_not_default() && curbuf->b_p_inf))
	ic = !pat_has_uppercase(pat);
    no_smartcase = FALSE;

    return ic;
}

/*
 * Return TRUE if pattern "pat" has an uppercase character.
 */
    int
pat_has_uppercase(char_u *pat)
{
    char_u *p = pat;

    while (*p != NUL)
    {
	int		l;

	if (has_mbyte && (l = (*mb_ptr2len)(p)) > 1)
	{
	    if (enc_utf8 && utf_isupper(utf_ptr2char(p)))
		return TRUE;
	    p += l;
	}
	else if (*p == '\\')
	{
	    if (p[1] == '_' && p[2] != NUL)  // skip "\_X"
		p += 3;
	    else if (p[1] == '%' && p[2] != NUL)  // skip "\%X"
		p += 3;
	    else if (p[1] != NUL)  // skip "\X"
		p += 2;
	    else
		p += 1;
	}
	else if (MB_ISUPPER(*p))
	    return TRUE;
	else
	    ++p;
    }
    return FALSE;
}

#if defined(FEAT_EVAL) || defined(PROTO)
    char_u *
last_csearch(void)
{
    return lastc_bytes;
}

    int
last_csearch_forward(void)
{
    return lastcdir == FORWARD;
}

    int
last_csearch_until(void)
{
    return last_t_cmd == TRUE;
}

    void
set_last_csearch(int c, char_u *s UNUSED, int len UNUSED)
{
    *lastc = c;
    lastc_bytelen = len;
    if (len)
	memcpy(lastc_bytes, s, len);
    else
	vim_memset(lastc_bytes, 0, sizeof(lastc_bytes));
}
#endif

    void
set_csearch_direction(int cdir)
{
    lastcdir = cdir;
}

    void
set_csearch_until(int t_cmd)
{
    last_t_cmd = t_cmd;
}

    char_u *
last_search_pat(void)
{
    return spats[last_idx].pat;
}

/*
 * Reset search direction to forward.  For "gd" and "gD" commands.
 */
    void
reset_search_dir(void)
{
    spats[0].off.dir = '/';
#if defined(FEAT_EVAL)
    set_vv_searchforward();
#endif
}

#if defined(FEAT_EVAL) || defined(FEAT_VIMINFO)
/*
 * Set the last search pattern.  For ":let @/ =" and viminfo.
 * Also set the saved search pattern, so that this works in an autocommand.
 */
    void
set_last_search_pat(
    char_u	*s,
    int		idx,
    int		magic,
    int		setlast)
{
    vim_free(spats[idx].pat);
    // An empty string means that nothing should be matched.
    if (*s == NUL)
	spats[idx].pat = NULL;
    else
	spats[idx].pat = vim_strsave(s);
    spats[idx].magic = magic;
    spats[idx].no_scs = FALSE;
    spats[idx].off.dir = '/';
#if defined(FEAT_EVAL)
    set_vv_searchforward();
#endif
    spats[idx].off.line = FALSE;
    spats[idx].off.end = FALSE;
    spats[idx].off.off = 0;
    if (setlast)
	last_idx = idx;
    if (save_level)
    {
	vim_free(saved_spats[idx].pat);
	saved_spats[idx] = spats[0];
	if (spats[idx].pat == NULL)
	    saved_spats[idx].pat = NULL;
	else
	    saved_spats[idx].pat = vim_strsave(spats[idx].pat);
# ifdef FEAT_SEARCH_EXTRA
	saved_spats_last_idx = last_idx;
# endif
    }
# ifdef FEAT_SEARCH_EXTRA
    // If 'hlsearch' set and search pat changed: need redraw.
    if (p_hls && idx == last_idx && !no_hlsearch)
	redraw_all_later(SOME_VALID);
# endif
}
#endif

#ifdef FEAT_SEARCH_EXTRA
/*
 * Get a regexp program for the last used search pattern.
 * This is used for highlighting all matches in a window.
 * Values returned in regmatch->regprog and regmatch->rmm_ic.
 */
    void
last_pat_prog(regmmatch_T *regmatch)
{
    if (spats[last_idx].pat == NULL)
    {
	regmatch->regprog = NULL;
	return;
    }
    ++emsg_off;		// So it doesn't beep if bad expr
    (void)search_regcomp((char_u *)"", 0, last_idx, SEARCH_KEEP, regmatch);
    --emsg_off;
}
#endif

/*
 * Lowest level search function.
 * Search for 'count'th occurrence of pattern "pat" in direction "dir".
 * Start at position "pos" and return the found position in "pos".
 *
 * if (options & SEARCH_MSG) == 0 don't give any messages
 * if (options & SEARCH_MSG) == SEARCH_NFMSG don't give 'notfound' messages
 * if (options & SEARCH_MSG) == SEARCH_MSG give all messages
 * if (options & SEARCH_HIS) put search pattern in history
 * if (options & SEARCH_END) return position at end of match
 * if (options & SEARCH_START) accept match at pos itself
 * if (options & SEARCH_KEEP) keep previous search pattern
 * if (options & SEARCH_FOLD) match only once in a closed fold
 * if (options & SEARCH_PEEK) check for typed char, cancel search
 * if (options & SEARCH_COL) start at pos->col instead of zero
 *
 * Return FAIL (zero) for failure, non-zero for success.
 * When FEAT_EVAL is defined, returns the index of the first matching
 * subpattern plus one; one if there was none.
 */
    int
searchit(
    win_T	*win,		// window to search in; can be NULL for a
				// buffer without a window!
    buf_T	*buf,
    pos_T	*pos,
    pos_T	*end_pos,	// set to end of the match, unless NULL
    int		dir,
    char_u	*pat,
    long	count,
    int		options,
    int		pat_use,	// which pattern to use when "pat" is empty
    searchit_arg_T *extra_arg)	// optional extra arguments, can be NULL
{
    int		found;
    linenr_T	lnum;		// no init to shut up Apollo cc
    colnr_T	col;
    regmmatch_T	regmatch;
    char_u	*ptr;
    colnr_T	matchcol;
    lpos_T	endpos;
    lpos_T	matchpos;
    int		loop;
    pos_T	start_pos;
    int		at_first_line;
    int		extra_col;
    int		start_char_len;
    int		match_ok;
    long	nmatched;
    int		submatch = 0;
    int		first_match = TRUE;
    int		called_emsg_before = called_emsg;
#ifdef FEAT_SEARCH_EXTRA
    int		break_loop = FALSE;
#endif
    linenr_T	stop_lnum = 0;	// stop after this line number when != 0
#ifdef FEAT_RELTIME
    proftime_T	*tm = NULL;	// timeout limit or NULL
    int		*timed_out = NULL;  // set when timed out or NULL
#endif

    if (extra_arg != NULL)
    {
	stop_lnum = extra_arg->sa_stop_lnum;
#ifdef FEAT_RELTIME
	tm = extra_arg->sa_tm;
	timed_out = &extra_arg->sa_timed_out;
#endif
    }

    if (search_regcomp(pat, RE_SEARCH, pat_use,
		   (options & (SEARCH_HIS + SEARCH_KEEP)), &regmatch) == FAIL)
    {
	if ((options & SEARCH_MSG) && !rc_did_emsg)
	    semsg(_("E383: Invalid search string: %s"), mr_pattern);
	return FAIL;
    }

    /*
     * find the string
     */
    do	// loop for count
    {
	// When not accepting a match at the start position set "extra_col" to
	// a non-zero value.  Don't do that when starting at MAXCOL, since
	// MAXCOL + 1 is zero.
	if (pos->col == MAXCOL)
	    start_char_len = 0;
	// Watch out for the "col" being MAXCOL - 2, used in a closed fold.
	else if (has_mbyte
		    && pos->lnum >= 1 && pos->lnum <= buf->b_ml.ml_line_count
						    && pos->col < MAXCOL - 2)
	{
	    ptr = ml_get_buf(buf, pos->lnum, FALSE);
	    if ((int)STRLEN(ptr) <= pos->col)
		start_char_len = 1;
	    else
		start_char_len = (*mb_ptr2len)(ptr + pos->col);
	}
	else
	    start_char_len = 1;
	if (dir == FORWARD)
	{
	    if (options & SEARCH_START)
		extra_col = 0;
	    else
		extra_col = start_char_len;
	}
	else
	{
	    if (options & SEARCH_START)
		extra_col = start_char_len;
	    else
		extra_col = 0;
	}

	start_pos = *pos;	// remember start pos for detecting no match
	found = 0;		// default: not found
	at_first_line = TRUE;	// default: start in first line
	if (pos->lnum == 0)	// correct lnum for when starting in line 0
	{
	    pos->lnum = 1;
	    pos->col = 0;
	    at_first_line = FALSE;  // not in first line now
	}

	/*
	 * Start searching in current line, unless searching backwards and
	 * we're in column 0.
	 * If we are searching backwards, in column 0, and not including the
	 * current position, gain some efficiency by skipping back a line.
	 * Otherwise begin the search in the current line.
	 */
	if (dir == BACKWARD && start_pos.col == 0
					     && (options & SEARCH_START) == 0)
	{
	    lnum = pos->lnum - 1;
	    at_first_line = FALSE;
	}
	else
	    lnum = pos->lnum;

	for (loop = 0; loop <= 1; ++loop)   // loop twice if 'wrapscan' set
	{
	    for ( ; lnum > 0 && lnum <= buf->b_ml.ml_line_count;
					   lnum += dir, at_first_line = FALSE)
	    {
		// Stop after checking "stop_lnum", if it's set.
		if (stop_lnum != 0 && (dir == FORWARD
				       ? lnum > stop_lnum : lnum < stop_lnum))
		    break;
#ifdef FEAT_RELTIME
		// Stop after passing the "tm" time limit.
		if (tm != NULL && profile_passed_limit(tm))
		    break;
#endif

		/*
		 * Look for a match somewhere in line "lnum".
		 */
		col = at_first_line && (options & SEARCH_COL) ? pos->col
								 : (colnr_T)0;
		nmatched = vim_regexec_multi(&regmatch, win, buf,
					     lnum, col,
#ifdef FEAT_RELTIME
					     tm, timed_out
#else
					     NULL, NULL
#endif
						      );
		// Abort searching on an error (e.g., out of stack).
		if (called_emsg > called_emsg_before
#ifdef FEAT_RELTIME
			|| (timed_out != NULL && *timed_out)
#endif
			)
		    break;
		if (nmatched > 0)
		{
		    // match may actually be in another line when using \zs
		    matchpos = regmatch.startpos[0];
		    endpos = regmatch.endpos[0];
#ifdef FEAT_EVAL
		    submatch = first_submatch(&regmatch);
#endif
		    // "lnum" may be past end of buffer for "\n\zs".
		    if (lnum + matchpos.lnum > buf->b_ml.ml_line_count)
			ptr = (char_u *)"";
		    else
			ptr = ml_get_buf(buf, lnum + matchpos.lnum, FALSE);

		    /*
		     * Forward search in the first line: match should be after
		     * the start position. If not, continue at the end of the
		     * match (this is vi compatible) or on the next char.
		     */
		    if (dir == FORWARD && at_first_line)
		    {
			match_ok = TRUE;
			/*
			 * When the match starts in a next line it's certainly
			 * past the start position.
			 * When match lands on a NUL the cursor will be put
			 * one back afterwards, compare with that position,
			 * otherwise "/$" will get stuck on end of line.
			 */
			while (matchpos.lnum == 0
				&& ((options & SEARCH_END) && first_match
				    ?  (nmatched == 1
					&& (int)endpos.col - 1
					     < (int)start_pos.col + extra_col)
				    : ((int)matchpos.col
						  - (ptr[matchpos.col] == NUL)
					    < (int)start_pos.col + extra_col)))
			{
			    /*
			     * If vi-compatible searching, continue at the end
			     * of the match, otherwise continue one position
			     * forward.
			     */
			    if (vim_strchr(p_cpo, CPO_SEARCH) != NULL)
			    {
				if (nmatched > 1)
				{
				    // end is in next line, thus no match in
				    // this line
				    match_ok = FALSE;
				    break;
				}
				matchcol = endpos.col;
				// for empty match: advance one char
				if (matchcol == matchpos.col
						      && ptr[matchcol] != NUL)
				{
				    if (has_mbyte)
					matchcol +=
					  (*mb_ptr2len)(ptr + matchcol);
				    else
					++matchcol;
				}
			    }
			    else
			    {
				matchcol = matchpos.col;
				if (ptr[matchcol] != NUL)
				{
				    if (has_mbyte)
					matchcol += (*mb_ptr2len)(ptr
								  + matchcol);
				    else
					++matchcol;
				}
			    }
			    if (matchcol == 0 && (options & SEARCH_START))
				break;
			    if (ptr[matchcol] == NUL
				    || (nmatched = vim_regexec_multi(&regmatch,
					      win, buf, lnum + matchpos.lnum,
					      matchcol,
#ifdef FEAT_RELTIME
					      tm, timed_out
#else
					      NULL, NULL
#endif
					      )) == 0)
			    {
				match_ok = FALSE;
				break;
			    }
			    matchpos = regmatch.startpos[0];
			    endpos = regmatch.endpos[0];
# ifdef FEAT_EVAL
			    submatch = first_submatch(&regmatch);
# endif

			    // Need to get the line pointer again, a
			    // multi-line search may have made it invalid.
			    ptr = ml_get_buf(buf, lnum + matchpos.lnum, FALSE);
			}
			if (!match_ok)
			    continue;
		    }
		    if (dir == BACKWARD)
		    {
			/*
			 * Now, if there are multiple matches on this line,
			 * we have to get the last one. Or the last one before
			 * the cursor, if we're on that line.
			 * When putting the new cursor at the end, compare
			 * relative to the end of the match.
			 */
			match_ok = FALSE;
			for (;;)
			{
			    // Remember a position that is before the start
			    // position, we use it if it's the last match in
			    // the line.  Always accept a position after
			    // wrapping around.
			    if (loop
				|| ((options & SEARCH_END)
				    ? (lnum + regmatch.endpos[0].lnum
							      < start_pos.lnum
					|| (lnum + regmatch.endpos[0].lnum
							     == start_pos.lnum
					     && (int)regmatch.endpos[0].col - 1
							< (int)start_pos.col
								+ extra_col))
				    : (lnum + regmatch.startpos[0].lnum
							      < start_pos.lnum
					|| (lnum + regmatch.startpos[0].lnum
							     == start_pos.lnum
					     && (int)regmatch.startpos[0].col
						      < (int)start_pos.col
							      + extra_col))))
			    {
				match_ok = TRUE;
				matchpos = regmatch.startpos[0];
				endpos = regmatch.endpos[0];
# ifdef FEAT_EVAL
				submatch = first_submatch(&regmatch);
# endif
			    }
			    else
				break;

			    /*
			     * We found a valid match, now check if there is
			     * another one after it.
			     * If vi-compatible searching, continue at the end
			     * of the match, otherwise continue one position
			     * forward.
			     */
			    if (vim_strchr(p_cpo, CPO_SEARCH) != NULL)
			    {
				if (nmatched > 1)
				    break;
				matchcol = endpos.col;
				// for empty match: advance one char
				if (matchcol == matchpos.col
						      && ptr[matchcol] != NUL)
				{
				    if (has_mbyte)
					matchcol +=
					  (*mb_ptr2len)(ptr + matchcol);
				    else
					++matchcol;
				}
			    }
			    else
			    {
				// Stop when the match is in a next line.
				if (matchpos.lnum > 0)
				    break;
				matchcol = matchpos.col;
				if (ptr[matchcol] != NUL)
				{
				    if (has_mbyte)
					matchcol +=
					  (*mb_ptr2len)(ptr + matchcol);
				    else
					++matchcol;
				}
			    }
			    if (ptr[matchcol] == NUL
				    || (nmatched = vim_regexec_multi(&regmatch,
					      win, buf, lnum + matchpos.lnum,
					      matchcol,
#ifdef FEAT_RELTIME
					      tm, timed_out
#else
					      NULL, NULL
#endif
					    )) == 0)
			    {
#ifdef FEAT_RELTIME
				// If the search timed out, we did find a match
				// but it might be the wrong one, so that's not
				// OK.
				if (timed_out != NULL && *timed_out)
				    match_ok = FALSE;
#endif
				break;
			    }

			    // Need to get the line pointer again, a
			    // multi-line search may have made it invalid.
			    ptr = ml_get_buf(buf, lnum + matchpos.lnum, FALSE);
			}

			/*
			 * If there is only a match after the cursor, skip
			 * this match.
			 */
			if (!match_ok)
			    continue;
		    }

		    // With the SEARCH_END option move to the last character
		    // of the match.  Don't do it for an empty match, end
		    // should be same as start then.
		    if ((options & SEARCH_END) && !(options & SEARCH_NOOF)
			    && !(matchpos.lnum == endpos.lnum
				&& matchpos.col == endpos.col))
		    {
			// For a match in the first column, set the position
			// on the NUL in the previous line.
			pos->lnum = lnum + endpos.lnum;
			pos->col = endpos.col;
			if (endpos.col == 0)
			{
			    if (pos->lnum > 1)  // just in case
			    {
				--pos->lnum;
				pos->col = (colnr_T)STRLEN(ml_get_buf(buf,
							   pos->lnum, FALSE));
			    }
			}
			else
			{
			    --pos->col;
			    if (has_mbyte
				    && pos->lnum <= buf->b_ml.ml_line_count)
			    {
				ptr = ml_get_buf(buf, pos->lnum, FALSE);
				pos->col -= (*mb_head_off)(ptr, ptr + pos->col);
			    }
			}
			if (end_pos != NULL)
			{
			    end_pos->lnum = lnum + matchpos.lnum;
			    end_pos->col = matchpos.col;
			}
		    }
		    else
		    {
			pos->lnum = lnum + matchpos.lnum;
			pos->col = matchpos.col;
			if (end_pos != NULL)
			{
			    end_pos->lnum = lnum + endpos.lnum;
			    end_pos->col = endpos.col;
			}
		    }
		    pos->coladd = 0;
		    if (end_pos != NULL)
			end_pos->coladd = 0;
		    found = 1;
		    first_match = FALSE;

		    // Set variables used for 'incsearch' highlighting.
		    search_match_lines = endpos.lnum - matchpos.lnum;
		    search_match_endcol = endpos.col;
		    break;
		}
		line_breakcheck();	// stop if ctrl-C typed
		if (got_int)
		    break;

#ifdef FEAT_SEARCH_EXTRA
		// Cancel searching if a character was typed.  Used for
		// 'incsearch'.  Don't check too often, that would slowdown
		// searching too much.
		if ((options & SEARCH_PEEK)
			&& ((lnum - pos->lnum) & 0x3f) == 0
			&& char_avail())
		{
		    break_loop = TRUE;
		    break;
		}
#endif

		if (loop && lnum == start_pos.lnum)
		    break;	    // if second loop, stop where started
	    }
	    at_first_line = FALSE;

	    /*
	     * Stop the search if wrapscan isn't set, "stop_lnum" is
	     * specified, after an interrupt, after a match and after looping
	     * twice.
	     */
	    if (!p_ws || stop_lnum != 0 || got_int
					    || called_emsg > called_emsg_before
#ifdef FEAT_RELTIME
				|| (timed_out != NULL && *timed_out)
#endif
#ifdef FEAT_SEARCH_EXTRA
				|| break_loop
#endif
				|| found || loop)
		break;

	    /*
	     * If 'wrapscan' is set we continue at the other end of the file.
	     * If 'shortmess' does not contain 's', we give a message.
	     * This message is also remembered in keep_msg for when the screen
	     * is redrawn. The keep_msg is cleared whenever another message is
	     * written.
	     */
	    if (dir == BACKWARD)    // start second loop at the other end
		lnum = buf->b_ml.ml_line_count;
	    else
		lnum = 1;
	    if (!shortmess(SHM_SEARCH) && (options & SEARCH_MSG))
		give_warning((char_u *)_(dir == BACKWARD
					  ? top_bot_msg : bot_top_msg), TRUE);
	    if (extra_arg != NULL)
		extra_arg->sa_wrapped = TRUE;
	}
	if (got_int || called_emsg > called_emsg_before
#ifdef FEAT_RELTIME
		|| (timed_out != NULL && *timed_out)
#endif
#ifdef FEAT_SEARCH_EXTRA
		|| break_loop
#endif
		)
	    break;
    }
    while (--count > 0 && found);   // stop after count matches or no match

    vim_regfree(regmatch.regprog);

    if (!found)		    // did not find it
    {
	if (got_int)
	    emsg(_(e_interr));
	else if ((options & SEARCH_MSG) == SEARCH_MSG)
	{
	    if (p_ws)
		semsg(_(e_patnotf2), mr_pattern);
	    else if (lnum == 0)
		semsg(_("E384: search hit TOP without match for: %s"),
								  mr_pattern);
	    else
		semsg(_("E385: search hit BOTTOM without match for: %s"),
								  mr_pattern);
	}
	return FAIL;
    }

    // A pattern like "\n\zs" may go past the last line.
    if (pos->lnum > buf->b_ml.ml_line_count)
    {
	pos->lnum = buf->b_ml.ml_line_count;
	pos->col = (int)STRLEN(ml_get_buf(buf, pos->lnum, FALSE));
	if (pos->col > 0)
	    --pos->col;
    }

    return submatch + 1;
}

#ifdef FEAT_EVAL
    void
set_search_direction(int cdir)
{
    spats[0].off.dir = cdir;
}

    static void
set_vv_searchforward(void)
{
    set_vim_var_nr(VV_SEARCHFORWARD, (long)(spats[0].off.dir == '/'));
}

/*
 * Return the number of the first subpat that matched.
 * Return zero if none of them matched.
 */
    static int
first_submatch(regmmatch_T *rp)
{
    int		submatch;

    for (submatch = 1; ; ++submatch)
    {
	if (rp->startpos[submatch].lnum >= 0)
	    break;
	if (submatch == 9)
	{
	    submatch = 0;
	    break;
	}
    }
    return submatch;
}
#endif

/*
 * Highest level string search function.
 * Search for the 'count'th occurrence of pattern 'pat' in direction 'dirc'
 *		  If 'dirc' is 0: use previous dir.
 *    If 'pat' is NULL or empty : use previous string.
 *    If 'options & SEARCH_REV' : go in reverse of previous dir.
 *    If 'options & SEARCH_ECHO': echo the search command and handle options
 *    If 'options & SEARCH_MSG' : may give error message
 *    If 'options & SEARCH_OPT' : interpret optional flags
 *    If 'options & SEARCH_HIS' : put search pattern in history
 *    If 'options & SEARCH_NOOF': don't add offset to position
 *    If 'options & SEARCH_MARK': set previous context mark
 *    If 'options & SEARCH_KEEP': keep previous search pattern
 *    If 'options & SEARCH_START': accept match at curpos itself
 *    If 'options & SEARCH_PEEK': check for typed char, cancel search
 *
 * Careful: If spats[0].off.line == TRUE and spats[0].off.off == 0 this
 * makes the movement linewise without moving the match position.
 *
 * Return 0 for failure, 1 for found, 2 for found and line offset added.
 */
    int
do_search(
    oparg_T	    *oap,	// can be NULL
    int		    dirc,	// '/' or '?'
    char_u	    *pat,
    long	    count,
    int		    options,
    searchit_arg_T  *sia)	// optional arguments or NULL
{
    pos_T	    pos;	// position of the last match
    char_u	    *searchstr;
    soffset_T	    old_off;
    int		    retval;	// Return value
    char_u	    *p;
    long	    c;
    char_u	    *dircp;
    char_u	    *strcopy = NULL;
    char_u	    *ps;
    char_u	    *msgbuf = NULL;
    size_t	    len;
    int		    has_offset = FALSE;
#define SEARCH_STAT_BUF_LEN 12

    /*
     * A line offset is not remembered, this is vi compatible.
     */
    if (spats[0].off.line && vim_strchr(p_cpo, CPO_LINEOFF) != NULL)
    {
	spats[0].off.line = FALSE;
	spats[0].off.off = 0;
    }

    /*
     * Save the values for when (options & SEARCH_KEEP) is used.
     * (there is no "if ()" around this because gcc wants them initialized)
     */
    old_off = spats[0].off;

    pos = curwin->w_cursor;	// start searching at the cursor position

    /*
     * Find out the direction of the search.
     */
    if (dirc == 0)
	dirc = spats[0].off.dir;
    else
    {
	spats[0].off.dir = dirc;
#if defined(FEAT_EVAL)
	set_vv_searchforward();
#endif
    }
    if (options & SEARCH_REV)
    {
#ifdef MSWIN
	// There is a bug in the Visual C++ 2.2 compiler which means that
	// dirc always ends up being '/'
	dirc = (dirc == '/')  ?  '?'  :  '/';
#else
	if (dirc == '/')
	    dirc = '?';
	else
	    dirc = '/';
#endif
    }

#ifdef FEAT_FOLDING
    // If the cursor is in a closed fold, don't find another match in the same
    // fold.
    if (dirc == '/')
    {
	if (hasFolding(pos.lnum, NULL, &pos.lnum))
	    pos.col = MAXCOL - 2;	// avoid overflow when adding 1
    }
    else
    {
	if (hasFolding(pos.lnum, &pos.lnum, NULL))
	    pos.col = 0;
    }
#endif

#ifdef FEAT_SEARCH_EXTRA
    /*
     * Turn 'hlsearch' highlighting back on.
     */
    if (no_hlsearch && !(options & SEARCH_KEEP))
    {
	redraw_all_later(SOME_VALID);
	set_no_hlsearch(FALSE);
    }
#endif

    /*
     * Repeat the search when pattern followed by ';', e.g. "/foo/;?bar".
     */
    for (;;)
    {
<<<<<<< HEAD
=======
	int		show_top_bot_msg = FALSE;

>>>>>>> 9b4a15d5
	searchstr = pat;
	dircp = NULL;
					    // use previous pattern
	if (pat == NULL || *pat == NUL || *pat == dirc)
	{
	    if (spats[RE_SEARCH].pat == NULL)	    // no previous pattern
	    {
		searchstr = spats[RE_SUBST].pat;
		if (searchstr == NULL)
		{
		    emsg(_(e_noprevre));
		    retval = 0;
		    goto end_do_search;
		}
	    }
	    else
	    {
		// make search_regcomp() use spats[RE_SEARCH].pat
		searchstr = (char_u *)"";
	    }
	}

	if (pat != NULL && *pat != NUL)	// look for (new) offset
	{
	    /*
	     * Find end of regular expression.
	     * If there is a matching '/' or '?', toss it.
	     */
	    ps = strcopy;
	    p = skip_regexp(pat, dirc, (int)p_magic, &strcopy);
	    if (strcopy != ps)
	    {
		// made a copy of "pat" to change "\?" to "?"
		searchcmdlen += (int)(STRLEN(pat) - STRLEN(strcopy));
		pat = strcopy;
		searchstr = strcopy;
	    }
	    if (*p == dirc)
	    {
		dircp = p;	// remember where we put the NUL
		*p++ = NUL;
	    }
	    spats[0].off.line = FALSE;
	    spats[0].off.end = FALSE;
	    spats[0].off.off = 0;
	    /*
	     * Check for a line offset or a character offset.
	     * For get_address (echo off) we don't check for a character
	     * offset, because it is meaningless and the 's' could be a
	     * substitute command.
	     */
	    if (*p == '+' || *p == '-' || VIM_ISDIGIT(*p))
		spats[0].off.line = TRUE;
	    else if ((options & SEARCH_OPT) &&
					(*p == 'e' || *p == 's' || *p == 'b'))
	    {
		if (*p == 'e')		// end
		    spats[0].off.end = SEARCH_END;
		++p;
	    }
	    if (VIM_ISDIGIT(*p) || *p == '+' || *p == '-')  // got an offset
	    {
					    // 'nr' or '+nr' or '-nr'
		if (VIM_ISDIGIT(*p) || VIM_ISDIGIT(*(p + 1)))
		    spats[0].off.off = atol((char *)p);
		else if (*p == '-')	    // single '-'
		    spats[0].off.off = -1;
		else			    // single '+'
		    spats[0].off.off = 1;
		++p;
		while (VIM_ISDIGIT(*p))	    // skip number
		    ++p;
	    }

	    // compute length of search command for get_address()
	    searchcmdlen += (int)(p - pat);

	    pat = p;			    // put pat after search command
	}

	if ((options & SEARCH_ECHO) && messaging() &&
		!msg_silent &&
		(!cmd_silent || !shortmess(SHM_SEARCHCOUNT)))
	{
	    char_u	*trunc;
	    char_u	off_buf[40];
	    size_t	off_len = 0;

	    // Compute msg_row early.
	    msg_start();

	    // Get the offset, so we know how long it is.
	    if (!cmd_silent &&
		    (spats[0].off.line || spats[0].off.end || spats[0].off.off))
	    {
		p = off_buf;
		*p++ = dirc;
		if (spats[0].off.end)
		    *p++ = 'e';
		else if (!spats[0].off.line)
		    *p++ = 's';
		if (spats[0].off.off > 0 || spats[0].off.line)
		    *p++ = '+';
		*p = NUL;
		if (spats[0].off.off != 0 || spats[0].off.line)
		    sprintf((char *)p, "%ld", spats[0].off.off);
		off_len = STRLEN(off_buf);
	    }

	    if (*searchstr == NUL)
		p = spats[0].pat;
	    else
		p = searchstr;

	    if (!shortmess(SHM_SEARCHCOUNT) || cmd_silent)
	    {
		// Reserve enough space for the search pattern + offset +
		// search stat.  Use all the space available, so that the
		// search state is right aligned.  If there is not enough space
		// msg_strtrunc() will shorten in the middle.
		if (msg_scrolled != 0 && !cmd_silent)
		    // Use all the columns.
		    len = (int)(Rows - msg_row) * Columns - 1;
		else
		    // Use up to 'showcmd' column.
		    len = (int)(Rows - msg_row - 1) * Columns + sc_col - 1;
		if (len < STRLEN(p) + off_len + SEARCH_STAT_BUF_LEN + 3)
		    len = STRLEN(p) + off_len + SEARCH_STAT_BUF_LEN + 3;
	    }
	    else
		// Reserve enough space for the search pattern + offset.
		len = STRLEN(p) + off_len + 3;

	    msgbuf = alloc(len);
	    if (msgbuf != NULL)
	    {
		vim_memset(msgbuf, ' ', len);
		msgbuf[len - 1] = NUL;
		// do not fill the msgbuf buffer, if cmd_silent is set, leave it
		// empty for the search_stat feature.
		if (!cmd_silent)
		{
		    msgbuf[0] = dirc;

		    if (enc_utf8 && utf_iscomposing(utf_ptr2char(p)))
		    {
			// Use a space to draw the composing char on.
			msgbuf[1] = ' ';
			mch_memmove(msgbuf + 2, p, STRLEN(p));
		    }
		    else
			mch_memmove(msgbuf + 1, p, STRLEN(p));
		    if (off_len > 0)
			mch_memmove(msgbuf + STRLEN(p) + 1, off_buf, off_len);

		    trunc = msg_strtrunc(msgbuf, TRUE);
		    if (trunc != NULL)
		    {
			vim_free(msgbuf);
			msgbuf = trunc;
		    }

    #ifdef FEAT_RIGHTLEFT
		    // The search pattern could be shown on the right in rightleft
		    // mode, but the 'ruler' and 'showcmd' area use it too, thus
		    // it would be blanked out again very soon.  Show it on the
		    // left, but do reverse the text.
		    if (curwin->w_p_rl && *curwin->w_p_rlc == 's')
		    {
			char_u *r;
			size_t pat_len;

			r = reverse_text(msgbuf);
			if (r != NULL)
			{
			    vim_free(msgbuf);
			    msgbuf = r;
			    // move reversed text to beginning of buffer
			    while (*r != NUL && *r == ' ')
				r++;
			    pat_len = msgbuf + STRLEN(msgbuf) - r;
			    mch_memmove(msgbuf, r, pat_len);
			    // overwrite old text
			    if ((size_t)(r - msgbuf) >= pat_len)
				vim_memset(r, ' ', pat_len);
			    else
				vim_memset(msgbuf + pat_len, ' ', r - msgbuf);
			}
		    }
    #endif
		    msg_outtrans(msgbuf);
		    msg_clr_eos();
		    msg_check();

		    gotocmdline(FALSE);
		    out_flush();
		    msg_nowait = TRUE;	    // don't wait for this message
		}
	    }
	}

	/*
	 * If there is a character offset, subtract it from the current
	 * position, so we don't get stuck at "?pat?e+2" or "/pat/s-2".
	 * Skip this if pos.col is near MAXCOL (closed fold).
	 * This is not done for a line offset, because then we would not be vi
	 * compatible.
	 */
	if (!spats[0].off.line && spats[0].off.off && pos.col < MAXCOL - 2)
	{
	    if (spats[0].off.off > 0)
	    {
		for (c = spats[0].off.off; c; --c)
		    if (decl(&pos) == -1)
			break;
		if (c)			// at start of buffer
		{
		    pos.lnum = 0;	// allow lnum == 0 here
		    pos.col = MAXCOL;
		}
	    }
	    else
	    {
		for (c = spats[0].off.off; c; ++c)
		    if (incl(&pos) == -1)
			break;
		if (c)			// at end of buffer
		{
		    pos.lnum = curbuf->b_ml.ml_line_count + 1;
		    pos.col = 0;
		}
	    }
	}

	c = searchit(curwin, curbuf, &pos, NULL,
					      dirc == '/' ? FORWARD : BACKWARD,
		searchstr, count, spats[0].off.end + (options &
		       (SEARCH_KEEP + SEARCH_PEEK + SEARCH_HIS
			+ SEARCH_MSG + SEARCH_START
			+ ((pat != NULL && *pat == ';') ? 0 : SEARCH_NOOF))),
		RE_LAST, sia);

	if (dircp != NULL)
	    *dircp = dirc;	// restore second '/' or '?' for normal_cmd()

	if (c == FAIL)
	{
	    retval = 0;
	    goto end_do_search;
	}
	if (spats[0].off.end && oap != NULL)
	    oap->inclusive = TRUE;  // 'e' includes last character

	retval = 1;		    // pattern found

	/*
	 * Add character and/or line offset
	 */
	if (!(options & SEARCH_NOOF) || (pat != NULL && *pat == ';'))
	{
	    pos_T org_pos = pos;

	    if (spats[0].off.line)	// Add the offset to the line number.
	    {
		c = pos.lnum + spats[0].off.off;
		if (c < 1)
		    pos.lnum = 1;
		else if (c > curbuf->b_ml.ml_line_count)
		    pos.lnum = curbuf->b_ml.ml_line_count;
		else
		    pos.lnum = c;
		pos.col = 0;

		retval = 2;	    // pattern found, line offset added
	    }
	    else if (pos.col < MAXCOL - 2)	// just in case
	    {
		// to the right, check for end of file
		c = spats[0].off.off;
		if (c > 0)
		{
		    while (c-- > 0)
			if (incl(&pos) == -1)
			    break;
		}
		// to the left, check for start of file
		else
		{
		    while (c++ < 0)
			if (decl(&pos) == -1)
			    break;
		}
	    }
	    if (!EQUAL_POS(pos, org_pos))
		has_offset = TRUE;
	}

	// Show [1/15] if 'S' is not in 'shortmess'.
	if ((options & SEARCH_ECHO)
		&& messaging()
		&& !msg_silent
		&& c != FAIL
		&& !shortmess(SHM_SEARCHCOUNT)
		&& msgbuf != NULL)
	    search_stat(dirc, &pos, msgbuf, (count != 1 || has_offset), 99);

	/*
	 * The search command can be followed by a ';' to do another search.
	 * For example: "/pat/;/foo/+3;?bar"
	 * This is like doing another search command, except:
	 * - The remembered direction '/' or '?' is from the first search.
	 * - When an error happens the cursor isn't moved at all.
	 * Don't do this when called by get_address() (it handles ';' itself).
	 */
	if (!(options & SEARCH_OPT) || pat == NULL || *pat != ';')
	    break;

	dirc = *++pat;
	if (dirc != '?' && dirc != '/')
	{
	    retval = 0;
	    emsg(_("E386: Expected '?' or '/'  after ';'"));
	    goto end_do_search;
	}
	++pat;
    }

    if (options & SEARCH_MARK)
	setpcmark();
    curwin->w_cursor = pos;
    curwin->w_set_curswant = TRUE;

end_do_search:
    if ((options & SEARCH_KEEP) || cmdmod.keeppatterns)
	spats[0].off = old_off;
    vim_free(strcopy);
    vim_free(msgbuf);

    return retval;
}

/*
 * search_for_exact_line(buf, pos, dir, pat)
 *
 * Search for a line starting with the given pattern (ignoring leading
 * white-space), starting from pos and going in direction "dir". "pos" will
 * contain the position of the match found.    Blank lines match only if
 * ADDING is set.  If p_ic is set then the pattern must be in lowercase.
 * Return OK for success, or FAIL if no line found.
 */
    int
search_for_exact_line(
    buf_T	*buf,
    pos_T	*pos,
    int		dir,
    char_u	*pat)
{
    linenr_T	start = 0;
    char_u	*ptr;
    char_u	*p;

    if (buf->b_ml.ml_line_count == 0)
	return FAIL;
    for (;;)
    {
	pos->lnum += dir;
	if (pos->lnum < 1)
	{
	    if (p_ws)
	    {
		pos->lnum = buf->b_ml.ml_line_count;
		if (!shortmess(SHM_SEARCH))
		    give_warning((char_u *)_(top_bot_msg), TRUE);
	    }
	    else
	    {
		pos->lnum = 1;
		break;
	    }
	}
	else if (pos->lnum > buf->b_ml.ml_line_count)
	{
	    if (p_ws)
	    {
		pos->lnum = 1;
		if (!shortmess(SHM_SEARCH))
		    give_warning((char_u *)_(bot_top_msg), TRUE);
	    }
	    else
	    {
		pos->lnum = 1;
		break;
	    }
	}
	if (pos->lnum == start)
	    break;
	if (start == 0)
	    start = pos->lnum;
	ptr = ml_get_buf(buf, pos->lnum, FALSE);
	p = skipwhite(ptr);
	pos->col = (colnr_T) (p - ptr);

	// when adding lines the matching line may be empty but it is not
	// ignored because we are interested in the next line -- Acevedo
	if ((compl_cont_status & CONT_ADDING)
					   && !(compl_cont_status & CONT_SOL))
	{
	    if ((p_ic ? MB_STRICMP(p, pat) : STRCMP(p, pat)) == 0)
		return OK;
	}
	else if (*p != NUL)	// ignore empty lines
	{	// expanding lines or words
	    if ((p_ic ? MB_STRNICMP(p, pat, compl_length)
				   : STRNCMP(p, pat, compl_length)) == 0)
		return OK;
	}
    }
    return FAIL;
}

/*
 * Character Searches
 */

/*
 * Search for a character in a line.  If "t_cmd" is FALSE, move to the
 * position of the character, otherwise move to just before the char.
 * Do this "cap->count1" times.
 * Return FAIL or OK.
 */
    int
searchc(cmdarg_T *cap, int t_cmd)
{
    int			c = cap->nchar;	// char to search for
    int			dir = cap->arg;	// TRUE for searching forward
    long		count = cap->count1;	// repeat count
    int			col;
    char_u		*p;
    int			len;
    int			stop = TRUE;

    if (c != NUL)	// normal search: remember args for repeat
    {
	if (!KeyStuffed)    // don't remember when redoing
	{
	    *lastc = c;
	    set_csearch_direction(dir);
	    set_csearch_until(t_cmd);
	    lastc_bytelen = (*mb_char2bytes)(c, lastc_bytes);
	    if (cap->ncharC1 != 0)
	    {
		lastc_bytelen += (*mb_char2bytes)(cap->ncharC1,
			lastc_bytes + lastc_bytelen);
		if (cap->ncharC2 != 0)
		    lastc_bytelen += (*mb_char2bytes)(cap->ncharC2,
			    lastc_bytes + lastc_bytelen);
	    }
	}
    }
    else		// repeat previous search
    {
	if (*lastc == NUL && lastc_bytelen == 1)
	    return FAIL;
	if (dir)	// repeat in opposite direction
	    dir = -lastcdir;
	else
	    dir = lastcdir;
	t_cmd = last_t_cmd;
	c = *lastc;
	// For multi-byte re-use last lastc_bytes[] and lastc_bytelen.

	// Force a move of at least one char, so ";" and "," will move the
	// cursor, even if the cursor is right in front of char we are looking
	// at.
	if (vim_strchr(p_cpo, CPO_SCOLON) == NULL && count == 1 && t_cmd)
	    stop = FALSE;
    }

    if (dir == BACKWARD)
	cap->oap->inclusive = FALSE;
    else
	cap->oap->inclusive = TRUE;

    p = ml_get_curline();
    col = curwin->w_cursor.col;
    len = (int)STRLEN(p);

    while (count--)
    {
	if (has_mbyte)
	{
	    for (;;)
	    {
		if (dir > 0)
		{
		    col += (*mb_ptr2len)(p + col);
		    if (col >= len)
			return FAIL;
		}
		else
		{
		    if (col == 0)
			return FAIL;
		    col -= (*mb_head_off)(p, p + col - 1) + 1;
		}
		if (lastc_bytelen == 1)
		{
		    if (p[col] == c && stop)
			break;
		}
		else if (STRNCMP(p + col, lastc_bytes, lastc_bytelen) == 0
								       && stop)
		    break;
		stop = TRUE;
	    }
	}
	else
	{
	    for (;;)
	    {
		if ((col += dir) < 0 || col >= len)
		    return FAIL;
		if (p[col] == c && stop)
		    break;
		stop = TRUE;
	    }
	}
    }

    if (t_cmd)
    {
	// backup to before the character (possibly double-byte)
	col -= dir;
	if (has_mbyte)
	{
	    if (dir < 0)
		// Landed on the search char which is lastc_bytelen long
		col += lastc_bytelen - 1;
	    else
		// To previous char, which may be multi-byte.
		col -= (*mb_head_off)(p, p + col);
	}
    }
    curwin->w_cursor.col = col;

    return OK;
}

/*
 * "Other" Searches
 */

/*
 * findmatch - find the matching paren or brace
 *
 * Improvement over vi: Braces inside quotes are ignored.
 */
    pos_T *
findmatch(oparg_T *oap, int initc)
{
    return findmatchlimit(oap, initc, 0, 0);
}

/*
 * Return TRUE if the character before "linep[col]" equals "ch".
 * Return FALSE if "col" is zero.
 * Update "*prevcol" to the column of the previous character, unless "prevcol"
 * is NULL.
 * Handles multibyte string correctly.
 */
    static int
check_prevcol(
    char_u	*linep,
    int		col,
    int		ch,
    int		*prevcol)
{
    --col;
    if (col > 0 && has_mbyte)
	col -= (*mb_head_off)(linep, linep + col);
    if (prevcol)
	*prevcol = col;
    return (col >= 0 && linep[col] == ch) ? TRUE : FALSE;
}

/*
 * Raw string start is found at linep[startpos.col - 1].
 * Return TRUE if the matching end can be found between startpos and endpos.
 */
    static int
find_rawstring_end(char_u *linep, pos_T *startpos, pos_T *endpos)
{
    char_u	*p;
    char_u	*delim_copy;
    size_t	delim_len;
    linenr_T	lnum;
    int		found = FALSE;

    for (p = linep + startpos->col + 1; *p && *p != '('; ++p)
	;
    delim_len = (p - linep) - startpos->col - 1;
    delim_copy = vim_strnsave(linep + startpos->col + 1, (int)delim_len);
    if (delim_copy == NULL)
	return FALSE;
    for (lnum = startpos->lnum; lnum <= endpos->lnum; ++lnum)
    {
	char_u *line = ml_get(lnum);

	for (p = line + (lnum == startpos->lnum
					    ? startpos->col + 1 : 0); *p; ++p)
	{
	    if (lnum == endpos->lnum && (colnr_T)(p - line) >= endpos->col)
		break;
	    if (*p == ')' && p[delim_len + 1] == '"'
			  && STRNCMP(delim_copy, p + 1, delim_len) == 0)
	    {
		found = TRUE;
		break;
	    }
	}
	if (found)
	    break;
    }
    vim_free(delim_copy);
    return found;
}

/*
 * Check matchpairs option for "*initc".
 * If there is a match set "*initc" to the matching character and "*findc" to
 * the opposite character.  Set "*backwards" to the direction.
 * When "switchit" is TRUE swap the direction.
 */
    static void
find_mps_values(
    int	    *initc,
    int	    *findc,
    int	    *backwards,
    int	    switchit)
{
    char_u	*ptr;

    ptr = curbuf->b_p_mps;
    while (*ptr != NUL)
    {
	if (has_mbyte)
	{
	    char_u *prev;

	    if (mb_ptr2char(ptr) == *initc)
	    {
		if (switchit)
		{
		    *findc = *initc;
		    *initc = mb_ptr2char(ptr + mb_ptr2len(ptr) + 1);
		    *backwards = TRUE;
		}
		else
		{
		    *findc = mb_ptr2char(ptr + mb_ptr2len(ptr) + 1);
		    *backwards = FALSE;
		}
		return;
	    }
	    prev = ptr;
	    ptr += mb_ptr2len(ptr) + 1;
	    if (mb_ptr2char(ptr) == *initc)
	    {
		if (switchit)
		{
		    *findc = *initc;
		    *initc = mb_ptr2char(prev);
		    *backwards = FALSE;
		}
		else
		{
		    *findc = mb_ptr2char(prev);
		    *backwards = TRUE;
		}
		return;
	    }
	    ptr += mb_ptr2len(ptr);
	}
	else
	{
	    if (*ptr == *initc)
	    {
		if (switchit)
		{
		    *backwards = TRUE;
		    *findc = *initc;
		    *initc = ptr[2];
		}
		else
		{
		    *backwards = FALSE;
		    *findc = ptr[2];
		}
		return;
	    }
	    ptr += 2;
	    if (*ptr == *initc)
	    {
		if (switchit)
		{
		    *backwards = FALSE;
		    *findc = *initc;
		    *initc = ptr[-2];
		}
		else
		{
		    *backwards = TRUE;
		    *findc =  ptr[-2];
		}
		return;
	    }
	    ++ptr;
	}
	if (*ptr == ',')
	    ++ptr;
    }
}

/*
 * findmatchlimit -- find the matching paren or brace, if it exists within
 * maxtravel lines of the cursor.  A maxtravel of 0 means search until falling
 * off the edge of the file.
 *
 * "initc" is the character to find a match for.  NUL means to find the
 * character at or after the cursor. Special values:
 * '*'  look for C-style comment / *
 * '/'  look for C-style comment / *, ignoring comment-end
 * '#'  look for preprocessor directives
 * 'R'  look for raw string start: R"delim(text)delim" (only backwards)
 *
 * flags: FM_BACKWARD	search backwards (when initc is '/', '*' or '#')
 *	  FM_FORWARD	search forwards (when initc is '/', '*' or '#')
 *	  FM_BLOCKSTOP	stop at start/end of block ({ or } in column 0)
 *	  FM_SKIPCOMM	skip comments (not implemented yet!)
 *
 * "oap" is only used to set oap->motion_type for a linewise motion, it can be
 * NULL
 */

    pos_T *
findmatchlimit(
    oparg_T	*oap,
    int		initc,
    int		flags,
    int		maxtravel)
{
    static pos_T pos;			// current search position
    int		findc = 0;		// matching brace
    int		c;
    int		count = 0;		// cumulative number of braces
    int		backwards = FALSE;	// init for gcc
    int		raw_string = FALSE;	// search for raw string
    int		inquote = FALSE;	// TRUE when inside quotes
    char_u	*linep;			// pointer to current line
    char_u	*ptr;
    int		do_quotes;		// check for quotes in current line
    int		at_start;		// do_quotes value at start position
    int		hash_dir = 0;		// Direction searched for # things
    int		comment_dir = 0;	// Direction searched for comments
    pos_T	match_pos;		// Where last slash-star was found
    int		start_in_quotes;	// start position is in quotes
    int		traveled = 0;		// how far we've searched so far
    int		ignore_cend = FALSE;    // ignore comment end
    int		cpo_match;		// vi compatible matching
    int		cpo_bsl;		// don't recognize backslashes
    int		match_escaped = 0;	// search for escaped match
    int		dir;			// Direction to search
    int		comment_col = MAXCOL;   // start of / / comment
#ifdef FEAT_LISP
    int		lispcomm = FALSE;	// inside of Lisp-style comment
    int		lisp = curbuf->b_p_lisp; // engage Lisp-specific hacks ;)
#endif

    pos = curwin->w_cursor;
    pos.coladd = 0;
    linep = ml_get(pos.lnum);

    cpo_match = (vim_strchr(p_cpo, CPO_MATCH) != NULL);
    cpo_bsl = (vim_strchr(p_cpo, CPO_MATCHBSL) != NULL);

    // Direction to search when initc is '/', '*' or '#'
    if (flags & FM_BACKWARD)
	dir = BACKWARD;
    else if (flags & FM_FORWARD)
	dir = FORWARD;
    else
	dir = 0;

    /*
     * if initc given, look in the table for the matching character
     * '/' and '*' are special cases: look for start or end of comment.
     * When '/' is used, we ignore running backwards into an star-slash, for
     * "[*" command, we just want to find any comment.
     */
    if (initc == '/' || initc == '*' || initc == 'R')
    {
	comment_dir = dir;
	if (initc == '/')
	    ignore_cend = TRUE;
	backwards = (dir == FORWARD) ? FALSE : TRUE;
	raw_string = (initc == 'R');
	initc = NUL;
    }
    else if (initc != '#' && initc != NUL)
    {
	find_mps_values(&initc, &findc, &backwards, TRUE);
	if (findc == NUL)
	    return NULL;
    }
    else
    {
	/*
	 * Either initc is '#', or no initc was given and we need to look
	 * under the cursor.
	 */
	if (initc == '#')
	{
	    hash_dir = dir;
	}
	else
	{
	    /*
	     * initc was not given, must look for something to match under
	     * or near the cursor.
	     * Only check for special things when 'cpo' doesn't have '%'.
	     */
	    if (!cpo_match)
	    {
		// Are we before or at #if, #else etc.?
		ptr = skipwhite(linep);
		if (*ptr == '#' && pos.col <= (colnr_T)(ptr - linep))
		{
		    ptr = skipwhite(ptr + 1);
		    if (   STRNCMP(ptr, "if", 2) == 0
			|| STRNCMP(ptr, "endif", 5) == 0
			|| STRNCMP(ptr, "el", 2) == 0)
			hash_dir = 1;
		}

		// Are we on a comment?
		else if (linep[pos.col] == '/')
		{
		    if (linep[pos.col + 1] == '*')
		    {
			comment_dir = FORWARD;
			backwards = FALSE;
			pos.col++;
		    }
		    else if (pos.col > 0 && linep[pos.col - 1] == '*')
		    {
			comment_dir = BACKWARD;
			backwards = TRUE;
			pos.col--;
		    }
		}
		else if (linep[pos.col] == '*')
		{
		    if (linep[pos.col + 1] == '/')
		    {
			comment_dir = BACKWARD;
			backwards = TRUE;
		    }
		    else if (pos.col > 0 && linep[pos.col - 1] == '/')
		    {
			comment_dir = FORWARD;
			backwards = FALSE;
		    }
		}
	    }

	    /*
	     * If we are not on a comment or the # at the start of a line, then
	     * look for brace anywhere on this line after the cursor.
	     */
	    if (!hash_dir && !comment_dir)
	    {
		/*
		 * Find the brace under or after the cursor.
		 * If beyond the end of the line, use the last character in
		 * the line.
		 */
		if (linep[pos.col] == NUL && pos.col)
		    --pos.col;
		for (;;)
		{
		    initc = PTR2CHAR(linep + pos.col);
		    if (initc == NUL)
			break;

		    find_mps_values(&initc, &findc, &backwards, FALSE);
		    if (findc)
			break;
		    pos.col += mb_ptr2len(linep + pos.col);
		}
		if (!findc)
		{
		    // no brace in the line, maybe use "  #if" then
		    if (!cpo_match && *skipwhite(linep) == '#')
			hash_dir = 1;
		    else
			return NULL;
		}
		else if (!cpo_bsl)
		{
		    int col, bslcnt = 0;

		    // Set "match_escaped" if there are an odd number of
		    // backslashes.
		    for (col = pos.col; check_prevcol(linep, col, '\\', &col);)
			bslcnt++;
		    match_escaped = (bslcnt & 1);
		}
	    }
	}
	if (hash_dir)
	{
	    /*
	     * Look for matching #if, #else, #elif, or #endif
	     */
	    if (oap != NULL)
		oap->motion_type = MLINE;   // Linewise for this case only
	    if (initc != '#')
	    {
		ptr = skipwhite(skipwhite(linep) + 1);
		if (STRNCMP(ptr, "if", 2) == 0 || STRNCMP(ptr, "el", 2) == 0)
		    hash_dir = 1;
		else if (STRNCMP(ptr, "endif", 5) == 0)
		    hash_dir = -1;
		else
		    return NULL;
	    }
	    pos.col = 0;
	    while (!got_int)
	    {
		if (hash_dir > 0)
		{
		    if (pos.lnum == curbuf->b_ml.ml_line_count)
			break;
		}
		else if (pos.lnum == 1)
		    break;
		pos.lnum += hash_dir;
		linep = ml_get(pos.lnum);
		line_breakcheck();	// check for CTRL-C typed
		ptr = skipwhite(linep);
		if (*ptr != '#')
		    continue;
		pos.col = (colnr_T) (ptr - linep);
		ptr = skipwhite(ptr + 1);
		if (hash_dir > 0)
		{
		    if (STRNCMP(ptr, "if", 2) == 0)
			count++;
		    else if (STRNCMP(ptr, "el", 2) == 0)
		    {
			if (count == 0)
			    return &pos;
		    }
		    else if (STRNCMP(ptr, "endif", 5) == 0)
		    {
			if (count == 0)
			    return &pos;
			count--;
		    }
		}
		else
		{
		    if (STRNCMP(ptr, "if", 2) == 0)
		    {
			if (count == 0)
			    return &pos;
			count--;
		    }
		    else if (initc == '#' && STRNCMP(ptr, "el", 2) == 0)
		    {
			if (count == 0)
			    return &pos;
		    }
		    else if (STRNCMP(ptr, "endif", 5) == 0)
			count++;
		}
	    }
	    return NULL;
	}
    }

#ifdef FEAT_RIGHTLEFT
    // This is just guessing: when 'rightleft' is set, search for a matching
    // paren/brace in the other direction.
    if (curwin->w_p_rl && vim_strchr((char_u *)"()[]{}<>", initc) != NULL)
	backwards = !backwards;
#endif

    do_quotes = -1;
    start_in_quotes = MAYBE;
    CLEAR_POS(&match_pos);

    // backward search: Check if this line contains a single-line comment
    if ((backwards && comment_dir)
#ifdef FEAT_LISP
	    || lisp
#endif
	    )
	comment_col = check_linecomment(linep);
#ifdef FEAT_LISP
    if (lisp && comment_col != MAXCOL && pos.col > (colnr_T)comment_col)
	lispcomm = TRUE;    // find match inside this comment
#endif
    while (!got_int)
    {
	/*
	 * Go to the next position, forward or backward. We could use
	 * inc() and dec() here, but that is much slower
	 */
	if (backwards)
	{
#ifdef FEAT_LISP
	    // char to match is inside of comment, don't search outside
	    if (lispcomm && pos.col < (colnr_T)comment_col)
		break;
#endif
	    if (pos.col == 0)		// at start of line, go to prev. one
	    {
		if (pos.lnum == 1)	// start of file
		    break;
		--pos.lnum;

		if (maxtravel > 0 && ++traveled > maxtravel)
		    break;

		linep = ml_get(pos.lnum);
		pos.col = (colnr_T)STRLEN(linep); // pos.col on trailing NUL
		do_quotes = -1;
		line_breakcheck();

		// Check if this line contains a single-line comment
		if (comment_dir
#ifdef FEAT_LISP
			|| lisp
#endif
			)
		    comment_col = check_linecomment(linep);
#ifdef FEAT_LISP
		// skip comment
		if (lisp && comment_col != MAXCOL)
		    pos.col = comment_col;
#endif
	    }
	    else
	    {
		--pos.col;
		if (has_mbyte)
		    pos.col -= (*mb_head_off)(linep, linep + pos.col);
	    }
	}
	else				// forward search
	{
	    if (linep[pos.col] == NUL
		    // at end of line, go to next one
#ifdef FEAT_LISP
		    // don't search for match in comment
		    || (lisp && comment_col != MAXCOL
					   && pos.col == (colnr_T)comment_col)
#endif
		    )
	    {
		if (pos.lnum == curbuf->b_ml.ml_line_count  // end of file
#ifdef FEAT_LISP
			// line is exhausted and comment with it,
			// don't search for match in code
			 || lispcomm
#endif
			 )
		    break;
		++pos.lnum;

		if (maxtravel && traveled++ > maxtravel)
		    break;

		linep = ml_get(pos.lnum);
		pos.col = 0;
		do_quotes = -1;
		line_breakcheck();
#ifdef FEAT_LISP
		if (lisp)   // find comment pos in new line
		    comment_col = check_linecomment(linep);
#endif
	    }
	    else
	    {
		if (has_mbyte)
		    pos.col += (*mb_ptr2len)(linep + pos.col);
		else
		    ++pos.col;
	    }
	}

	/*
	 * If FM_BLOCKSTOP given, stop at a '{' or '}' in column 0.
	 */
	if (pos.col == 0 && (flags & FM_BLOCKSTOP) &&
					 (linep[0] == '{' || linep[0] == '}'))
	{
	    if (linep[0] == findc && count == 0)	// match!
		return &pos;
	    break;					// out of scope
	}

	if (comment_dir)
	{
	    // Note: comments do not nest, and we ignore quotes in them
	    // TODO: ignore comment brackets inside strings
	    if (comment_dir == FORWARD)
	    {
		if (linep[pos.col] == '*' && linep[pos.col + 1] == '/')
		{
		    pos.col++;
		    return &pos;
		}
	    }
	    else    // Searching backwards
	    {
		/*
		 * A comment may contain / * or / /, it may also start or end
		 * with / * /.	Ignore a / * after / / and after *.
		 */
		if (pos.col == 0)
		    continue;
		else if (raw_string)
		{
		    if (linep[pos.col - 1] == 'R'
			&& linep[pos.col] == '"'
			&& vim_strchr(linep + pos.col + 1, '(') != NULL)
		    {
			// Possible start of raw string. Now that we have the
			// delimiter we can check if it ends before where we
			// started searching, or before the previously found
			// raw string start.
			if (!find_rawstring_end(linep, &pos,
				  count > 0 ? &match_pos : &curwin->w_cursor))
			{
			    count++;
			    match_pos = pos;
			    match_pos.col--;
			}
			linep = ml_get(pos.lnum); // may have been released
		    }
		}
		else if (  linep[pos.col - 1] == '/'
			&& linep[pos.col] == '*'
			&& (pos.col == 1 || linep[pos.col - 2] != '*')
			&& (int)pos.col < comment_col)
		{
		    count++;
		    match_pos = pos;
		    match_pos.col--;
		}
		else if (linep[pos.col - 1] == '*' && linep[pos.col] == '/')
		{
		    if (count > 0)
			pos = match_pos;
		    else if (pos.col > 1 && linep[pos.col - 2] == '/'
					       && (int)pos.col <= comment_col)
			pos.col -= 2;
		    else if (ignore_cend)
			continue;
		    else
			return NULL;
		    return &pos;
		}
	    }
	    continue;
	}

	/*
	 * If smart matching ('cpoptions' does not contain '%'), braces inside
	 * of quotes are ignored, but only if there is an even number of
	 * quotes in the line.
	 */
	if (cpo_match)
	    do_quotes = 0;
	else if (do_quotes == -1)
	{
	    /*
	     * Count the number of quotes in the line, skipping \" and '"'.
	     * Watch out for "\\".
	     */
	    at_start = do_quotes;
	    for (ptr = linep; *ptr; ++ptr)
	    {
		if (ptr == linep + pos.col + backwards)
		    at_start = (do_quotes & 1);
		if (*ptr == '"'
			&& (ptr == linep || ptr[-1] != '\'' || ptr[1] != '\''))
		    ++do_quotes;
		if (*ptr == '\\' && ptr[1] != NUL)
		    ++ptr;
	    }
	    do_quotes &= 1;	    // result is 1 with even number of quotes

	    /*
	     * If we find an uneven count, check current line and previous
	     * one for a '\' at the end.
	     */
	    if (!do_quotes)
	    {
		inquote = FALSE;
		if (ptr[-1] == '\\')
		{
		    do_quotes = 1;
		    if (start_in_quotes == MAYBE)
		    {
			// Do we need to use at_start here?
			inquote = TRUE;
			start_in_quotes = TRUE;
		    }
		    else if (backwards)
			inquote = TRUE;
		}
		if (pos.lnum > 1)
		{
		    ptr = ml_get(pos.lnum - 1);
		    if (*ptr && *(ptr + STRLEN(ptr) - 1) == '\\')
		    {
			do_quotes = 1;
			if (start_in_quotes == MAYBE)
			{
			    inquote = at_start;
			    if (inquote)
				start_in_quotes = TRUE;
			}
			else if (!backwards)
			    inquote = TRUE;
		    }

		    // ml_get() only keeps one line, need to get linep again
		    linep = ml_get(pos.lnum);
		}
	    }
	}
	if (start_in_quotes == MAYBE)
	    start_in_quotes = FALSE;

	/*
	 * If 'smartmatch' is set:
	 *   Things inside quotes are ignored by setting 'inquote'.  If we
	 *   find a quote without a preceding '\' invert 'inquote'.  At the
	 *   end of a line not ending in '\' we reset 'inquote'.
	 *
	 *   In lines with an uneven number of quotes (without preceding '\')
	 *   we do not know which part to ignore. Therefore we only set
	 *   inquote if the number of quotes in a line is even, unless this
	 *   line or the previous one ends in a '\'.  Complicated, isn't it?
	 */
	c = PTR2CHAR(linep + pos.col);
	switch (c)
	{
	case NUL:
	    // at end of line without trailing backslash, reset inquote
	    if (pos.col == 0 || linep[pos.col - 1] != '\\')
	    {
		inquote = FALSE;
		start_in_quotes = FALSE;
	    }
	    break;

	case '"':
	    // a quote that is preceded with an odd number of backslashes is
	    // ignored
	    if (do_quotes)
	    {
		int col;

		for (col = pos.col - 1; col >= 0; --col)
		    if (linep[col] != '\\')
			break;
		if ((((int)pos.col - 1 - col) & 1) == 0)
		{
		    inquote = !inquote;
		    start_in_quotes = FALSE;
		}
	    }
	    break;

	/*
	 * If smart matching ('cpoptions' does not contain '%'):
	 *   Skip things in single quotes: 'x' or '\x'.  Be careful for single
	 *   single quotes, eg jon's.  Things like '\233' or '\x3f' are not
	 *   skipped, there is never a brace in them.
	 *   Ignore this when finding matches for `'.
	 */
	case '\'':
	    if (!cpo_match && initc != '\'' && findc != '\'')
	    {
		if (backwards)
		{
		    if (pos.col > 1)
		    {
			if (linep[pos.col - 2] == '\'')
			{
			    pos.col -= 2;
			    break;
			}
			else if (linep[pos.col - 2] == '\\' &&
				    pos.col > 2 && linep[pos.col - 3] == '\'')
			{
			    pos.col -= 3;
			    break;
			}
		    }
		}
		else if (linep[pos.col + 1])	// forward search
		{
		    if (linep[pos.col + 1] == '\\' &&
			    linep[pos.col + 2] && linep[pos.col + 3] == '\'')
		    {
			pos.col += 3;
			break;
		    }
		    else if (linep[pos.col + 2] == '\'')
		    {
			pos.col += 2;
			break;
		    }
		}
	    }
	    // FALLTHROUGH

	default:
#ifdef FEAT_LISP
	    /*
	     * For Lisp skip over backslashed (), {} and [].
	     * (actually, we skip #\( et al)
	     */
	    if (curbuf->b_p_lisp
		    && vim_strchr((char_u *)"(){}[]", c) != NULL
		    && pos.col > 1
		    && check_prevcol(linep, pos.col, '\\', NULL)
		    && check_prevcol(linep, pos.col - 1, '#', NULL))
		break;
#endif

	    // Check for match outside of quotes, and inside of
	    // quotes when the start is also inside of quotes.
	    if ((!inquote || start_in_quotes == TRUE)
		    && (c == initc || c == findc))
	    {
		int	col, bslcnt = 0;

		if (!cpo_bsl)
		{
		    for (col = pos.col; check_prevcol(linep, col, '\\', &col);)
			bslcnt++;
		}
		// Only accept a match when 'M' is in 'cpo' or when escaping
		// is what we expect.
		if (cpo_bsl || (bslcnt & 1) == match_escaped)
		{
		    if (c == initc)
			count++;
		    else
		    {
			if (count == 0)
			    return &pos;
			count--;
		    }
		}
	    }
	}
    }

    if (comment_dir == BACKWARD && count > 0)
    {
	pos = match_pos;
	return &pos;
    }
    return (pos_T *)NULL;	// never found it
}

/*
 * Check if line[] contains a / / comment.
 * Return MAXCOL if not, otherwise return the column.
 * TODO: skip strings.
 */
    static int
check_linecomment(char_u *line)
{
    char_u  *p;

    p = line;
#ifdef FEAT_LISP
    // skip Lispish one-line comments
    if (curbuf->b_p_lisp)
    {
	if (vim_strchr(p, ';') != NULL) // there may be comments
	{
	    int in_str = FALSE;	// inside of string

	    p = line;		// scan from start
	    while ((p = vim_strpbrk(p, (char_u *)"\";")) != NULL)
	    {
		if (*p == '"')
		{
		    if (in_str)
		    {
			if (*(p - 1) != '\\') // skip escaped quote
			    in_str = FALSE;
		    }
		    else if (p == line || ((p - line) >= 2
				      // skip #\" form
				      && *(p - 1) != '\\' && *(p - 2) != '#'))
			in_str = TRUE;
		}
		else if (!in_str && ((p - line) < 2
				    || (*(p - 1) != '\\' && *(p - 2) != '#')))
		    break;	// found!
		++p;
	    }
	}
	else
	    p = NULL;
    }
    else
#endif
    while ((p = vim_strchr(p, '/')) != NULL)
    {
	// accept a double /, unless it's preceded with * and followed by *,
	// because * / / * is an end and start of a C comment
	if (p[1] == '/' && (p == line || p[-1] != '*' || p[2] != '*'))
	    break;
	++p;
    }

    if (p == NULL)
	return MAXCOL;
    return (int)(p - line);
}

/*
 * Move cursor briefly to character matching the one under the cursor.
 * Used for Insert mode and "r" command.
 * Show the match only if it is visible on the screen.
 * If there isn't a match, then beep.
 */
    void
showmatch(
    int		c)	    // char to show match for
{
    pos_T	*lpos, save_cursor;
    pos_T	mpos;
    colnr_T	vcol;
    long	save_so;
    long	save_siso;
#ifdef CURSOR_SHAPE
    int		save_state;
#endif
    colnr_T	save_dollar_vcol;
    char_u	*p;
    long        *so = curwin->w_p_so >= 0 ? &curwin->w_p_so : &p_so;
    long        *siso = curwin->w_p_siso >= 0 ? &curwin->w_p_siso : &p_siso;

    /*
     * Only show match for chars in the 'matchpairs' option.
     */
    // 'matchpairs' is "x:y,x:y"
    for (p = curbuf->b_p_mps; *p != NUL; ++p)
    {
#ifdef FEAT_RIGHTLEFT
	if (PTR2CHAR(p) == c && (curwin->w_p_rl ^ p_ri))
	    break;
#endif
	p += mb_ptr2len(p) + 1;
	if (PTR2CHAR(p) == c
#ifdef FEAT_RIGHTLEFT
		&& !(curwin->w_p_rl ^ p_ri)
#endif
	   )
	    break;
	p += mb_ptr2len(p);
	if (*p == NUL)
	    return;
    }

    if ((lpos = findmatch(NULL, NUL)) == NULL)	    // no match, so beep
	vim_beep(BO_MATCH);
    else if (lpos->lnum >= curwin->w_topline && lpos->lnum < curwin->w_botline)
    {
	if (!curwin->w_p_wrap)
	    getvcol(curwin, lpos, NULL, &vcol, NULL);
	if (curwin->w_p_wrap || (vcol >= curwin->w_leftcol
			       && vcol < curwin->w_leftcol + curwin->w_width))
	{
	    mpos = *lpos;    // save the pos, update_screen() may change it
	    save_cursor = curwin->w_cursor;
	    save_so = *so;
	    save_siso = *siso;
	    // Handle "$" in 'cpo': If the ')' is typed on top of the "$",
	    // stop displaying the "$".
	    if (dollar_vcol >= 0 && dollar_vcol == curwin->w_virtcol)
		dollar_vcol = -1;
	    ++curwin->w_virtcol;	// do display ')' just before "$"
	    update_screen(VALID);	// show the new char first

	    save_dollar_vcol = dollar_vcol;
#ifdef CURSOR_SHAPE
	    save_state = State;
	    State = SHOWMATCH;
	    ui_cursor_shape();		// may show different cursor shape
#endif
	    curwin->w_cursor = mpos;	// move to matching char
	    *so = 0;			// don't use 'scrolloff' here
	    *siso = 0;			// don't use 'sidescrolloff' here
	    showruler(FALSE);
	    setcursor();
	    cursor_on();		// make sure that the cursor is shown
	    out_flush_cursor(TRUE, FALSE);

	    // Restore dollar_vcol(), because setcursor() may call curs_rows()
	    // which resets it if the matching position is in a previous line
	    // and has a higher column number.
	    dollar_vcol = save_dollar_vcol;

	    /*
	     * brief pause, unless 'm' is present in 'cpo' and a character is
	     * available.
	     */
	    if (vim_strchr(p_cpo, CPO_SHOWMATCH) != NULL)
		ui_delay(p_mat * 100L + 8, TRUE);
	    else if (!char_avail())
		ui_delay(p_mat * 100L + 9, FALSE);
	    curwin->w_cursor = save_cursor;	// restore cursor position
	    *so = save_so;
	    *siso = save_siso;
#ifdef CURSOR_SHAPE
	    State = save_state;
	    ui_cursor_shape();		// may show different cursor shape
#endif
	}
    }
}

/*
 * Find the start of the next sentence, searching in the direction specified
 * by the "dir" argument.  The cursor is positioned on the start of the next
 * sentence when found.  If the next sentence is found, return OK.  Return FAIL
 * otherwise.  See ":h sentence" for the precise definition of a "sentence"
 * text object.
 */
    int
findsent(int dir, long count)
{
    pos_T	pos, tpos;
    int		c;
    int		(*func)(pos_T *);
    int		startlnum;
    int		noskip = FALSE;	    // do not skip blanks
    int		cpo_J;
    int		found_dot;

    pos = curwin->w_cursor;
    if (dir == FORWARD)
	func = incl;
    else
	func = decl;

    while (count--)
    {
	/*
	 * if on an empty line, skip up to a non-empty line
	 */
	if (gchar_pos(&pos) == NUL)
	{
	    do
		if ((*func)(&pos) == -1)
		    break;
	    while (gchar_pos(&pos) == NUL);
	    if (dir == FORWARD)
		goto found;
	}
	/*
	 * if on the start of a paragraph or a section and searching forward,
	 * go to the next line
	 */
	else if (dir == FORWARD && pos.col == 0 &&
						startPS(pos.lnum, NUL, FALSE))
	{
	    if (pos.lnum == curbuf->b_ml.ml_line_count)
		return FAIL;
	    ++pos.lnum;
	    goto found;
	}
	else if (dir == BACKWARD)
	    decl(&pos);

	// go back to the previous non-white non-punctuation character
	found_dot = FALSE;
	while (c = gchar_pos(&pos), VIM_ISWHITE(c)
				|| vim_strchr((char_u *)".!?)]\"'", c) != NULL)
	{
	    tpos = pos;
	    if (decl(&tpos) == -1 || (LINEEMPTY(tpos.lnum) && dir == FORWARD))
		break;

	    if (found_dot)
		break;
	    if (vim_strchr((char_u *) ".!?", c) != NULL)
		found_dot = TRUE;

	    if (vim_strchr((char_u *) ")]\"'", c) != NULL
		&& vim_strchr((char_u *) ".!?)]\"'", gchar_pos(&tpos)) == NULL)
		break;

	    decl(&pos);
	}

	// remember the line where the search started
	startlnum = pos.lnum;
	cpo_J = vim_strchr(p_cpo, CPO_ENDOFSENT) != NULL;

	for (;;)		// find end of sentence
	{
	    c = gchar_pos(&pos);
	    if (c == NUL || (pos.col == 0 && startPS(pos.lnum, NUL, FALSE)))
	    {
		if (dir == BACKWARD && pos.lnum != startlnum)
		    ++pos.lnum;
		break;
	    }
	    if (c == '.' || c == '!' || c == '?')
	    {
		tpos = pos;
		do
		    if ((c = inc(&tpos)) == -1)
			break;
		while (vim_strchr((char_u *)")]\"'", c = gchar_pos(&tpos))
			!= NULL);
		if (c == -1  || (!cpo_J && (c == ' ' || c == '\t')) || c == NUL
		    || (cpo_J && (c == ' ' && inc(&tpos) >= 0
			      && gchar_pos(&tpos) == ' ')))
		{
		    pos = tpos;
		    if (gchar_pos(&pos) == NUL) // skip NUL at EOL
			inc(&pos);
		    break;
		}
	    }
	    if ((*func)(&pos) == -1)
	    {
		if (count)
		    return FAIL;
		noskip = TRUE;
		break;
	    }
	}
found:
	    // skip white space
	while (!noskip && ((c = gchar_pos(&pos)) == ' ' || c == '\t'))
	    if (incl(&pos) == -1)
		break;
    }

    setpcmark();
    curwin->w_cursor = pos;
    return OK;
}

/*
 * Find the next paragraph or section in direction 'dir'.
 * Paragraphs are currently supposed to be separated by empty lines.
 * If 'what' is NUL we go to the next paragraph.
 * If 'what' is '{' or '}' we go to the next section.
 * If 'both' is TRUE also stop at '}'.
 * Return TRUE if the next paragraph or section was found.
 */
    int
findpar(
    int		*pincl,	    // Return: TRUE if last char is to be included
    int		dir,
    long	count,
    int		what,
    int		both)
{
    linenr_T	curr;
    int		did_skip;   // TRUE after separating lines have been skipped
    int		first;	    // TRUE on first line
    int		posix = (vim_strchr(p_cpo, CPO_PARA) != NULL);
#ifdef FEAT_FOLDING
    linenr_T	fold_first;	// first line of a closed fold
    linenr_T	fold_last;	// last line of a closed fold
    int		fold_skipped;	// TRUE if a closed fold was skipped this
				// iteration
#endif

    curr = curwin->w_cursor.lnum;

    while (count--)
    {
	did_skip = FALSE;
	for (first = TRUE; ; first = FALSE)
	{
	    if (*ml_get(curr) != NUL)
		did_skip = TRUE;

#ifdef FEAT_FOLDING
	    // skip folded lines
	    fold_skipped = FALSE;
	    if (first && hasFolding(curr, &fold_first, &fold_last))
	    {
		curr = ((dir > 0) ? fold_last : fold_first) + dir;
		fold_skipped = TRUE;
	    }
#endif

	    // POSIX has its own ideas of what a paragraph boundary is and it
	    // doesn't match historical Vi: It also stops at a "{" in the
	    // first column and at an empty line.
	    if (!first && did_skip && (startPS(curr, what, both)
			   || (posix && what == NUL && *ml_get(curr) == '{')))
		break;

#ifdef FEAT_FOLDING
	    if (fold_skipped)
		curr -= dir;
#endif
	    if ((curr += dir) < 1 || curr > curbuf->b_ml.ml_line_count)
	    {
		if (count)
		    return FALSE;
		curr -= dir;
		break;
	    }
	}
    }
    setpcmark();
    if (both && *ml_get(curr) == '}')	// include line with '}'
	++curr;
    curwin->w_cursor.lnum = curr;
    if (curr == curbuf->b_ml.ml_line_count && what != '}')
    {
	char_u *line = ml_get(curr);

	// Put the cursor on the last character in the last line and make the
	// motion inclusive.
	if ((curwin->w_cursor.col = (colnr_T)STRLEN(line)) != 0)
	{
	    --curwin->w_cursor.col;
	    curwin->w_cursor.col -=
			     (*mb_head_off)(line, line + curwin->w_cursor.col);
	    *pincl = TRUE;
	}
    }
    else
	curwin->w_cursor.col = 0;
    return TRUE;
}

/*
 * check if the string 's' is a nroff macro that is in option 'opt'
 */
    static int
inmacro(char_u *opt, char_u *s)
{
    char_u	*macro;

    for (macro = opt; macro[0]; ++macro)
    {
	// Accept two characters in the option being equal to two characters
	// in the line.  A space in the option matches with a space in the
	// line or the line having ended.
	if (       (macro[0] == s[0]
		    || (macro[0] == ' '
			&& (s[0] == NUL || s[0] == ' ')))
		&& (macro[1] == s[1]
		    || ((macro[1] == NUL || macro[1] == ' ')
			&& (s[0] == NUL || s[1] == NUL || s[1] == ' '))))
	    break;
	++macro;
	if (macro[0] == NUL)
	    break;
    }
    return (macro[0] != NUL);
}

/*
 * startPS: return TRUE if line 'lnum' is the start of a section or paragraph.
 * If 'para' is '{' or '}' only check for sections.
 * If 'both' is TRUE also stop at '}'
 */
    int
startPS(linenr_T lnum, int para, int both)
{
    char_u	*s;

    s = ml_get(lnum);
    if (*s == para || *s == '\f' || (both && *s == '}'))
	return TRUE;
    if (*s == '.' && (inmacro(p_sections, s + 1) ||
					   (!para && inmacro(p_para, s + 1))))
	return TRUE;
    return FALSE;
}

/*
 * The following routines do the word searches performed by the 'w', 'W',
 * 'b', 'B', 'e', and 'E' commands.
 */

/*
 * To perform these searches, characters are placed into one of three
 * classes, and transitions between classes determine word boundaries.
 *
 * The classes are:
 *
 * 0 - white space
 * 1 - punctuation
 * 2 or higher - keyword characters (letters, digits and underscore)
 */

static int	cls_bigword;	// TRUE for "W", "B" or "E"

/*
 * cls() - returns the class of character at curwin->w_cursor
 *
 * If a 'W', 'B', or 'E' motion is being done (cls_bigword == TRUE), chars
 * from class 2 and higher are reported as class 1 since only white space
 * boundaries are of interest.
 */
    static int
cls(void)
{
    int	    c;

    c = gchar_cursor();
    if (c == ' ' || c == '\t' || c == NUL)
	return 0;
    if (enc_dbcs != 0 && c > 0xFF)
    {
	// If cls_bigword, report multi-byte chars as class 1.
	if (enc_dbcs == DBCS_KOR && cls_bigword)
	    return 1;

	// process code leading/trailing bytes
	return dbcs_class(((unsigned)c >> 8), (c & 0xFF));
    }
    if (enc_utf8)
    {
	c = utf_class(c);
	if (c != 0 && cls_bigword)
	    return 1;
	return c;
    }

    // If cls_bigword is TRUE, report all non-blanks as class 1.
    if (cls_bigword)
	return 1;

    if (vim_iswordc(c))
	return 2;
    return 1;
}


/*
 * fwd_word(count, type, eol) - move forward one word
 *
 * Returns FAIL if the cursor was already at the end of the file.
 * If eol is TRUE, last word stops at end of line (for operators).
 */
    int
fwd_word(
    long	count,
    int		bigword,    // "W", "E" or "B"
    int		eol)
{
    int		sclass;	    // starting class
    int		i;
    int		last_line;

    curwin->w_cursor.coladd = 0;
    cls_bigword = bigword;
    while (--count >= 0)
    {
#ifdef FEAT_FOLDING
	// When inside a range of folded lines, move to the last char of the
	// last line.
	if (hasFolding(curwin->w_cursor.lnum, NULL, &curwin->w_cursor.lnum))
	    coladvance((colnr_T)MAXCOL);
#endif
	sclass = cls();

	/*
	 * We always move at least one character, unless on the last
	 * character in the buffer.
	 */
	last_line = (curwin->w_cursor.lnum == curbuf->b_ml.ml_line_count);
	i = inc_cursor();
	if (i == -1 || (i >= 1 && last_line)) // started at last char in file
	    return FAIL;
	if (i >= 1 && eol && count == 0)      // started at last char in line
	    return OK;

	/*
	 * Go one char past end of current word (if any)
	 */
	if (sclass != 0)
	    while (cls() == sclass)
	    {
		i = inc_cursor();
		if (i == -1 || (i >= 1 && eol && count == 0))
		    return OK;
	    }

	/*
	 * go to next non-white
	 */
	while (cls() == 0)
	{
	    /*
	     * We'll stop if we land on a blank line
	     */
	    if (curwin->w_cursor.col == 0 && *ml_get_curline() == NUL)
		break;

	    i = inc_cursor();
	    if (i == -1 || (i >= 1 && eol && count == 0))
		return OK;
	}
    }
    return OK;
}

/*
 * bck_word() - move backward 'count' words
 *
 * If stop is TRUE and we are already on the start of a word, move one less.
 *
 * Returns FAIL if top of the file was reached.
 */
    int
bck_word(long count, int bigword, int stop)
{
    int		sclass;	    // starting class

    curwin->w_cursor.coladd = 0;
    cls_bigword = bigword;
    while (--count >= 0)
    {
#ifdef FEAT_FOLDING
	// When inside a range of folded lines, move to the first char of the
	// first line.
	if (hasFolding(curwin->w_cursor.lnum, &curwin->w_cursor.lnum, NULL))
	    curwin->w_cursor.col = 0;
#endif
	sclass = cls();
	if (dec_cursor() == -1)		// started at start of file
	    return FAIL;

	if (!stop || sclass == cls() || sclass == 0)
	{
	    /*
	     * Skip white space before the word.
	     * Stop on an empty line.
	     */
	    while (cls() == 0)
	    {
		if (curwin->w_cursor.col == 0
				      && LINEEMPTY(curwin->w_cursor.lnum))
		    goto finished;
		if (dec_cursor() == -1) // hit start of file, stop here
		    return OK;
	    }

	    /*
	     * Move backward to start of this word.
	     */
	    if (skip_chars(cls(), BACKWARD))
		return OK;
	}

	inc_cursor();			// overshot - forward one
finished:
	stop = FALSE;
    }
    return OK;
}

/*
 * end_word() - move to the end of the word
 *
 * There is an apparent bug in the 'e' motion of the real vi. At least on the
 * System V Release 3 version for the 80386. Unlike 'b' and 'w', the 'e'
 * motion crosses blank lines. When the real vi crosses a blank line in an
 * 'e' motion, the cursor is placed on the FIRST character of the next
 * non-blank line. The 'E' command, however, works correctly. Since this
 * appears to be a bug, I have not duplicated it here.
 *
 * Returns FAIL if end of the file was reached.
 *
 * If stop is TRUE and we are already on the end of a word, move one less.
 * If empty is TRUE stop on an empty line.
 */
    int
end_word(
    long	count,
    int		bigword,
    int		stop,
    int		empty)
{
    int		sclass;	    // starting class

    curwin->w_cursor.coladd = 0;
    cls_bigword = bigword;
    while (--count >= 0)
    {
#ifdef FEAT_FOLDING
	// When inside a range of folded lines, move to the last char of the
	// last line.
	if (hasFolding(curwin->w_cursor.lnum, NULL, &curwin->w_cursor.lnum))
	    coladvance((colnr_T)MAXCOL);
#endif
	sclass = cls();
	if (inc_cursor() == -1)
	    return FAIL;

	/*
	 * If we're in the middle of a word, we just have to move to the end
	 * of it.
	 */
	if (cls() == sclass && sclass != 0)
	{
	    /*
	     * Move forward to end of the current word
	     */
	    if (skip_chars(sclass, FORWARD))
		return FAIL;
	}
	else if (!stop || sclass == 0)
	{
	    /*
	     * We were at the end of a word. Go to the end of the next word.
	     * First skip white space, if 'empty' is TRUE, stop at empty line.
	     */
	    while (cls() == 0)
	    {
		if (empty && curwin->w_cursor.col == 0
					  && LINEEMPTY(curwin->w_cursor.lnum))
		    goto finished;
		if (inc_cursor() == -1)	    // hit end of file, stop here
		    return FAIL;
	    }

	    /*
	     * Move forward to the end of this word.
	     */
	    if (skip_chars(cls(), FORWARD))
		return FAIL;
	}
	dec_cursor();			// overshot - one char backward
finished:
	stop = FALSE;			// we move only one word less
    }
    return OK;
}

/*
 * Move back to the end of the word.
 *
 * Returns FAIL if start of the file was reached.
 */
    int
bckend_word(
    long	count,
    int		bigword,    // TRUE for "B"
    int		eol)	    // TRUE: stop at end of line.
{
    int		sclass;	    // starting class
    int		i;

    curwin->w_cursor.coladd = 0;
    cls_bigword = bigword;
    while (--count >= 0)
    {
	sclass = cls();
	if ((i = dec_cursor()) == -1)
	    return FAIL;
	if (eol && i == 1)
	    return OK;

	/*
	 * Move backward to before the start of this word.
	 */
	if (sclass != 0)
	{
	    while (cls() == sclass)
		if ((i = dec_cursor()) == -1 || (eol && i == 1))
		    return OK;
	}

	/*
	 * Move backward to end of the previous word
	 */
	while (cls() == 0)
	{
	    if (curwin->w_cursor.col == 0 && LINEEMPTY(curwin->w_cursor.lnum))
		break;
	    if ((i = dec_cursor()) == -1 || (eol && i == 1))
		return OK;
	}
    }
    return OK;
}

/*
 * Skip a row of characters of the same class.
 * Return TRUE when end-of-file reached, FALSE otherwise.
 */
    static int
skip_chars(int cclass, int dir)
{
    while (cls() == cclass)
	if ((dir == FORWARD ? inc_cursor() : dec_cursor()) == -1)
	    return TRUE;
    return FALSE;
}

#ifdef FEAT_TEXTOBJ
/*
 * Go back to the start of the word or the start of white space
 */
    static void
back_in_line(void)
{
    int		sclass;		    // starting class

    sclass = cls();
    for (;;)
    {
	if (curwin->w_cursor.col == 0)	    // stop at start of line
	    break;
	dec_cursor();
	if (cls() != sclass)		    // stop at start of word
	{
	    inc_cursor();
	    break;
	}
    }
}

    static void
find_first_blank(pos_T *posp)
{
    int	    c;

    while (decl(posp) != -1)
    {
	c = gchar_pos(posp);
	if (!VIM_ISWHITE(c))
	{
	    incl(posp);
	    break;
	}
    }
}

/*
 * Skip count/2 sentences and count/2 separating white spaces.
 */
    static void
findsent_forward(
    long    count,
    int	    at_start_sent)	// cursor is at start of sentence
{
    while (count--)
    {
	findsent(FORWARD, 1L);
	if (at_start_sent)
	    find_first_blank(&curwin->w_cursor);
	if (count == 0 || at_start_sent)
	    decl(&curwin->w_cursor);
	at_start_sent = !at_start_sent;
    }
}

/*
 * Find word under cursor, cursor at end.
 * Used while an operator is pending, and in Visual mode.
 */
    int
current_word(
    oparg_T	*oap,
    long	count,
    int		include,	// TRUE: include word and white space
    int		bigword)	// FALSE == word, TRUE == WORD
{
    pos_T	start_pos;
    pos_T	pos;
    int		inclusive = TRUE;
    int		include_white = FALSE;

    cls_bigword = bigword;
    CLEAR_POS(&start_pos);

    // Correct cursor when 'selection' is exclusive
    if (VIsual_active && *p_sel == 'e' && LT_POS(VIsual, curwin->w_cursor))
	dec_cursor();

    /*
     * When Visual mode is not active, or when the VIsual area is only one
     * character, select the word and/or white space under the cursor.
     */
    if (!VIsual_active || EQUAL_POS(curwin->w_cursor, VIsual))
    {
	/*
	 * Go to start of current word or white space.
	 */
	back_in_line();
	start_pos = curwin->w_cursor;

	/*
	 * If the start is on white space, and white space should be included
	 * ("	word"), or start is not on white space, and white space should
	 * not be included ("word"), find end of word.
	 */
	if ((cls() == 0) == include)
	{
	    if (end_word(1L, bigword, TRUE, TRUE) == FAIL)
		return FAIL;
	}
	else
	{
	    /*
	     * If the start is not on white space, and white space should be
	     * included ("word	 "), or start is on white space and white
	     * space should not be included ("	 "), find start of word.
	     * If we end up in the first column of the next line (single char
	     * word) back up to end of the line.
	     */
	    fwd_word(1L, bigword, TRUE);
	    if (curwin->w_cursor.col == 0)
		decl(&curwin->w_cursor);
	    else
		oneleft();

	    if (include)
		include_white = TRUE;
	}

	if (VIsual_active)
	{
	    // should do something when inclusive == FALSE !
	    VIsual = start_pos;
	    redraw_curbuf_later(INVERTED);	// update the inversion
	}
	else
	{
	    oap->start = start_pos;
	    oap->motion_type = MCHAR;
	}
	--count;
    }

    /*
     * When count is still > 0, extend with more objects.
     */
    while (count > 0)
    {
	inclusive = TRUE;
	if (VIsual_active && LT_POS(curwin->w_cursor, VIsual))
	{
	    /*
	     * In Visual mode, with cursor at start: move cursor back.
	     */
	    if (decl(&curwin->w_cursor) == -1)
		return FAIL;
	    if (include != (cls() != 0))
	    {
		if (bck_word(1L, bigword, TRUE) == FAIL)
		    return FAIL;
	    }
	    else
	    {
		if (bckend_word(1L, bigword, TRUE) == FAIL)
		    return FAIL;
		(void)incl(&curwin->w_cursor);
	    }
	}
	else
	{
	    /*
	     * Move cursor forward one word and/or white area.
	     */
	    if (incl(&curwin->w_cursor) == -1)
		return FAIL;
	    if (include != (cls() == 0))
	    {
		if (fwd_word(1L, bigword, TRUE) == FAIL && count > 1)
		    return FAIL;
		/*
		 * If end is just past a new-line, we don't want to include
		 * the first character on the line.
		 * Put cursor on last char of white.
		 */
		if (oneleft() == FAIL)
		    inclusive = FALSE;
	    }
	    else
	    {
		if (end_word(1L, bigword, TRUE, TRUE) == FAIL)
		    return FAIL;
	    }
	}
	--count;
    }

    if (include_white && (cls() != 0
		 || (curwin->w_cursor.col == 0 && !inclusive)))
    {
	/*
	 * If we don't include white space at the end, move the start
	 * to include some white space there. This makes "daw" work
	 * better on the last word in a sentence (and "2daw" on last-but-one
	 * word).  Also when "2daw" deletes "word." at the end of the line
	 * (cursor is at start of next line).
	 * But don't delete white space at start of line (indent).
	 */
	pos = curwin->w_cursor;	// save cursor position
	curwin->w_cursor = start_pos;
	if (oneleft() == OK)
	{
	    back_in_line();
	    if (cls() == 0 && curwin->w_cursor.col > 0)
	    {
		if (VIsual_active)
		    VIsual = curwin->w_cursor;
		else
		    oap->start = curwin->w_cursor;
	    }
	}
	curwin->w_cursor = pos;	// put cursor back at end
    }

    if (VIsual_active)
    {
	if (*p_sel == 'e' && inclusive && LTOREQ_POS(VIsual, curwin->w_cursor))
	    inc_cursor();
	if (VIsual_mode == 'V')
	{
	    VIsual_mode = 'v';
	    redraw_cmdline = TRUE;		// show mode later
	}
    }
    else
	oap->inclusive = inclusive;

    return OK;
}

/*
 * Find sentence(s) under the cursor, cursor at end.
 * When Visual active, extend it by one or more sentences.
 */
    int
current_sent(oparg_T *oap, long count, int include)
{
    pos_T	start_pos;
    pos_T	pos;
    int		start_blank;
    int		c;
    int		at_start_sent;
    long	ncount;

    start_pos = curwin->w_cursor;
    pos = start_pos;
    findsent(FORWARD, 1L);	// Find start of next sentence.

    /*
     * When the Visual area is bigger than one character: Extend it.
     */
    if (VIsual_active && !EQUAL_POS(start_pos, VIsual))
    {
extend:
	if (LT_POS(start_pos, VIsual))
	{
	    /*
	     * Cursor at start of Visual area.
	     * Find out where we are:
	     * - in the white space before a sentence
	     * - in a sentence or just after it
	     * - at the start of a sentence
	     */
	    at_start_sent = TRUE;
	    decl(&pos);
	    while (LT_POS(pos, curwin->w_cursor))
	    {
		c = gchar_pos(&pos);
		if (!VIM_ISWHITE(c))
		{
		    at_start_sent = FALSE;
		    break;
		}
		incl(&pos);
	    }
	    if (!at_start_sent)
	    {
		findsent(BACKWARD, 1L);
		if (EQUAL_POS(curwin->w_cursor, start_pos))
		    at_start_sent = TRUE;  // exactly at start of sentence
		else
		    // inside a sentence, go to its end (start of next)
		    findsent(FORWARD, 1L);
	    }
	    if (include)	// "as" gets twice as much as "is"
		count *= 2;
	    while (count--)
	    {
		if (at_start_sent)
		    find_first_blank(&curwin->w_cursor);
		c = gchar_cursor();
		if (!at_start_sent || (!include && !VIM_ISWHITE(c)))
		    findsent(BACKWARD, 1L);
		at_start_sent = !at_start_sent;
	    }
	}
	else
	{
	    /*
	     * Cursor at end of Visual area.
	     * Find out where we are:
	     * - just before a sentence
	     * - just before or in the white space before a sentence
	     * - in a sentence
	     */
	    incl(&pos);
	    at_start_sent = TRUE;
	    // not just before a sentence
	    if (!EQUAL_POS(pos, curwin->w_cursor))
	    {
		at_start_sent = FALSE;
		while (LT_POS(pos, curwin->w_cursor))
		{
		    c = gchar_pos(&pos);
		    if (!VIM_ISWHITE(c))
		    {
			at_start_sent = TRUE;
			break;
		    }
		    incl(&pos);
		}
		if (at_start_sent)	// in the sentence
		    findsent(BACKWARD, 1L);
		else		// in/before white before a sentence
		    curwin->w_cursor = start_pos;
	    }

	    if (include)	// "as" gets twice as much as "is"
		count *= 2;
	    findsent_forward(count, at_start_sent);
	    if (*p_sel == 'e')
		++curwin->w_cursor.col;
	}
	return OK;
    }

    /*
     * If the cursor started on a blank, check if it is just before the start
     * of the next sentence.
     */
    while (c = gchar_pos(&pos), VIM_ISWHITE(c))	// VIM_ISWHITE() is a macro
	incl(&pos);
    if (EQUAL_POS(pos, curwin->w_cursor))
    {
	start_blank = TRUE;
	find_first_blank(&start_pos);	// go back to first blank
    }
    else
    {
	start_blank = FALSE;
	findsent(BACKWARD, 1L);
	start_pos = curwin->w_cursor;
    }
    if (include)
	ncount = count * 2;
    else
    {
	ncount = count;
	if (start_blank)
	    --ncount;
    }
    if (ncount > 0)
	findsent_forward(ncount, TRUE);
    else
	decl(&curwin->w_cursor);

    if (include)
    {
	/*
	 * If the blank in front of the sentence is included, exclude the
	 * blanks at the end of the sentence, go back to the first blank.
	 * If there are no trailing blanks, try to include leading blanks.
	 */
	if (start_blank)
	{
	    find_first_blank(&curwin->w_cursor);
	    c = gchar_pos(&curwin->w_cursor);	// VIM_ISWHITE() is a macro
	    if (VIM_ISWHITE(c))
		decl(&curwin->w_cursor);
	}
	else if (c = gchar_cursor(), !VIM_ISWHITE(c))
	    find_first_blank(&start_pos);
    }

    if (VIsual_active)
    {
	// Avoid getting stuck with "is" on a single space before a sentence.
	if (EQUAL_POS(start_pos, curwin->w_cursor))
	    goto extend;
	if (*p_sel == 'e')
	    ++curwin->w_cursor.col;
	VIsual = start_pos;
	VIsual_mode = 'v';
	redraw_cmdline = TRUE;		// show mode later
	redraw_curbuf_later(INVERTED);	// update the inversion
    }
    else
    {
	// include a newline after the sentence, if there is one
	if (incl(&curwin->w_cursor) == -1)
	    oap->inclusive = TRUE;
	else
	    oap->inclusive = FALSE;
	oap->start = start_pos;
	oap->motion_type = MCHAR;
    }
    return OK;
}

/*
 * Find block under the cursor, cursor at end.
 * "what" and "other" are two matching parenthesis/brace/etc.
 */
    int
current_block(
    oparg_T	*oap,
    long	count,
    int		include,	// TRUE == include white space
    int		what,		// '(', '{', etc.
    int		other)		// ')', '}', etc.
{
    pos_T	old_pos;
    pos_T	*pos = NULL;
    pos_T	start_pos;
    pos_T	*end_pos;
    pos_T	old_start, old_end;
    char_u	*save_cpo;
    int		sol = FALSE;		// '{' at start of line

    old_pos = curwin->w_cursor;
    old_end = curwin->w_cursor;		// remember where we started
    old_start = old_end;

    /*
     * If we start on '(', '{', ')', '}', etc., use the whole block inclusive.
     */
    if (!VIsual_active || EQUAL_POS(VIsual, curwin->w_cursor))
    {
	setpcmark();
	if (what == '{')		// ignore indent
	    while (inindent(1))
		if (inc_cursor() != 0)
		    break;
	if (gchar_cursor() == what)
	    // cursor on '(' or '{', move cursor just after it
	    ++curwin->w_cursor.col;
    }
    else if (LT_POS(VIsual, curwin->w_cursor))
    {
	old_start = VIsual;
	curwin->w_cursor = VIsual;	    // cursor at low end of Visual
    }
    else
	old_end = VIsual;

    /*
     * Search backwards for unclosed '(', '{', etc..
     * Put this position in start_pos.
     * Ignore quotes here.  Keep the "M" flag in 'cpo', as that is what the
     * user wants.
     */
    save_cpo = p_cpo;
    p_cpo = (char_u *)(vim_strchr(p_cpo, CPO_MATCHBSL) != NULL ? "%M" : "%");
    while (count-- > 0)
    {
	if ((pos = findmatch(NULL, what)) == NULL)
	    break;
	curwin->w_cursor = *pos;
	start_pos = *pos;   // the findmatch for end_pos will overwrite *pos
    }
    p_cpo = save_cpo;

    /*
     * Search for matching ')', '}', etc.
     * Put this position in curwin->w_cursor.
     */
    if (pos == NULL || (end_pos = findmatch(NULL, other)) == NULL)
    {
	curwin->w_cursor = old_pos;
	return FAIL;
    }
    curwin->w_cursor = *end_pos;

    /*
     * Try to exclude the '(', '{', ')', '}', etc. when "include" is FALSE.
     * If the ending '}', ')' or ']' is only preceded by indent, skip that
     * indent.  But only if the resulting area is not smaller than what we
     * started with.
     */
    while (!include)
    {
	incl(&start_pos);
	sol = (curwin->w_cursor.col == 0);
	decl(&curwin->w_cursor);
	while (inindent(1))
	{
	    sol = TRUE;
	    if (decl(&curwin->w_cursor) != 0)
		break;
	}

	/*
	 * In Visual mode, when the resulting area is not bigger than what we
	 * started with, extend it to the next block, and then exclude again.
	 */
	if (!LT_POS(start_pos, old_start) && !LT_POS(old_end, curwin->w_cursor)
		&& VIsual_active)
	{
	    curwin->w_cursor = old_start;
	    decl(&curwin->w_cursor);
	    if ((pos = findmatch(NULL, what)) == NULL)
	    {
		curwin->w_cursor = old_pos;
		return FAIL;
	    }
	    start_pos = *pos;
	    curwin->w_cursor = *pos;
	    if ((end_pos = findmatch(NULL, other)) == NULL)
	    {
		curwin->w_cursor = old_pos;
		return FAIL;
	    }
	    curwin->w_cursor = *end_pos;
	}
	else
	    break;
    }

    if (VIsual_active)
    {
	if (*p_sel == 'e')
	    inc(&curwin->w_cursor);
	if (sol && gchar_cursor() != NUL)
	    inc(&curwin->w_cursor);	// include the line break
	VIsual = start_pos;
	VIsual_mode = 'v';
	redraw_curbuf_later(INVERTED);	// update the inversion
	showmode();
    }
    else
    {
	oap->start = start_pos;
	oap->motion_type = MCHAR;
	oap->inclusive = FALSE;
	if (sol)
	    incl(&curwin->w_cursor);
	else if (LTOREQ_POS(start_pos, curwin->w_cursor))
	    // Include the character under the cursor.
	    oap->inclusive = TRUE;
	else
	    // End is before the start (no text in between <>, [], etc.): don't
	    // operate on any text.
	    curwin->w_cursor = start_pos;
    }

    return OK;
}

/*
 * Return TRUE if the cursor is on a "<aaa>" tag.  Ignore "<aaa/>".
 * When "end_tag" is TRUE return TRUE if the cursor is on "</aaa>".
 */
    static int
in_html_tag(
    int		end_tag)
{
    char_u	*line = ml_get_curline();
    char_u	*p;
    int		c;
    int		lc = NUL;
    pos_T	pos;

    if (enc_dbcs)
    {
	char_u	*lp = NULL;

	// We search forward until the cursor, because searching backwards is
	// very slow for DBCS encodings.
	for (p = line; p < line + curwin->w_cursor.col; MB_PTR_ADV(p))
	    if (*p == '>' || *p == '<')
	    {
		lc = *p;
		lp = p;
	    }
	if (*p != '<')	    // check for '<' under cursor
	{
	    if (lc != '<')
		return FALSE;
	    p = lp;
	}
    }
    else
    {
	for (p = line + curwin->w_cursor.col; p > line; )
	{
	    if (*p == '<')	// find '<' under/before cursor
		break;
	    MB_PTR_BACK(line, p);
	    if (*p == '>')	// find '>' before cursor
		break;
	}
	if (*p != '<')
	    return FALSE;
    }

    pos.lnum = curwin->w_cursor.lnum;
    pos.col = (colnr_T)(p - line);

    MB_PTR_ADV(p);
    if (end_tag)
	// check that there is a '/' after the '<'
	return *p == '/';

    // check that there is no '/' after the '<'
    if (*p == '/')
	return FALSE;

    // check that the matching '>' is not preceded by '/'
    for (;;)
    {
	if (inc(&pos) < 0)
	    return FALSE;
	c = *ml_get_pos(&pos);
	if (c == '>')
	    break;
	lc = c;
    }
    return lc != '/';
}

/*
 * Find tag block under the cursor, cursor at end.
 */
    int
current_tagblock(
    oparg_T	*oap,
    long	count_arg,
    int		include)	// TRUE == include white space
{
    long	count = count_arg;
    long	n;
    pos_T	old_pos;
    pos_T	start_pos;
    pos_T	end_pos;
    pos_T	old_start, old_end;
    char_u	*spat, *epat;
    char_u	*p;
    char_u	*cp;
    int		len;
    int		r;
    int		do_include = include;
    int		save_p_ws = p_ws;
    int		retval = FAIL;
    int		is_inclusive = TRUE;

    p_ws = FALSE;

    old_pos = curwin->w_cursor;
    old_end = curwin->w_cursor;		    // remember where we started
    old_start = old_end;
    if (!VIsual_active || *p_sel == 'e')
	decl(&old_end);			    // old_end is inclusive

    /*
     * If we start on "<aaa>" select that block.
     */
    if (!VIsual_active || EQUAL_POS(VIsual, curwin->w_cursor))
    {
	setpcmark();

	// ignore indent
	while (inindent(1))
	    if (inc_cursor() != 0)
		break;

	if (in_html_tag(FALSE))
	{
	    // cursor on start tag, move to its '>'
	    while (*ml_get_cursor() != '>')
		if (inc_cursor() < 0)
		    break;
	}
	else if (in_html_tag(TRUE))
	{
	    // cursor on end tag, move to just before it
	    while (*ml_get_cursor() != '<')
		if (dec_cursor() < 0)
		    break;
	    dec_cursor();
	    old_end = curwin->w_cursor;
	}
    }
    else if (LT_POS(VIsual, curwin->w_cursor))
    {
	old_start = VIsual;
	curwin->w_cursor = VIsual;	    // cursor at low end of Visual
    }
    else
	old_end = VIsual;

again:
    /*
     * Search backwards for unclosed "<aaa>".
     * Put this position in start_pos.
     */
    for (n = 0; n < count; ++n)
    {
	if (do_searchpair((char_u *)"<[^ \t>/!]\\+\\%(\\_s\\_[^>]\\{-}[^/]>\\|$\\|\\_s\\=>\\)",
		    (char_u *)"",
		    (char_u *)"</[^>]*>", BACKWARD, NULL, 0,
						  NULL, (linenr_T)0, 0L) <= 0)
	{
	    curwin->w_cursor = old_pos;
	    goto theend;
	}
    }
    start_pos = curwin->w_cursor;

    /*
     * Search for matching "</aaa>".  First isolate the "aaa".
     */
    inc_cursor();
    p = ml_get_cursor();
    for (cp = p; *cp != NUL && *cp != '>' && !VIM_ISWHITE(*cp); MB_PTR_ADV(cp))
	;
    len = (int)(cp - p);
    if (len == 0)
    {
	curwin->w_cursor = old_pos;
	goto theend;
    }
    spat = alloc(len + 31);
    epat = alloc(len + 9);
    if (spat == NULL || epat == NULL)
    {
	vim_free(spat);
	vim_free(epat);
	curwin->w_cursor = old_pos;
	goto theend;
    }
    sprintf((char *)spat, "<%.*s\\>\\%%(\\s\\_[^>]\\{-}[^/]>\\|>\\)\\c", len, p);
    sprintf((char *)epat, "</%.*s>\\c", len, p);

    r = do_searchpair(spat, (char_u *)"", epat, FORWARD, NULL,
						    0, NULL, (linenr_T)0, 0L);

    vim_free(spat);
    vim_free(epat);

    if (r < 1 || LT_POS(curwin->w_cursor, old_end))
    {
	// Can't find other end or it's before the previous end.  Could be a
	// HTML tag that doesn't have a matching end.  Search backwards for
	// another starting tag.
	count = 1;
	curwin->w_cursor = start_pos;
	goto again;
    }

    if (do_include)
    {
	// Include up to the '>'.
	while (*ml_get_cursor() != '>')
	    if (inc_cursor() < 0)
		break;
    }
    else
    {
	char_u *c = ml_get_cursor();

	// Exclude the '<' of the end tag.
	// If the closing tag is on new line, do not decrement cursor, but
	// make operation exclusive, so that the linefeed will be selected
	if (*c == '<' && !VIsual_active && curwin->w_cursor.col == 0)
	    // do not decrement cursor
	    is_inclusive = FALSE;
	else if (*c == '<')
	    dec_cursor();
    }
    end_pos = curwin->w_cursor;

    if (!do_include)
    {
	// Exclude the start tag.
	curwin->w_cursor = start_pos;
	while (inc_cursor() >= 0)
	    if (*ml_get_cursor() == '>')
	    {
		inc_cursor();
		start_pos = curwin->w_cursor;
		break;
	    }
	curwin->w_cursor = end_pos;

	// If we are in Visual mode and now have the same text as before set
	// "do_include" and try again.
	if (VIsual_active && EQUAL_POS(start_pos, old_start)
						&& EQUAL_POS(end_pos, old_end))
	{
	    do_include = TRUE;
	    curwin->w_cursor = old_start;
	    count = count_arg;
	    goto again;
	}
    }

    if (VIsual_active)
    {
	// If the end is before the start there is no text between tags, select
	// the char under the cursor.
	if (LT_POS(end_pos, start_pos))
	    curwin->w_cursor = start_pos;
	else if (*p_sel == 'e')
	    inc_cursor();
	VIsual = start_pos;
	VIsual_mode = 'v';
	redraw_curbuf_later(INVERTED);	// update the inversion
	showmode();
    }
    else
    {
	oap->start = start_pos;
	oap->motion_type = MCHAR;
	if (LT_POS(end_pos, start_pos))
	{
	    // End is before the start: there is no text between tags; operate
	    // on an empty area.
	    curwin->w_cursor = start_pos;
	    oap->inclusive = FALSE;
	}
	else
	    oap->inclusive = is_inclusive;
    }
    retval = OK;

theend:
    p_ws = save_p_ws;
    return retval;
}

    int
current_par(
    oparg_T	*oap,
    long	count,
    int		include,	// TRUE == include white space
    int		type)		// 'p' for paragraph, 'S' for section
{
    linenr_T	start_lnum;
    linenr_T	end_lnum;
    int		white_in_front;
    int		dir;
    int		start_is_white;
    int		prev_start_is_white;
    int		retval = OK;
    int		do_white = FALSE;
    int		t;
    int		i;

    if (type == 'S')	    // not implemented yet
	return FAIL;

    start_lnum = curwin->w_cursor.lnum;

    /*
     * When visual area is more than one line: extend it.
     */
    if (VIsual_active && start_lnum != VIsual.lnum)
    {
extend:
	if (start_lnum < VIsual.lnum)
	    dir = BACKWARD;
	else
	    dir = FORWARD;
	for (i = count; --i >= 0; )
	{
	    if (start_lnum ==
			   (dir == BACKWARD ? 1 : curbuf->b_ml.ml_line_count))
	    {
		retval = FAIL;
		break;
	    }

	    prev_start_is_white = -1;
	    for (t = 0; t < 2; ++t)
	    {
		start_lnum += dir;
		start_is_white = linewhite(start_lnum);
		if (prev_start_is_white == start_is_white)
		{
		    start_lnum -= dir;
		    break;
		}
		for (;;)
		{
		    if (start_lnum == (dir == BACKWARD
					    ? 1 : curbuf->b_ml.ml_line_count))
			break;
		    if (start_is_white != linewhite(start_lnum + dir)
			    || (!start_is_white
				    && startPS(start_lnum + (dir > 0
							     ? 1 : 0), 0, 0)))
			break;
		    start_lnum += dir;
		}
		if (!include)
		    break;
		if (start_lnum == (dir == BACKWARD
					    ? 1 : curbuf->b_ml.ml_line_count))
		    break;
		prev_start_is_white = start_is_white;
	    }
	}
	curwin->w_cursor.lnum = start_lnum;
	curwin->w_cursor.col = 0;
	return retval;
    }

    /*
     * First move back to the start_lnum of the paragraph or white lines
     */
    white_in_front = linewhite(start_lnum);
    while (start_lnum > 1)
    {
	if (white_in_front)	    // stop at first white line
	{
	    if (!linewhite(start_lnum - 1))
		break;
	}
	else		// stop at first non-white line of start of paragraph
	{
	    if (linewhite(start_lnum - 1) || startPS(start_lnum, 0, 0))
		break;
	}
	--start_lnum;
    }

    /*
     * Move past the end of any white lines.
     */
    end_lnum = start_lnum;
    while (end_lnum <= curbuf->b_ml.ml_line_count && linewhite(end_lnum))
	++end_lnum;

    --end_lnum;
    i = count;
    if (!include && white_in_front)
	--i;
    while (i--)
    {
	if (end_lnum == curbuf->b_ml.ml_line_count)
	    return FAIL;

	if (!include)
	    do_white = linewhite(end_lnum + 1);

	if (include || !do_white)
	{
	    ++end_lnum;
	    /*
	     * skip to end of paragraph
	     */
	    while (end_lnum < curbuf->b_ml.ml_line_count
		    && !linewhite(end_lnum + 1)
		    && !startPS(end_lnum + 1, 0, 0))
		++end_lnum;
	}

	if (i == 0 && white_in_front && include)
	    break;

	/*
	 * skip to end of white lines after paragraph
	 */
	if (include || do_white)
	    while (end_lnum < curbuf->b_ml.ml_line_count
						   && linewhite(end_lnum + 1))
		++end_lnum;
    }

    /*
     * If there are no empty lines at the end, try to find some empty lines at
     * the start (unless that has been done already).
     */
    if (!white_in_front && !linewhite(end_lnum) && include)
	while (start_lnum > 1 && linewhite(start_lnum - 1))
	    --start_lnum;

    if (VIsual_active)
    {
	// Problem: when doing "Vipipip" nothing happens in a single white
	// line, we get stuck there.  Trap this here.
	if (VIsual_mode == 'V' && start_lnum == curwin->w_cursor.lnum)
	    goto extend;
	if (VIsual.lnum != start_lnum)
	{
	    VIsual.lnum = start_lnum;
	    VIsual.col = 0;
	}
	VIsual_mode = 'V';
	redraw_curbuf_later(INVERTED);	// update the inversion
	showmode();
    }
    else
    {
	oap->start.lnum = start_lnum;
	oap->start.col = 0;
	oap->motion_type = MLINE;
    }
    curwin->w_cursor.lnum = end_lnum;
    curwin->w_cursor.col = 0;

    return OK;
}

/*
 * Search quote char from string line[col].
 * Quote character escaped by one of the characters in "escape" is not counted
 * as a quote.
 * Returns column number of "quotechar" or -1 when not found.
 */
    static int
find_next_quote(
    char_u	*line,
    int		col,
    int		quotechar,
    char_u	*escape)	// escape characters, can be NULL
{
    int		c;

    for (;;)
    {
	c = line[col];
	if (c == NUL)
	    return -1;
	else if (escape != NULL && vim_strchr(escape, c))
	    ++col;
	else if (c == quotechar)
	    break;
	if (has_mbyte)
	    col += (*mb_ptr2len)(line + col);
	else
	    ++col;
    }
    return col;
}

/*
 * Search backwards in "line" from column "col_start" to find "quotechar".
 * Quote character escaped by one of the characters in "escape" is not counted
 * as a quote.
 * Return the found column or zero.
 */
    static int
find_prev_quote(
    char_u	*line,
    int		col_start,
    int		quotechar,
    char_u	*escape)	// escape characters, can be NULL
{
    int		n;

    while (col_start > 0)
    {
	--col_start;
	col_start -= (*mb_head_off)(line, line + col_start);
	n = 0;
	if (escape != NULL)
	    while (col_start - n > 0 && vim_strchr(escape,
					     line[col_start - n - 1]) != NULL)
	    ++n;
	if (n & 1)
	    col_start -= n;	// uneven number of escape chars, skip it
	else if (line[col_start] == quotechar)
	    break;
    }
    return col_start;
}

/*
 * Find quote under the cursor, cursor at end.
 * Returns TRUE if found, else FALSE.
 */
    int
current_quote(
    oparg_T	*oap,
    long	count,
    int		include,	// TRUE == include quote char
    int		quotechar)	// Quote character
{
    char_u	*line = ml_get_curline();
    int		col_end;
    int		col_start = curwin->w_cursor.col;
    int		inclusive = FALSE;
    int		vis_empty = TRUE;	// Visual selection <= 1 char
    int		vis_bef_curs = FALSE;	// Visual starts before cursor
    int		did_exclusive_adj = FALSE;  // adjusted pos for 'selection'
    int		inside_quotes = FALSE;	// Looks like "i'" done before
    int		selected_quote = FALSE;	// Has quote inside selection
    int		i;
    int		restore_vis_bef = FALSE; // restore VIsual on abort

    // When 'selection' is "exclusive" move the cursor to where it would be
    // with 'selection' "inclusive", so that the logic is the same for both.
    // The cursor then is moved forward after adjusting the area.
    if (VIsual_active)
    {
	// this only works within one line
	if (VIsual.lnum != curwin->w_cursor.lnum)
	    return FALSE;

	vis_bef_curs = LT_POS(VIsual, curwin->w_cursor);
	vis_empty = EQUAL_POS(VIsual, curwin->w_cursor);
	if (*p_sel == 'e')
	{
	    if (vis_bef_curs)
	    {
		dec_cursor();
		did_exclusive_adj = TRUE;
	    }
	    else if (!vis_empty)
	    {
		dec(&VIsual);
		did_exclusive_adj = TRUE;
	    }
	    vis_empty = EQUAL_POS(VIsual, curwin->w_cursor);
	    if (!vis_bef_curs && !vis_empty)
	    {
		// VIsual needs to be the start of Visual selection.
		pos_T t = curwin->w_cursor;

		curwin->w_cursor = VIsual;
		VIsual = t;
		vis_bef_curs = TRUE;
		restore_vis_bef = TRUE;
	    }
	}
    }

    if (!vis_empty)
    {
	// Check if the existing selection exactly spans the text inside
	// quotes.
	if (vis_bef_curs)
	{
	    inside_quotes = VIsual.col > 0
			&& line[VIsual.col - 1] == quotechar
			&& line[curwin->w_cursor.col] != NUL
			&& line[curwin->w_cursor.col + 1] == quotechar;
	    i = VIsual.col;
	    col_end = curwin->w_cursor.col;
	}
	else
	{
	    inside_quotes = curwin->w_cursor.col > 0
			&& line[curwin->w_cursor.col - 1] == quotechar
			&& line[VIsual.col] != NUL
			&& line[VIsual.col + 1] == quotechar;
	    i = curwin->w_cursor.col;
	    col_end = VIsual.col;
	}

	// Find out if we have a quote in the selection.
	while (i <= col_end)
	    if (line[i++] == quotechar)
	    {
		selected_quote = TRUE;
		break;
	    }
    }

    if (!vis_empty && line[col_start] == quotechar)
    {
	// Already selecting something and on a quote character.  Find the
	// next quoted string.
	if (vis_bef_curs)
	{
	    // Assume we are on a closing quote: move to after the next
	    // opening quote.
	    col_start = find_next_quote(line, col_start + 1, quotechar, NULL);
	    if (col_start < 0)
		goto abort_search;
	    col_end = find_next_quote(line, col_start + 1, quotechar,
							      curbuf->b_p_qe);
	    if (col_end < 0)
	    {
		// We were on a starting quote perhaps?
		col_end = col_start;
		col_start = curwin->w_cursor.col;
	    }
	}
	else
	{
	    col_end = find_prev_quote(line, col_start, quotechar, NULL);
	    if (line[col_end] != quotechar)
		goto abort_search;
	    col_start = find_prev_quote(line, col_end, quotechar,
							      curbuf->b_p_qe);
	    if (line[col_start] != quotechar)
	    {
		// We were on an ending quote perhaps?
		col_start = col_end;
		col_end = curwin->w_cursor.col;
	    }
	}
    }
    else

    if (line[col_start] == quotechar || !vis_empty)
    {
	int	first_col = col_start;

	if (!vis_empty)
	{
	    if (vis_bef_curs)
		first_col = find_next_quote(line, col_start, quotechar, NULL);
	    else
		first_col = find_prev_quote(line, col_start, quotechar, NULL);
	}

	// The cursor is on a quote, we don't know if it's the opening or
	// closing quote.  Search from the start of the line to find out.
	// Also do this when there is a Visual area, a' may leave the cursor
	// in between two strings.
	col_start = 0;
	for (;;)
	{
	    // Find open quote character.
	    col_start = find_next_quote(line, col_start, quotechar, NULL);
	    if (col_start < 0 || col_start > first_col)
		goto abort_search;
	    // Find close quote character.
	    col_end = find_next_quote(line, col_start + 1, quotechar,
							      curbuf->b_p_qe);
	    if (col_end < 0)
		goto abort_search;
	    // If is cursor between start and end quote character, it is
	    // target text object.
	    if (col_start <= first_col && first_col <= col_end)
		break;
	    col_start = col_end + 1;
	}
    }
    else
    {
	// Search backward for a starting quote.
	col_start = find_prev_quote(line, col_start, quotechar, curbuf->b_p_qe);
	if (line[col_start] != quotechar)
	{
	    // No quote before the cursor, look after the cursor.
	    col_start = find_next_quote(line, col_start, quotechar, NULL);
	    if (col_start < 0)
		goto abort_search;
	}

	// Find close quote character.
	col_end = find_next_quote(line, col_start + 1, quotechar,
							      curbuf->b_p_qe);
	if (col_end < 0)
	    goto abort_search;
    }

    // When "include" is TRUE, include spaces after closing quote or before
    // the starting quote.
    if (include)
    {
	if (VIM_ISWHITE(line[col_end + 1]))
	    while (VIM_ISWHITE(line[col_end + 1]))
		++col_end;
	else
	    while (col_start > 0 && VIM_ISWHITE(line[col_start - 1]))
		--col_start;
    }

    // Set start position.  After vi" another i" must include the ".
    // For v2i" include the quotes.
    if (!include && count < 2 && (vis_empty || !inside_quotes))
	++col_start;
    curwin->w_cursor.col = col_start;
    if (VIsual_active)
    {
	// Set the start of the Visual area when the Visual area was empty, we
	// were just inside quotes or the Visual area didn't start at a quote
	// and didn't include a quote.
	if (vis_empty
		|| (vis_bef_curs
		    && !selected_quote
		    && (inside_quotes
			|| (line[VIsual.col] != quotechar
			    && (VIsual.col == 0
				|| line[VIsual.col - 1] != quotechar)))))
	{
	    VIsual = curwin->w_cursor;
	    redraw_curbuf_later(INVERTED);
	}
    }
    else
    {
	oap->start = curwin->w_cursor;
	oap->motion_type = MCHAR;
    }

    // Set end position.
    curwin->w_cursor.col = col_end;
    if ((include || count > 1 // After vi" another i" must include the ".
		|| (!vis_empty && inside_quotes)
	) && inc_cursor() == 2)
	inclusive = TRUE;
    if (VIsual_active)
    {
	if (vis_empty || vis_bef_curs)
	{
	    // decrement cursor when 'selection' is not exclusive
	    if (*p_sel != 'e')
		dec_cursor();
	}
	else
	{
	    // Cursor is at start of Visual area.  Set the end of the Visual
	    // area when it was just inside quotes or it didn't end at a
	    // quote.
	    if (inside_quotes
		    || (!selected_quote
			&& line[VIsual.col] != quotechar
			&& (line[VIsual.col] == NUL
			    || line[VIsual.col + 1] != quotechar)))
	    {
		dec_cursor();
		VIsual = curwin->w_cursor;
	    }
	    curwin->w_cursor.col = col_start;
	}
	if (VIsual_mode == 'V')
	{
	    VIsual_mode = 'v';
	    redraw_cmdline = TRUE;		// show mode later
	}
    }
    else
    {
	// Set inclusive and other oap's flags.
	oap->inclusive = inclusive;
    }

    return OK;

abort_search:
    if (VIsual_active && *p_sel == 'e')
    {
	if (did_exclusive_adj)
	    inc_cursor();
	if (restore_vis_bef)
	{
	    pos_T t = curwin->w_cursor;

	    curwin->w_cursor = VIsual;
	    VIsual = t;
	}
    }
    return FALSE;
}

#endif // FEAT_TEXTOBJ

/*
 * Check if the pattern is zero-width.
 * If move is TRUE, check from the beginning of the buffer, else from position
 * "cur".
 * "direction" is FORWARD or BACKWARD.
 * Returns TRUE, FALSE or -1 for failure.
 */
    static int
is_zero_width(char_u *pattern, int move, pos_T *cur, int direction)
{
    regmmatch_T	regmatch;
    int		nmatched = 0;
    int		result = -1;
    pos_T	pos;
    int		called_emsg_before = called_emsg;
    int		flag = 0;

    if (pattern == NULL)
	pattern = spats[last_idx].pat;

    if (search_regcomp(pattern, RE_SEARCH, RE_SEARCH,
					      SEARCH_KEEP, &regmatch) == FAIL)
	return -1;

    // init startcol correctly
    regmatch.startpos[0].col = -1;
    // move to match
    if (move)
    {
	CLEAR_POS(&pos);
    }
    else
    {
	pos = *cur;
	// accept a match at the cursor position
	flag = SEARCH_START;
    }

    if (searchit(curwin, curbuf, &pos, NULL, direction, pattern, 1,
				  SEARCH_KEEP + flag, RE_SEARCH, NULL) != FAIL)
    {
	// Zero-width pattern should match somewhere, then we can check if
	// start and end are in the same position.
	do
	{
	    regmatch.startpos[0].col++;
	    nmatched = vim_regexec_multi(&regmatch, curwin, curbuf,
			       pos.lnum, regmatch.startpos[0].col, NULL, NULL);
	    if (nmatched != 0)
		break;
	} while (direction == FORWARD ? regmatch.startpos[0].col < pos.col
				      : regmatch.startpos[0].col > pos.col);

	if (called_emsg == called_emsg_before)
	{
	    result = (nmatched != 0
		&& regmatch.startpos[0].lnum == regmatch.endpos[0].lnum
		&& regmatch.startpos[0].col == regmatch.endpos[0].col);
	}
    }

    vim_regfree(regmatch.regprog);
    return result;
}


/*
 * Find next search match under cursor, cursor at end.
 * Used while an operator is pending, and in Visual mode.
 */
    int
current_search(
    long	count,
    int		forward)	// TRUE for forward, FALSE for backward
{
    pos_T	start_pos;	// start position of the pattern match
    pos_T	end_pos;	// end position of the pattern match
    pos_T	orig_pos;	// position of the cursor at beginning
    pos_T	pos;		// position after the pattern
    int		i;
    int		dir;
    int		result;		// result of various function calls
    char_u	old_p_ws = p_ws;
    int		flags = 0;
    pos_T	save_VIsual = VIsual;
    int		zero_width;

    // Correct cursor when 'selection' is exclusive
    if (VIsual_active && *p_sel == 'e' && LT_POS(VIsual, curwin->w_cursor))
	dec_cursor();

    orig_pos = pos = curwin->w_cursor;
    if (VIsual_active)
    {
	if (forward)
	    incl(&pos);
	else
	    decl(&pos);
    }

    // Is the pattern is zero-width?, this time, don't care about the direction
    zero_width = is_zero_width(spats[last_idx].pat, TRUE, &curwin->w_cursor,
								      FORWARD);
    if (zero_width == -1)
	return FAIL;  // pattern not found

    /*
     * The trick is to first search backwards and then search forward again,
     * so that a match at the current cursor position will be correctly
     * captured.
     */
    for (i = 0; i < 2; i++)
    {
	if (forward)
	    dir = i;
	else
	    dir = !i;

	flags = 0;
	if (!dir && !zero_width)
	    flags = SEARCH_END;
	end_pos = pos;

	// wrapping should not occur in the first round
	if (i == 0)
	    p_ws = FALSE;

	result = searchit(curwin, curbuf, &pos, &end_pos,
		(dir ? FORWARD : BACKWARD),
		spats[last_idx].pat, (long) (i ? count : 1),
		SEARCH_KEEP | flags, RE_SEARCH, NULL);

	p_ws = old_p_ws;

	// First search may fail, but then start searching from the
	// beginning of the file (cursor might be on the search match)
	// except when Visual mode is active, so that extending the visual
	// selection works.
	if (i == 1 && !result) // not found, abort
	{
	    curwin->w_cursor = orig_pos;
	    if (VIsual_active)
		VIsual = save_VIsual;
	    return FAIL;
	}
	else if (i == 0 && !result)
	{
	    if (forward)
	    {
		// try again from start of buffer
		CLEAR_POS(&pos);
	    }
	    else
	    {
		// try again from end of buffer
		// searching backwards, so set pos to last line and col
		pos.lnum = curwin->w_buffer->b_ml.ml_line_count;
		pos.col  = (colnr_T)STRLEN(
				ml_get(curwin->w_buffer->b_ml.ml_line_count));
	    }
	}
    }

    start_pos = pos;

    if (!VIsual_active)
	VIsual = start_pos;

    // put cursor on last character of match
    curwin->w_cursor = end_pos;
    if (LT_POS(VIsual, end_pos) && forward)
	dec_cursor();
    else if (VIsual_active && LT_POS(curwin->w_cursor, VIsual))
	curwin->w_cursor = pos;   // put the cursor on the start of the match
    VIsual_active = TRUE;
    VIsual_mode = 'v';

    if (*p_sel == 'e')
    {
	// Correction for exclusive selection depends on the direction.
	if (forward && LTOREQ_POS(VIsual, curwin->w_cursor))
	    inc_cursor();
	else if (!forward && LTOREQ_POS(curwin->w_cursor, VIsual))
	    inc(&VIsual);
    }

#ifdef FEAT_FOLDING
    if (fdo_flags & FDO_SEARCH && KeyTyped)
	foldOpenCursor();
#endif

    may_start_select('c');
    setmouse();
#ifdef FEAT_CLIPBOARD
    // Make sure the clipboard gets updated.  Needed because start and
    // end are still the same, and the selection needs to be owned
    clip_star.vmode = NUL;
#endif
    redraw_curbuf_later(INVERTED);
    showmode();

    return OK;
}

#if defined(FEAT_LISP) || defined(FEAT_CINDENT) || defined(FEAT_TEXTOBJ) \
	|| defined(PROTO)
/*
 * return TRUE if line 'lnum' is empty or has white chars only.
 */
    int
linewhite(linenr_T lnum)
{
    char_u  *p;

    p = skipwhite(ml_get(lnum));
    return (*p == NUL);
}
#endif

static pos_T   stat_lastpos = {0, 0, 0};
static int	stat_cur = 0;
static int	stat_cnt = 0;
static int	stat_wrap = 0;
static int	stat_chgtick = 0;
static char_u   *stat_lastpat = NULL;
static buf_T    *stat_lbuf = NULL;


    int
has_last_search_stat()
{
    // TODO
    return stat_lastpat != NULL;
}

    void
set_last_search_stat(dict_T *dict)
{
    dictitem_T	*di;
    char_u	*s;
    int		n;

    // dir
    s = dict_get_string(dict, "dir", FALSE);
    if (s != NULL && (s[0] == '/' || s[0] == '?'))
	spats[0].off.dir = s[0];

    // lastpos
    di = dict_find(dict, "lastpos", -1);
    if (di != NULL && di->di_tv.v_type == VAR_LIST
	    && list_len(di->di_tv.vval.v_list) >= 3)
    {
	int	error;
	int	lnum, col, coladd;
	list_T *list = di->di_tv.vval.v_list;

	lnum   = list_find_nr(list, 0L, &error);
	if (error)
	    goto skip_lastpos;
	col    = list_find_nr(list, 1L, &error);
	if (error)
	    goto skip_lastpos;
	coladd = list_find_nr(list, 2L, &error);
	if (error)
	    goto skip_lastpos;

	stat_lastpos.lnum   = lnum;
	stat_lastpos.col    = col;
	stat_lastpos.coladd = coladd;
    }
skip_lastpos:

    // pattern
    s = dict_get_string(dict, "pattern", FALSE);
    if (s != NULL)
	stat_lastpat = s;

    // changedtick
    di = dict_find(dict, "changedtick", -1);
    if (di != NULL && di->di_tv.v_type == VAR_NUMBER
	    && di->di_tv.vval.v_number > 0)
	stat_chgtick = di->di_tv.vval.v_number;

    // TODO: bufnr
    // di = dict_find(dict, "bufnr", -1);
    // if (di != NULL && di->di_tv.v_type == VAR_NUMBER
	   //  && di->di_tv.vval.v_number > 0)

    // current
    di = dict_find(dict, "current", -1);
    if (di != NULL && di->di_tv.v_type == VAR_NUMBER
	    && di->di_tv.vval.v_number > 0)
	stat_cur = di->di_tv.vval.v_number;

    // count
    di = dict_find(dict, "count", -1);
    if (di != NULL && di->di_tv.v_type == VAR_NUMBER
	    && di->di_tv.vval.v_number > 0)
	stat_cnt = di->di_tv.vval.v_number;

    // wrap
    di = dict_find(dict, "wrap", -1);
    if (di != NULL && di->di_tv.v_type == VAR_NUMBER)
	stat_wrap = !!di->di_tv.vval.v_number;
}

    void
get_last_search_stat(dict_T *dict)
{
    char_u dir[] = {spats[0].off.dir, NUL};

    list_T *lastpos = list_alloc();
    list_append_number(lastpos, stat_lastpos.lnum);
    list_append_number(lastpos, stat_lastpos.col);
    list_append_number(lastpos, stat_lastpos.coladd);

    dict_add_string(dict, "dir", dir);
    dict_add_list(dict, "lastpos", lastpos);
    dict_add_string(dict, "pattern", stat_lastpat);
    dict_add_number(dict, "changedtick", stat_chgtick);
    dict_add_number(dict, "bufnr", stat_lbuf != NULL ? stat_lbuf->b_fnum : -1);
    dict_add_number(dict, "current", stat_cur);
    dict_add_number(dict, "count", stat_cnt);
    dict_add_number(dict, "wrap", stat_wrap);
}

/*
 * Add the search count "[3/19]" to "msgbuf".
 * When "recompute" is TRUE always recompute the numbers.
 */
    void
search_stat(
    int	    dirc,
    pos_T   *pos,
    char_u  *msgbuf,
    int	    recompute,
    int	    max)
{
    int		    wrap = FALSE;
    int		    save_ws = p_ws;
    int		    wraparound = FALSE;
    pos_T	    p = (*pos);
#ifdef FEAT_RELTIME
    proftime_T  start;
#endif
#define OUT_OF_TIME -1

    if ((dirc == '/' && LT_POS(p, curwin->w_cursor))
			|| (dirc == '?' && LT_POS(curwin->w_cursor, p)))
	wrap = TRUE;


    if (dirc == 0)
	dirc = spats[0].off.dir;

    wraparound = ((dirc == '?' && LT_POS(stat_lastpos, p))
	       || (dirc == '/' && LT_POS(p, stat_lastpos)));

    // If anything relevant changed the count has to be recomputed.
    // MB_STRNICMP ignores case, but we should not ignore case.
    // Unfortunately, there is no MB_STRNICMP function.
    if (!(stat_chgtick == CHANGEDTICK(curbuf)
	&& MB_STRNICMP(stat_lastpat, spats[last_idx].pat, STRLEN(stat_lastpat)) == 0
	&& STRLEN(stat_lastpat) == STRLEN(spats[last_idx].pat)
	&& EQUAL_POS(stat_lastpos, curwin->w_cursor)
	&& stat_lbuf == curbuf) || wraparound || stat_cur < 0 || stat_cur > max || recompute)
    {
	stat_cur = 0;
	stat_cnt = 0;
	CLEAR_POS(&stat_lastpos);
	stat_lbuf = curbuf;
    }

    if (EQUAL_POS(stat_lastpos, curwin->w_cursor) && !wraparound
					&& (dirc == '/' ? stat_cur < stat_cnt : stat_cur > 0))
	stat_cur += dirc == '/' ? 1 : -1;
    else
    {
	p_ws = FALSE;
#ifdef FEAT_RELTIME
	profile_setlimit(20L, &start);
#endif
<<<<<<< HEAD
	while (!got_int && searchit(curwin, curbuf, &stat_lastpos, NULL,
					FORWARD, NULL, 1, SEARCH_KEEP, RE_LAST,
					      (linenr_T)0, NULL, NULL) != FAIL)
=======
	while (!got_int && searchit(curwin, curbuf, &lastpos, NULL,
			 FORWARD, NULL, 1, SEARCH_KEEP, RE_LAST, NULL) != FAIL)
>>>>>>> 9b4a15d5
	{
#ifdef FEAT_RELTIME
	    // Stop after passing the time limit.
	    if (profile_passed_limit(&start))
	    {
		stat_cnt = OUT_OF_TIME;
		stat_cur = OUT_OF_TIME;
		break;
	    }
#endif
	    stat_cnt++;
	    if (LTOREQ_POS(stat_lastpos, p))
		stat_cur++;
	    fast_breakcheck();
	    if (stat_cnt > max)
		break;
	}
    }
    if (!got_int)
    {
	char	t[SEARCH_STAT_BUF_LEN] = "";
	size_t	len;

	if (msgbuf != NULL)
	{
#ifdef FEAT_RIGHTLEFT
	    if (curwin->w_p_rl && *curwin->w_p_rlc == 's')
	    {
		if (stat_cur < 0)    // out of time
		    vim_snprintf(t, SEARCH_STAT_BUF_LEN, "[?/??]");
		else if (stat_cnt > max && stat_cur > max)
		    vim_snprintf(t, SEARCH_STAT_BUF_LEN, "[>%d/>%d]", max, max);
		else if (stat_cnt > max)
		    vim_snprintf(t, SEARCH_STAT_BUF_LEN, "[>%d/%d]", max, stat_cur);
		else
		    vim_snprintf(t, SEARCH_STAT_BUF_LEN, "[%d/%d]", stat_cnt, stat_cur);
	    }
	    else
#endif
	    {
		if (stat_cur < 0)    // out of time
		    vim_snprintf(t, SEARCH_STAT_BUF_LEN, "[?/??]");
		else if (stat_cnt > max && stat_cur > max)
		    vim_snprintf(t, SEARCH_STAT_BUF_LEN, "[>%d/>%d]", max, max);
		else if (stat_cnt > max)
		    vim_snprintf(t, SEARCH_STAT_BUF_LEN, "[%d/>%d]", stat_cur, max);
		else
		    vim_snprintf(t, SEARCH_STAT_BUF_LEN, "[%d/%d]", stat_cur, stat_cnt);
	    }

<<<<<<< HEAD
	    len = STRLEN(t);
	    if (wrap && len + 2 < SEARCH_STAT_BUF_LEN)
	    {
		STRCPY(t + len, " W");
		len += 2;
	    }

	    mch_memmove(msgbuf + STRLEN(msgbuf) - len, t, len);
=======
	len = STRLEN(t);
	if (show_top_bot_msg && len + 2 < SEARCH_STAT_BUF_LEN)
	{
	    mch_memmove(t + 2, t, len);
	    t[0] = 'W';
	    t[1] = ' ';
	    len += 2;
>>>>>>> 9b4a15d5
	}

	stat_wrap = wrap;

	if (dirc == '?' && stat_cur > max)
	    stat_cur = -1;

	vim_free(stat_lastpat);
	stat_lastpat = vim_strsave(spats[last_idx].pat);
	stat_chgtick = CHANGEDTICK(curbuf);
	stat_lbuf    = curbuf;
	stat_lastpos = p;

	// keep the message even after redraw, but don't put in history
	msg_hist_off = TRUE;
	give_warning(msgbuf, FALSE);
	msg_hist_off = FALSE;
    }
    p_ws = save_ws;
}

#if defined(FEAT_FIND_ID) || defined(PROTO)
/*
 * Find identifiers or defines in included files.
 * If p_ic && (compl_cont_status & CONT_SOL) then ptr must be in lowercase.
 */
    void
find_pattern_in_path(
    char_u	*ptr,		// pointer to search pattern
    int		dir UNUSED,	// direction of expansion
    int		len,		// length of search pattern
    int		whole,		// match whole words only
    int		skip_comments,	// don't match inside comments
    int		type,		// Type of search; are we looking for a type?
				// a macro?
    long	count,
    int		action,		// What to do when we find it
    linenr_T	start_lnum,	// first line to start searching
    linenr_T	end_lnum)	// last line for searching
{
    SearchedFile *files;		// Stack of included files
    SearchedFile *bigger;		// When we need more space
    int		max_path_depth = 50;
    long	match_count = 1;

    char_u	*pat;
    char_u	*new_fname;
    char_u	*curr_fname = curbuf->b_fname;
    char_u	*prev_fname = NULL;
    linenr_T	lnum;
    int		depth;
    int		depth_displayed;	// For type==CHECK_PATH
    int		old_files;
    int		already_searched;
    char_u	*file_line;
    char_u	*line;
    char_u	*p;
    char_u	save_char;
    int		define_matched;
    regmatch_T	regmatch;
    regmatch_T	incl_regmatch;
    regmatch_T	def_regmatch;
    int		matched = FALSE;
    int		did_show = FALSE;
    int		found = FALSE;
    int		i;
    char_u	*already = NULL;
    char_u	*startp = NULL;
    char_u	*inc_opt = NULL;
#if defined(FEAT_QUICKFIX)
    win_T	*curwin_save = NULL;
#endif

    regmatch.regprog = NULL;
    incl_regmatch.regprog = NULL;
    def_regmatch.regprog = NULL;

    file_line = alloc(LSIZE);
    if (file_line == NULL)
	return;

    if (type != CHECK_PATH && type != FIND_DEFINE
	// when CONT_SOL is set compare "ptr" with the beginning of the line
	// is faster than quote_meta/regcomp/regexec "ptr" -- Acevedo
	    && !(compl_cont_status & CONT_SOL))
    {
	pat = alloc(len + 5);
	if (pat == NULL)
	    goto fpip_end;
	sprintf((char *)pat, whole ? "\\<%.*s\\>" : "%.*s", len, ptr);
	// ignore case according to p_ic, p_scs and pat
	regmatch.rm_ic = ignorecase(pat);
	regmatch.regprog = vim_regcomp(pat, p_magic ? RE_MAGIC : 0);
	vim_free(pat);
	if (regmatch.regprog == NULL)
	    goto fpip_end;
    }
    inc_opt = (*curbuf->b_p_inc == NUL) ? p_inc : curbuf->b_p_inc;
    if (*inc_opt != NUL)
    {
	incl_regmatch.regprog = vim_regcomp(inc_opt, p_magic ? RE_MAGIC : 0);
	if (incl_regmatch.regprog == NULL)
	    goto fpip_end;
	incl_regmatch.rm_ic = FALSE;	// don't ignore case in incl. pat.
    }
    if (type == FIND_DEFINE && (*curbuf->b_p_def != NUL || *p_def != NUL))
    {
	def_regmatch.regprog = vim_regcomp(*curbuf->b_p_def == NUL
			   ? p_def : curbuf->b_p_def, p_magic ? RE_MAGIC : 0);
	if (def_regmatch.regprog == NULL)
	    goto fpip_end;
	def_regmatch.rm_ic = FALSE;	// don't ignore case in define pat.
    }
    files = lalloc_clear(max_path_depth * sizeof(SearchedFile), TRUE);
    if (files == NULL)
	goto fpip_end;
    old_files = max_path_depth;
    depth = depth_displayed = -1;

    lnum = start_lnum;
    if (end_lnum > curbuf->b_ml.ml_line_count)
	end_lnum = curbuf->b_ml.ml_line_count;
    if (lnum > end_lnum)		// do at least one line
	lnum = end_lnum;
    line = ml_get(lnum);

    for (;;)
    {
	if (incl_regmatch.regprog != NULL
		&& vim_regexec(&incl_regmatch, line, (colnr_T)0))
	{
	    char_u *p_fname = (curr_fname == curbuf->b_fname)
					      ? curbuf->b_ffname : curr_fname;

	    if (inc_opt != NULL && strstr((char *)inc_opt, "\\zs") != NULL)
		// Use text from '\zs' to '\ze' (or end) of 'include'.
		new_fname = find_file_name_in_path(incl_regmatch.startp[0],
		       (int)(incl_regmatch.endp[0] - incl_regmatch.startp[0]),
				 FNAME_EXP|FNAME_INCL|FNAME_REL, 1L, p_fname);
	    else
		// Use text after match with 'include'.
		new_fname = file_name_in_line(incl_regmatch.endp[0], 0,
			     FNAME_EXP|FNAME_INCL|FNAME_REL, 1L, p_fname, NULL);
	    already_searched = FALSE;
	    if (new_fname != NULL)
	    {
		// Check whether we have already searched in this file
		for (i = 0;; i++)
		{
		    if (i == depth + 1)
			i = old_files;
		    if (i == max_path_depth)
			break;
		    if (fullpathcmp(new_fname, files[i].name, TRUE, TRUE)
								    & FPC_SAME)
		    {
			if (type != CHECK_PATH &&
				action == ACTION_SHOW_ALL && files[i].matched)
			{
			    msg_putchar('\n');	    // cursor below last one
			    if (!got_int)	    // don't display if 'q'
						    // typed at "--more--"
						    // message
			    {
				msg_home_replace_hl(new_fname);
				msg_puts(_(" (includes previously listed match)"));
				prev_fname = NULL;
			    }
			}
			VIM_CLEAR(new_fname);
			already_searched = TRUE;
			break;
		    }
		}
	    }

	    if (type == CHECK_PATH && (action == ACTION_SHOW_ALL
				 || (new_fname == NULL && !already_searched)))
	    {
		if (did_show)
		    msg_putchar('\n');	    // cursor below last one
		else
		{
		    gotocmdline(TRUE);	    // cursor at status line
		    msg_puts_title(_("--- Included files "));
		    if (action != ACTION_SHOW_ALL)
			msg_puts_title(_("not found "));
		    msg_puts_title(_("in path ---\n"));
		}
		did_show = TRUE;
		while (depth_displayed < depth && !got_int)
		{
		    ++depth_displayed;
		    for (i = 0; i < depth_displayed; i++)
			msg_puts("  ");
		    msg_home_replace(files[depth_displayed].name);
		    msg_puts(" -->\n");
		}
		if (!got_int)		    // don't display if 'q' typed
					    // for "--more--" message
		{
		    for (i = 0; i <= depth_displayed; i++)
			msg_puts("  ");
		    if (new_fname != NULL)
		    {
			// using "new_fname" is more reliable, e.g., when
			// 'includeexpr' is set.
			msg_outtrans_attr(new_fname, HL_ATTR(HLF_D));
		    }
		    else
		    {
			/*
			 * Isolate the file name.
			 * Include the surrounding "" or <> if present.
			 */
			if (inc_opt != NULL
				   && strstr((char *)inc_opt, "\\zs") != NULL)
			{
			    // pattern contains \zs, use the match
			    p = incl_regmatch.startp[0];
			    i = (int)(incl_regmatch.endp[0]
						   - incl_regmatch.startp[0]);
			}
			else
			{
			    // find the file name after the end of the match
			    for (p = incl_regmatch.endp[0];
						  *p && !vim_isfilec(*p); p++)
				;
			    for (i = 0; vim_isfilec(p[i]); i++)
				;
			}

			if (i == 0)
			{
			    // Nothing found, use the rest of the line.
			    p = incl_regmatch.endp[0];
			    i = (int)STRLEN(p);
			}
			// Avoid checking before the start of the line, can
			// happen if \zs appears in the regexp.
			else if (p > line)
			{
			    if (p[-1] == '"' || p[-1] == '<')
			    {
				--p;
				++i;
			    }
			    if (p[i] == '"' || p[i] == '>')
				++i;
			}
			save_char = p[i];
			p[i] = NUL;
			msg_outtrans_attr(p, HL_ATTR(HLF_D));
			p[i] = save_char;
		    }

		    if (new_fname == NULL && action == ACTION_SHOW_ALL)
		    {
			if (already_searched)
			    msg_puts(_("  (Already listed)"));
			else
			    msg_puts(_("  NOT FOUND"));
		    }
		}
		out_flush();	    // output each line directly
	    }

	    if (new_fname != NULL)
	    {
		// Push the new file onto the file stack
		if (depth + 1 == old_files)
		{
		    bigger = ALLOC_MULT(SearchedFile, max_path_depth * 2);
		    if (bigger != NULL)
		    {
			for (i = 0; i <= depth; i++)
			    bigger[i] = files[i];
			for (i = depth + 1; i < old_files + max_path_depth; i++)
			{
			    bigger[i].fp = NULL;
			    bigger[i].name = NULL;
			    bigger[i].lnum = 0;
			    bigger[i].matched = FALSE;
			}
			for (i = old_files; i < max_path_depth; i++)
			    bigger[i + max_path_depth] = files[i];
			old_files += max_path_depth;
			max_path_depth *= 2;
			vim_free(files);
			files = bigger;
		    }
		}
		if ((files[depth + 1].fp = mch_fopen((char *)new_fname, "r"))
								    == NULL)
		    vim_free(new_fname);
		else
		{
		    if (++depth == old_files)
		    {
			/*
			 * lalloc() for 'bigger' must have failed above.  We
			 * will forget one of our already visited files now.
			 */
			vim_free(files[old_files].name);
			++old_files;
		    }
		    files[depth].name = curr_fname = new_fname;
		    files[depth].lnum = 0;
		    files[depth].matched = FALSE;
		    if (action == ACTION_EXPAND)
		    {
			msg_hist_off = TRUE;	// reset in msg_trunc_attr()
			vim_snprintf((char*)IObuff, IOSIZE,
				_("Scanning included file: %s"),
				(char *)new_fname);
			msg_trunc_attr((char *)IObuff, TRUE, HL_ATTR(HLF_R));
		    }
		    else if (p_verbose >= 5)
		    {
			verbose_enter();
			smsg(_("Searching included file %s"),
							   (char *)new_fname);
			verbose_leave();
		    }

		}
	    }
	}
	else
	{
	    /*
	     * Check if the line is a define (type == FIND_DEFINE)
	     */
	    p = line;
search_line:
	    define_matched = FALSE;
	    if (def_regmatch.regprog != NULL
			      && vim_regexec(&def_regmatch, line, (colnr_T)0))
	    {
		/*
		 * Pattern must be first identifier after 'define', so skip
		 * to that position before checking for match of pattern.  Also
		 * don't let it match beyond the end of this identifier.
		 */
		p = def_regmatch.endp[0];
		while (*p && !vim_iswordc(*p))
		    p++;
		define_matched = TRUE;
	    }

	    /*
	     * Look for a match.  Don't do this if we are looking for a
	     * define and this line didn't match define_prog above.
	     */
	    if (def_regmatch.regprog == NULL || define_matched)
	    {
		if (define_matched || (compl_cont_status & CONT_SOL))
		{
		    // compare the first "len" chars from "ptr"
		    startp = skipwhite(p);
		    if (p_ic)
			matched = !MB_STRNICMP(startp, ptr, len);
		    else
			matched = !STRNCMP(startp, ptr, len);
		    if (matched && define_matched && whole
						  && vim_iswordc(startp[len]))
			matched = FALSE;
		}
		else if (regmatch.regprog != NULL
			 && vim_regexec(&regmatch, line, (colnr_T)(p - line)))
		{
		    matched = TRUE;
		    startp = regmatch.startp[0];
		    /*
		     * Check if the line is not a comment line (unless we are
		     * looking for a define).  A line starting with "# define"
		     * is not considered to be a comment line.
		     */
		    if (!define_matched && skip_comments)
		    {
			if ((*line != '#' ||
				STRNCMP(skipwhite(line + 1), "define", 6) != 0)
				&& get_leader_len(line, NULL, FALSE, TRUE))
			    matched = FALSE;

			/*
			 * Also check for a "/ *" or "/ /" before the match.
			 * Skips lines like "int backwards;  / * normal index
			 * * /" when looking for "normal".
			 * Note: Doesn't skip "/ *" in comments.
			 */
			p = skipwhite(line);
			if (matched
				|| (p[0] == '/' && p[1] == '*') || p[0] == '*')
			    for (p = line; *p && p < startp; ++p)
			    {
				if (matched
					&& p[0] == '/'
					&& (p[1] == '*' || p[1] == '/'))
				{
				    matched = FALSE;
				    // After "//" all text is comment
				    if (p[1] == '/')
					break;
				    ++p;
				}
				else if (!matched && p[0] == '*' && p[1] == '/')
				{
				    // Can find match after "* /".
				    matched = TRUE;
				    ++p;
				}
			    }
		    }
		}
	    }
	}
	if (matched)
	{
	    if (action == ACTION_EXPAND)
	    {
		int	cont_s_ipos = FALSE;
		int	add_r;
		char_u	*aux;

		if (depth == -1 && lnum == curwin->w_cursor.lnum)
		    break;
		found = TRUE;
		aux = p = startp;
		if (compl_cont_status & CONT_ADDING)
		{
		    p += compl_length;
		    if (vim_iswordp(p))
			goto exit_matched;
		    p = find_word_start(p);
		}
		p = find_word_end(p);
		i = (int)(p - aux);

		if ((compl_cont_status & CONT_ADDING) && i == compl_length)
		{
		    // IOSIZE > compl_length, so the STRNCPY works
		    STRNCPY(IObuff, aux, i);

		    // Get the next line: when "depth" < 0  from the current
		    // buffer, otherwise from the included file.  Jump to
		    // exit_matched when past the last line.
		    if (depth < 0)
		    {
			if (lnum >= end_lnum)
			    goto exit_matched;
			line = ml_get(++lnum);
		    }
		    else if (vim_fgets(line = file_line,
						      LSIZE, files[depth].fp))
			goto exit_matched;

		    // we read a line, set "already" to check this "line" later
		    // if depth >= 0 we'll increase files[depth].lnum far
		    // bellow  -- Acevedo
		    already = aux = p = skipwhite(line);
		    p = find_word_start(p);
		    p = find_word_end(p);
		    if (p > aux)
		    {
			if (*aux != ')' && IObuff[i-1] != TAB)
			{
			    if (IObuff[i-1] != ' ')
				IObuff[i++] = ' ';
			    // IObuf =~ "\(\k\|\i\).* ", thus i >= 2
			    if (p_js
				&& (IObuff[i-2] == '.'
				    || (vim_strchr(p_cpo, CPO_JOINSP) == NULL
					&& (IObuff[i-2] == '?'
					    || IObuff[i-2] == '!'))))
				IObuff[i++] = ' ';
			}
			// copy as much as possible of the new word
			if (p - aux >= IOSIZE - i)
			    p = aux + IOSIZE - i - 1;
			STRNCPY(IObuff + i, aux, p - aux);
			i += (int)(p - aux);
			cont_s_ipos = TRUE;
		    }
		    IObuff[i] = NUL;
		    aux = IObuff;

		    if (i == compl_length)
			goto exit_matched;
		}

		add_r = ins_compl_add_infercase(aux, i, p_ic,
			curr_fname == curbuf->b_fname ? NULL : curr_fname,
			dir, cont_s_ipos);
		if (add_r == OK)
		    // if dir was BACKWARD then honor it just once
		    dir = FORWARD;
		else if (add_r == FAIL)
		    break;
	    }
	    else if (action == ACTION_SHOW_ALL)
	    {
		found = TRUE;
		if (!did_show)
		    gotocmdline(TRUE);		// cursor at status line
		if (curr_fname != prev_fname)
		{
		    if (did_show)
			msg_putchar('\n');	// cursor below last one
		    if (!got_int)		// don't display if 'q' typed
						// at "--more--" message
			msg_home_replace_hl(curr_fname);
		    prev_fname = curr_fname;
		}
		did_show = TRUE;
		if (!got_int)
		    show_pat_in_path(line, type, TRUE, action,
			    (depth == -1) ? NULL : files[depth].fp,
			    (depth == -1) ? &lnum : &files[depth].lnum,
			    match_count++);

		// Set matched flag for this file and all the ones that
		// include it
		for (i = 0; i <= depth; ++i)
		    files[i].matched = TRUE;
	    }
	    else if (--count <= 0)
	    {
		found = TRUE;
		if (depth == -1 && lnum == curwin->w_cursor.lnum
#if defined(FEAT_QUICKFIX)
						      && g_do_tagpreview == 0
#endif
						      )
		    emsg(_("E387: Match is on current line"));
		else if (action == ACTION_SHOW)
		{
		    show_pat_in_path(line, type, did_show, action,
			(depth == -1) ? NULL : files[depth].fp,
			(depth == -1) ? &lnum : &files[depth].lnum, 1L);
		    did_show = TRUE;
		}
		else
		{
#ifdef FEAT_GUI
		    need_mouse_correct = TRUE;
#endif
#if defined(FEAT_QUICKFIX)
		    // ":psearch" uses the preview window
		    if (g_do_tagpreview != 0)
		    {
			curwin_save = curwin;
			prepare_tagpreview(TRUE, TRUE, FALSE);
		    }
#endif
		    if (action == ACTION_SPLIT)
		    {
			if (win_split(0, 0) == FAIL)
			    break;
			RESET_BINDING(curwin);
		    }
		    if (depth == -1)
		    {
			// match in current file
#if defined(FEAT_QUICKFIX)
			if (g_do_tagpreview != 0)
			{
			    if (!GETFILE_SUCCESS(getfile(
					   curwin_save->w_buffer->b_fnum, NULL,
						     NULL, TRUE, lnum, FALSE)))
				break;	// failed to jump to file
			}
			else
#endif
			    setpcmark();
			curwin->w_cursor.lnum = lnum;
			check_cursor();
		    }
		    else
		    {
			if (!GETFILE_SUCCESS(getfile(
					0, files[depth].name, NULL, TRUE,
						    files[depth].lnum, FALSE)))
			    break;	// failed to jump to file
			// autocommands may have changed the lnum, we don't
			// want that here
			curwin->w_cursor.lnum = files[depth].lnum;
		    }
		}
		if (action != ACTION_SHOW)
		{
		    curwin->w_cursor.col = (colnr_T)(startp - line);
		    curwin->w_set_curswant = TRUE;
		}

#if defined(FEAT_QUICKFIX)
		if (g_do_tagpreview != 0
			   && curwin != curwin_save && win_valid(curwin_save))
		{
		    // Return cursor to where we were
		    validate_cursor();
		    redraw_later(VALID);
		    win_enter(curwin_save, TRUE);
		}
# ifdef FEAT_PROP_POPUP
		else if (WIN_IS_POPUP(curwin))
		    // can't keep focus in popup window
		    win_enter(firstwin, TRUE);
# endif
#endif
		break;
	    }
exit_matched:
	    matched = FALSE;
	    // look for other matches in the rest of the line if we
	    // are not at the end of it already
	    if (def_regmatch.regprog == NULL
		    && action == ACTION_EXPAND
		    && !(compl_cont_status & CONT_SOL)
		    && *startp != NUL
		    && *(p = startp + mb_ptr2len(startp)) != NUL)
		goto search_line;
	}
	line_breakcheck();
	if (action == ACTION_EXPAND)
	    ins_compl_check_keys(30, FALSE);
	if (got_int || ins_compl_interrupted())
	    break;

	/*
	 * Read the next line.  When reading an included file and encountering
	 * end-of-file, close the file and continue in the file that included
	 * it.
	 */
	while (depth >= 0 && !already
		&& vim_fgets(line = file_line, LSIZE, files[depth].fp))
	{
	    fclose(files[depth].fp);
	    --old_files;
	    files[old_files].name = files[depth].name;
	    files[old_files].matched = files[depth].matched;
	    --depth;
	    curr_fname = (depth == -1) ? curbuf->b_fname
				       : files[depth].name;
	    if (depth < depth_displayed)
		depth_displayed = depth;
	}
	if (depth >= 0)		// we could read the line
	{
	    files[depth].lnum++;
	    // Remove any CR and LF from the line.
	    i = (int)STRLEN(line);
	    if (i > 0 && line[i - 1] == '\n')
		line[--i] = NUL;
	    if (i > 0 && line[i - 1] == '\r')
		line[--i] = NUL;
	}
	else if (!already)
	{
	    if (++lnum > end_lnum)
		break;
	    line = ml_get(lnum);
	}
	already = NULL;
    }
    // End of big for (;;) loop.

    // Close any files that are still open.
    for (i = 0; i <= depth; i++)
    {
	fclose(files[i].fp);
	vim_free(files[i].name);
    }
    for (i = old_files; i < max_path_depth; i++)
	vim_free(files[i].name);
    vim_free(files);

    if (type == CHECK_PATH)
    {
	if (!did_show)
	{
	    if (action != ACTION_SHOW_ALL)
		msg(_("All included files were found"));
	    else
		msg(_("No included files"));
	}
    }
    else if (!found && action != ACTION_EXPAND)
    {
	if (got_int || ins_compl_interrupted())
	    emsg(_(e_interr));
	else if (type == FIND_DEFINE)
	    emsg(_("E388: Couldn't find definition"));
	else
	    emsg(_("E389: Couldn't find pattern"));
    }
    if (action == ACTION_SHOW || action == ACTION_SHOW_ALL)
	msg_end();

fpip_end:
    vim_free(file_line);
    vim_regfree(regmatch.regprog);
    vim_regfree(incl_regmatch.regprog);
    vim_regfree(def_regmatch.regprog);
}

    static void
show_pat_in_path(
    char_u  *line,
    int	    type,
    int	    did_show,
    int	    action,
    FILE    *fp,
    linenr_T *lnum,
    long    count)
{
    char_u  *p;

    if (did_show)
	msg_putchar('\n');	// cursor below last one
    else if (!msg_silent)
	gotocmdline(TRUE);	// cursor at status line
    if (got_int)		// 'q' typed at "--more--" message
	return;
    for (;;)
    {
	p = line + STRLEN(line) - 1;
	if (fp != NULL)
	{
	    // We used fgets(), so get rid of newline at end
	    if (p >= line && *p == '\n')
		--p;
	    if (p >= line && *p == '\r')
		--p;
	    *(p + 1) = NUL;
	}
	if (action == ACTION_SHOW_ALL)
	{
	    sprintf((char *)IObuff, "%3ld: ", count);	// show match nr
	    msg_puts((char *)IObuff);
	    sprintf((char *)IObuff, "%4ld", *lnum);	// show line nr
						// Highlight line numbers
	    msg_puts_attr((char *)IObuff, HL_ATTR(HLF_N));
	    msg_puts(" ");
	}
	msg_prt_line(line, FALSE);
	out_flush();			// show one line at a time

	// Definition continues until line that doesn't end with '\'
	if (got_int || type != FIND_DEFINE || p < line || *p != '\\')
	    break;

	if (fp != NULL)
	{
	    if (vim_fgets(line, LSIZE, fp)) // end of file
		break;
	    ++*lnum;
	}
	else
	{
	    if (++*lnum > curbuf->b_ml.ml_line_count)
		break;
	    line = ml_get(*lnum);
	}
	msg_putchar('\n');
    }
}
#endif

#ifdef FEAT_VIMINFO
/*
 * Return the last used search pattern at "idx".
 */
    spat_T *
get_spat(int idx)
{
    return &spats[idx];
}

/*
 * Return the last used search pattern index.
 */
    int
get_spat_last_idx(void)
{
    return last_idx;
}
#endif<|MERGE_RESOLUTION|>--- conflicted
+++ resolved
@@ -23,13 +23,9 @@
 static void show_pat_in_path(char_u *, int,
 					 int, int, FILE *, linenr_T *, long);
 #endif
-<<<<<<< HEAD
 #ifdef FEAT_VIMINFO
 static void wvsp_one(FILE *fp, int idx, char *s, int sc);
 #endif
-=======
-static void search_stat(int dirc, pos_T *pos, int show_top_bot_msg, char_u *msgbuf, int recompute);
->>>>>>> 9b4a15d5
 
 /*
  * This file contains various searching-related routines. These fall into
@@ -1286,11 +1282,6 @@
      */
     for (;;)
     {
-<<<<<<< HEAD
-=======
-	int		show_top_bot_msg = FALSE;
-
->>>>>>> 9b4a15d5
 	searchstr = pat;
 	dircp = NULL;
 					    // use previous pattern
@@ -5168,14 +5159,8 @@
 #ifdef FEAT_RELTIME
 	profile_setlimit(20L, &start);
 #endif
-<<<<<<< HEAD
 	while (!got_int && searchit(curwin, curbuf, &stat_lastpos, NULL,
-					FORWARD, NULL, 1, SEARCH_KEEP, RE_LAST,
-					      (linenr_T)0, NULL, NULL) != FAIL)
-=======
-	while (!got_int && searchit(curwin, curbuf, &lastpos, NULL,
 			 FORWARD, NULL, 1, SEARCH_KEEP, RE_LAST, NULL) != FAIL)
->>>>>>> 9b4a15d5
 	{
 #ifdef FEAT_RELTIME
 	    // Stop after passing the time limit.
@@ -5226,7 +5211,7 @@
 		    vim_snprintf(t, SEARCH_STAT_BUF_LEN, "[%d/%d]", stat_cur, stat_cnt);
 	    }
 
-<<<<<<< HEAD
+// <<<<<<< HEAD
 	    len = STRLEN(t);
 	    if (wrap && len + 2 < SEARCH_STAT_BUF_LEN)
 	    {
@@ -5235,15 +5220,15 @@
 	    }
 
 	    mch_memmove(msgbuf + STRLEN(msgbuf) - len, t, len);
-=======
-	len = STRLEN(t);
-	if (show_top_bot_msg && len + 2 < SEARCH_STAT_BUF_LEN)
-	{
-	    mch_memmove(t + 2, t, len);
-	    t[0] = 'W';
-	    t[1] = ' ';
-	    len += 2;
->>>>>>> 9b4a15d5
+// =======
+// 	len = STRLEN(t);
+// 	if (show_top_bot_msg && len + 2 < SEARCH_STAT_BUF_LEN)
+// 	{
+// 	    mch_memmove(t + 2, t, len);
+// 	    t[0] = 'W';
+// 	    t[1] = ' ';
+// 	    len += 2;
+// >>>>>>> origin/master
 	}
 
 	stat_wrap = wrap;
