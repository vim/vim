--- conflicted
+++ resolved
@@ -879,13 +879,8 @@
 			 * other file that it can align with.
 			 */
 			while (go.end == go.start) {
-<<<<<<< HEAD
-				if (group_slide_up(xdf, &g, flags))
+				if (group_slide_up(xdf, &g))
 					xdl_bug("match disappeared");
-=======
-				if (group_slide_up(xdf, &g))
-					BUG("match disappeared");
->>>>>>> 9ef24f02
 				if (group_previous(xdfo, &go))
 					xdl_bug("group sync broken sliding to match");
 			}
@@ -927,13 +922,8 @@
 			}
 
 			while (g.end > best_shift) {
-<<<<<<< HEAD
-				if (group_slide_up(xdf, &g, flags))
+				if (group_slide_up(xdf, &g))
 					xdl_bug("best shift unreached");
-=======
-				if (group_slide_up(xdf, &g))
-					BUG("best shift unreached");
->>>>>>> 9ef24f02
 				if (group_previous(xdfo, &go))
 					xdl_bug("group sync broken sliding to blank line");
 			}
