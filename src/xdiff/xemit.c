--- conflicted
+++ resolved
@@ -95,12 +95,8 @@
 }
 
 
-<<<<<<< HEAD
-#if 0
-static long def_ff(const char *rec, long len, char *buf, long sz, void *priv UNUSED)
-=======
+#if 0
 static long def_ff(const char *rec, long len, char *buf, long sz)
->>>>>>> 9ef24f02
 {
 	if (len > 0 &&
 			(isalpha((unsigned char)*rec) || /* identifier? */
