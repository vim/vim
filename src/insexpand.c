/* vi:set ts=8 sts=4 sw=4 noet:
 *
 * VIM - Vi IMproved	by Bram Moolenaar
 *
 * Do ":help uganda"  in Vim to read copying and usage conditions.
 * Do ":help credits" in Vim to see a list of people who contributed.
 * See README.txt for an overview of the Vim source code.
 */

/*
 * insexpand.c: functions for Insert mode completion
 */

#include "vim.h"

/*
 * Definitions used for CTRL-X submode.
 * Note: If you change CTRL-X submode, you must also maintain ctrl_x_msgs[] and
 * ctrl_x_mode_names[] below.
 */
# define CTRL_X_WANT_IDENT	0x100

# define CTRL_X_NORMAL		0  // CTRL-N CTRL-P completion, default
# define CTRL_X_NOT_DEFINED_YET	1
# define CTRL_X_SCROLL		2
# define CTRL_X_WHOLE_LINE	3
# define CTRL_X_FILES		4
# define CTRL_X_TAGS		(5 + CTRL_X_WANT_IDENT)
# define CTRL_X_PATH_PATTERNS	(6 + CTRL_X_WANT_IDENT)
# define CTRL_X_PATH_DEFINES	(7 + CTRL_X_WANT_IDENT)
# define CTRL_X_FINISHED		8
# define CTRL_X_DICTIONARY	(9 + CTRL_X_WANT_IDENT)
# define CTRL_X_THESAURUS	(10 + CTRL_X_WANT_IDENT)
# define CTRL_X_CMDLINE		11
# define CTRL_X_FUNCTION	12
# define CTRL_X_OMNI		13
# define CTRL_X_SPELL		14
# define CTRL_X_LOCAL_MSG	15	// only used in "ctrl_x_msgs"
# define CTRL_X_EVAL		16	// for builtin function complete()
# define CTRL_X_CMDLINE_CTRL_X	17	// CTRL-X typed in CTRL_X_CMDLINE
# define CTRL_X_REGISTER	18	// complete words from registers

# define CTRL_X_MSG(i) ctrl_x_msgs[(i) & ~CTRL_X_WANT_IDENT]

// Message for CTRL-X mode, index is ctrl_x_mode.
static char *ctrl_x_msgs[] =
{
    N_(" Keyword completion (^N^P)"), // CTRL_X_NORMAL, ^P/^N compl.
    N_(" ^X mode (^]^D^E^F^I^K^L^N^O^P^Rs^U^V^Y)"),
    NULL, // CTRL_X_SCROLL: depends on state
    N_(" Whole line completion (^L^N^P)"),
    N_(" File name completion (^F^N^P)"),
    N_(" Tag completion (^]^N^P)"),
    N_(" Path pattern completion (^N^P)"),
    N_(" Definition completion (^D^N^P)"),
    NULL, // CTRL_X_FINISHED
    N_(" Dictionary completion (^K^N^P)"),
    N_(" Thesaurus completion (^T^N^P)"),
    N_(" Command-line completion (^V^N^P)"),
    N_(" User defined completion (^U^N^P)"),
    N_(" Omni completion (^O^N^P)"),
    N_(" Spelling suggestion (^S^N^P)"),
    N_(" Keyword Local completion (^N^P)"),
    NULL,   // CTRL_X_EVAL doesn't use msg.
    N_(" Command-line completion (^V^N^P)"),
    N_(" Register completion (^N^P)"),
};

#if defined(FEAT_COMPL_FUNC) || defined(FEAT_EVAL)
static char *ctrl_x_mode_names[] = {
    "keyword",
    "ctrl_x",
    "scroll",
    "whole_line",
    "files",
    "tags",
    "path_patterns",
    "path_defines",
    "unknown",		    // CTRL_X_FINISHED
    "dictionary",
    "thesaurus",
    "cmdline",
    "function",
    "omni",
    "spell",
    NULL,		    // CTRL_X_LOCAL_MSG only used in "ctrl_x_msgs"
    "eval",
    "cmdline",
    "register",
};
#endif

/*
 * Structure used to store one match for insert completion.
 */
typedef struct compl_S compl_T;
struct compl_S
{
    compl_T	*cp_next;
    compl_T	*cp_prev;
    compl_T	*cp_match_next;		// matched next compl_T
    string_T	cp_str;			// matched text
    char_u	*(cp_text[CPT_COUNT]);	// text for the menu
#ifdef FEAT_EVAL
    typval_T	cp_user_data;
#endif
    char_u	*cp_fname;		// file containing the match, allocated when
					// cp_flags has CP_FREE_FNAME
    int		cp_flags;		// CP_ values
    int		cp_number;		// sequence number
    int		cp_score;		// fuzzy match score or proximity score
    int		cp_in_match_array;	// collected by compl_match_array
    int		cp_user_abbr_hlattr;	// highlight attribute for abbr
    int		cp_user_kind_hlattr;	// highlight attribute for kind
    int		cp_cpt_source_idx;	// index of this match's source in 'cpt' option
};

// values for cp_flags
# define CP_ORIGINAL_TEXT   1	// the original text when the expansion begun
# define CP_FREE_FNAME	    2	// cp_fname is allocated
# define CP_CONT_S_IPOS	    4	// use CONT_S_IPOS for compl_cont_status
# define CP_EQUAL	    8	// ins_compl_equal() always returns TRUE
# define CP_ICASE	    16	// ins_compl_equal() ignores case
# define CP_FAST	    32	// use fast_breakcheck instead of ui_breakcheck

/*
 * All the current matches are stored in a list.
 * "compl_first_match" points to the start of the list.
 * "compl_curr_match" points to the currently selected entry.
 * "compl_shown_match" is different from compl_curr_match during
 * ins_compl_get_exp(), when new matches are added to the list.
 * "compl_old_match" points to previous "compl_curr_match".
 */
static compl_T    *compl_first_match = NULL;
static compl_T    *compl_curr_match = NULL;
static compl_T    *compl_shown_match = NULL;
static compl_T    *compl_old_match = NULL;

// list used to store the compl_T which have the max score
// used for completefuzzycollect
static compl_T	  **compl_best_matches = NULL;
static int	  compl_num_bests = 0;
// inserted a longest when completefuzzycollect enabled
static int	  compl_cfc_longest_ins = FALSE;

// After using a cursor key <Enter> selects a match in the popup menu,
// otherwise it inserts a line break.
static int	  compl_enter_selects = FALSE;

// When "compl_leader" is not NULL only matches that start with this string
// are used.
static string_T	  compl_leader = {NULL, 0};

static int	  compl_get_longest = FALSE;	// put longest common string
						// in compl_leader

// This flag is FALSE when no match is selected (by ^N/^P) or the match was
// edited or using the longest common string.
static int	  compl_used_match;

// didn't finish finding completions.
static int	  compl_was_interrupted = FALSE;

// Set when character typed while looking for matches and it means we should
// stop looking for matches.
static int	  compl_interrupted = FALSE;

static int	  compl_restarting = FALSE;	// don't insert match

// When the first completion is done "compl_started" is set.  When it's
// FALSE the word to be completed must be located.
static int	  compl_started = FALSE;

// Which Ctrl-X mode are we in?
static int	  ctrl_x_mode = CTRL_X_NORMAL;

static int	  compl_matches = 0;	    // number of completion matches
static string_T	  compl_pattern = {NULL, 0};	 // search pattern for matching items
#ifdef FEAT_COMPL_FUNC
static string_T	  cpt_compl_pattern = {NULL, 0}; // pattern returned by func in 'cpt'
#endif
static int	  compl_direction = FORWARD;
static int	  compl_shows_dir = FORWARD;
static int	  compl_pending = 0;	    // > 1 for postponed CTRL-N
static pos_T	  compl_startpos;
// Length in bytes of the text being completed (this is deleted to be replaced
// by the match.)
static int	  compl_length = 0;
static linenr_T	  compl_lnum = 0;           // lnum where the completion start
static colnr_T	  compl_col = 0;	    // column where the text starts
					    // that is being completed
static colnr_T	  compl_ins_end_col = 0;
static string_T	  compl_orig_text = {NULL, 0};  // text as it was before
					    // completion started
static int	  compl_cont_mode = 0;
static expand_T	  compl_xp;

static win_T	  *compl_curr_win = NULL;  // win where completion is active
static buf_T	  *compl_curr_buf = NULL;  // buf where completion is active

#define COMPL_INITIAL_TIMEOUT_MS    80
// Autocomplete uses a decaying timeout: starting from COMPL_INITIAL_TIMEOUT_MS,
// if the current source exceeds its timeout, it is interrupted and the next
// begins with half the time. A small minimum timeout ensures every source
// gets at least a brief chance.
// Special case: when 'complete' contains "F" or "o" (function sources), a
// longer fixed timeout is used (COMPL_FUNC_TIMEOUT_MS or
// COMPL_FUNC_TIMEOUT_NON_KW_MS). - girish
static int	  compl_autocomplete = FALSE;	    // whether autocompletion is active
static int	  compl_timeout_ms = COMPL_INITIAL_TIMEOUT_MS;
static int	  compl_time_slice_expired = FALSE; // time budget exceeded for current source
static int	  compl_from_nonkeyword = FALSE;    // completion started from non-keyword
static int	  compl_hi_on_autocompl_longest = FALSE;    // apply "PreInsert" highlight

// Halve the current completion timeout, simulating exponential decay.
#define COMPL_MIN_TIMEOUT_MS	5
#define DECAY_COMPL_TIMEOUT() \
    do { \
	if (compl_timeout_ms > COMPL_MIN_TIMEOUT_MS) \
	    compl_timeout_ms /= 2; \
    } while (0)

// Timeout values for F{func}, F and o values in 'complete'
#define COMPL_FUNC_TIMEOUT_MS		300
#define COMPL_FUNC_TIMEOUT_NON_KW_MS	1000

// List of flags for method of completion.
static int	  compl_cont_status = 0;
# define CONT_ADDING	1	// "normal" or "adding" expansion
# define CONT_INTRPT	(2 + 4)	// a ^X interrupted the current expansion
				// it's set only iff N_ADDS is set
# define CONT_N_ADDS	4	// next ^X<> will add-new or expand-current
# define CONT_S_IPOS	8	// next ^X<> will set initial_pos?
				// if so, word-wise-expansion will set SOL
# define CONT_SOL	16	// pattern includes start of line, just for
				// word-wise expansion, not set for ^X^L
# define CONT_LOCAL	32	// for ctrl_x_mode 0, ^X^P/^X^N do a local
				// expansion, (eg use complete=.)

static int	  compl_opt_refresh_always = FALSE;
static int	  compl_opt_suppress_empty = FALSE;

static int	  compl_selected_item = -1;

static int	  *compl_fuzzy_scores;

// Define the structure for completion source (in 'cpt' option) information
typedef struct cpt_source_T
{
    int	cs_refresh_always;  // Whether 'refresh:always' is set for func
    int	cs_startcol;	    // Start column returned by func
    int	cs_max_matches;	    // Max items to display from this source
#ifdef ELAPSED_FUNC
    elapsed_T	compl_start_tv;	    // Timestamp when match collection starts
#endif
    char_u  cs_flag;	    // flag indicating the type of source
} cpt_source_T;

static cpt_source_T *cpt_sources_array; // Pointer to the array of completion sources
static int	    cpt_sources_count;  // Total number of completion sources specified in the 'cpt' option
static int	    cpt_sources_index = -1;  // Index of the current completion source being expanded

// "compl_match_array" points the currently displayed list of entries in the
// popup menu.  It is NULL when there is no popup menu.
static pumitem_T *compl_match_array = NULL;
static int compl_match_arraysize;

static int ins_compl_add(char_u *str, int len, char_u *fname, char_u **cptext, typval_T *user_data, int cdir, int flags, int adup, int *user_hl, int score);
static void ins_compl_longest_match(compl_T *match);
static void ins_compl_del_pum(void);
static void ins_compl_files(int count, char_u **files, int thesaurus, int flags, regmatch_T *regmatch, char_u *buf, int *dir);
static void ins_compl_free(void);
static int  ins_compl_need_restart(void);
static void ins_compl_new_leader(void);
static int  get_compl_len(void);
static void ins_compl_restart(void);
static void ins_compl_set_original_text(char_u *str, size_t len);
static void ins_compl_fixRedoBufForLeader(char_u *ptr_arg);
# if defined(FEAT_COMPL_FUNC) || defined(FEAT_EVAL)
static void ins_compl_add_list(list_T *list);
static void ins_compl_add_dict(dict_T *dict);
static int get_userdefined_compl_info(colnr_T curs_col, callback_T *cb, int *startcol);
static void get_cpt_func_completion_matches(callback_T *cb);
static callback_T *get_callback_if_cpt_func(char_u *p, int idx);
# endif
static int setup_cpt_sources(void);
static int is_cpt_func_refresh_always(void);
static void cpt_sources_clear(void);
static void cpt_compl_refresh(void);
static int  ins_compl_key2dir(int c);
static int  ins_compl_pum_key(int c);
static int  ins_compl_key2count(int c);
static void show_pum(int prev_w_wrow, int prev_w_leftcol);
static unsigned  quote_meta(char_u *dest, char_u *str, int len);
static int ins_compl_has_multiple(void);
static void ins_compl_expand_multiple(char_u *str);
static void ins_compl_longest_insert(char_u *prefix);
static void ins_compl_make_linear(void);
static int ins_compl_make_cyclic(void);

#ifdef FEAT_SPELL
static void spell_back_to_badword(void);
static int  spell_bad_len = 0;	// length of located bad word
#endif

/*
 * CTRL-X pressed in Insert mode.
 */
    void
ins_ctrl_x(void)
{
    if (!ctrl_x_mode_cmdline())
    {
	// if the next ^X<> won't ADD nothing, then reset compl_cont_status
	if (compl_cont_status & CONT_N_ADDS)
	    compl_cont_status |= CONT_INTRPT;
	else
	    compl_cont_status = 0;
	// We're not sure which CTRL-X mode it will be yet
	ctrl_x_mode = CTRL_X_NOT_DEFINED_YET;
	edit_submode = (char_u *)_(CTRL_X_MSG(ctrl_x_mode));
	edit_submode_pre = NULL;
	showmode();
    }
    else
	// CTRL-X in CTRL-X CTRL-V mode behaves differently to make CTRL-X
	// CTRL-V look like CTRL-N
	ctrl_x_mode = CTRL_X_CMDLINE_CTRL_X;

    may_trigger_modechanged();
}

/*
 * Functions to check the current CTRL-X mode.
 */
int ctrl_x_mode_none(void)
    { return ctrl_x_mode == 0; }
int ctrl_x_mode_normal(void)
    { return ctrl_x_mode == CTRL_X_NORMAL; }
int ctrl_x_mode_scroll(void)
    { return ctrl_x_mode == CTRL_X_SCROLL; }
int ctrl_x_mode_whole_line(void)
    { return ctrl_x_mode == CTRL_X_WHOLE_LINE; }
int ctrl_x_mode_files(void)
    { return ctrl_x_mode == CTRL_X_FILES; }
int ctrl_x_mode_tags(void)
    { return ctrl_x_mode == CTRL_X_TAGS; }
int ctrl_x_mode_path_patterns(void)
    { return ctrl_x_mode == CTRL_X_PATH_PATTERNS; }
int ctrl_x_mode_path_defines(void)
    { return ctrl_x_mode == CTRL_X_PATH_DEFINES; }
int ctrl_x_mode_dictionary(void)
    { return ctrl_x_mode == CTRL_X_DICTIONARY; }
int ctrl_x_mode_thesaurus(void)
    { return ctrl_x_mode == CTRL_X_THESAURUS; }
int ctrl_x_mode_cmdline(void)
    { return ctrl_x_mode == CTRL_X_CMDLINE
		|| ctrl_x_mode == CTRL_X_CMDLINE_CTRL_X; }
int ctrl_x_mode_function(void)
    { return ctrl_x_mode == CTRL_X_FUNCTION; }
int ctrl_x_mode_omni(void)
    { return ctrl_x_mode == CTRL_X_OMNI; }
int ctrl_x_mode_spell(void)
    { return ctrl_x_mode == CTRL_X_SPELL; }
static int ctrl_x_mode_eval(void)
    { return ctrl_x_mode == CTRL_X_EVAL; }
int ctrl_x_mode_line_or_eval(void)
    { return ctrl_x_mode == CTRL_X_WHOLE_LINE || ctrl_x_mode == CTRL_X_EVAL; }
int ctrl_x_mode_register(void)
    { return ctrl_x_mode == CTRL_X_REGISTER; }

/*
 * Whether other than default completion has been selected.
 */
    int
ctrl_x_mode_not_default(void)
{
    return ctrl_x_mode != CTRL_X_NORMAL;
}

/*
 * Whether CTRL-X was typed without a following character,
 * not including when in CTRL-X CTRL-V mode.
 */
    int
ctrl_x_mode_not_defined_yet(void)
{
    return ctrl_x_mode == CTRL_X_NOT_DEFINED_YET;
}

/*
 * Return TRUE if currently in "normal" or "adding" insert completion matches
 * state
 */
    int
compl_status_adding(void)
{
    return compl_cont_status & CONT_ADDING;
}

/*
 * Return TRUE if the completion pattern includes start of line, just for
 * word-wise expansion.
 */
    int
compl_status_sol(void)
{
    return compl_cont_status & CONT_SOL;
}

/*
 * Return TRUE if ^X^P/^X^N will do a local completion (i.e. use complete=.)
 */
    int
compl_status_local(void)
{
    return compl_cont_status & CONT_LOCAL;
}

/*
 * Clear the completion status flags
 */
    void
compl_status_clear(void)
{
    compl_cont_status = 0;
}

/*
 * Return TRUE if completion is using the forward direction matches
 */
    static int
compl_dir_forward(void)
{
    return compl_direction == FORWARD;
}

/*
 * Return TRUE if currently showing forward completion matches
 */
    static int
compl_shows_dir_forward(void)
{
    return compl_shows_dir == FORWARD;
}

/*
 * Return TRUE if currently showing backward completion matches
 */
    static int
compl_shows_dir_backward(void)
{
    return compl_shows_dir == BACKWARD;
}

/*
 * Return TRUE if the 'dictionary' or 'thesaurus' option can be used.
 */
    int
has_compl_option(int dict_opt)
{
    if (dict_opt ? (*curbuf->b_p_dict == NUL && *p_dict == NUL
#ifdef FEAT_SPELL
							&& !curwin->w_p_spell
#endif
							)
		 : (*curbuf->b_p_tsr == NUL && *p_tsr == NUL
#ifdef FEAT_COMPL_FUNC
		     && *curbuf->b_p_tsrfu == NUL && *p_tsrfu == NUL
#endif
		   ))
    {
	ctrl_x_mode = CTRL_X_NORMAL;
	edit_submode = NULL;
	msg_attr(dict_opt ? _("'dictionary' option is empty")
			  : _("'thesaurus' option is empty"),
							      HL_ATTR(HLF_E));
	if (emsg_silent == 0 && !in_assert_fails)
	{
	    vim_beep(BO_COMPL);
	    setcursor();
	    out_flush();
#ifdef FEAT_EVAL
	    if (!get_vim_var_nr(VV_TESTING))
#endif
		ui_delay(2004L, FALSE);
	}
	return FALSE;
    }
    return TRUE;
}

/*
 * Is the character "c" a valid key to go to or keep us in CTRL-X mode?
 * This depends on the current mode.
 */
    int
vim_is_ctrl_x_key(int c)
{
    // Always allow ^R - let its results then be checked
    if (c == Ctrl_R && ctrl_x_mode != CTRL_X_REGISTER)
	return TRUE;

    // Accept <PageUp> and <PageDown> if the popup menu is visible.
    if (ins_compl_pum_key(c))
	return TRUE;

    switch (ctrl_x_mode)
    {
	case 0:		    // Not in any CTRL-X mode
	    return (c == Ctrl_N || c == Ctrl_P || c == Ctrl_X);
	case CTRL_X_NOT_DEFINED_YET:
	case CTRL_X_CMDLINE_CTRL_X:
	    return (   c == Ctrl_X || c == Ctrl_Y || c == Ctrl_E
		    || c == Ctrl_L || c == Ctrl_F || c == Ctrl_RSB
		    || c == Ctrl_I || c == Ctrl_D || c == Ctrl_P
		    || c == Ctrl_N || c == Ctrl_T || c == Ctrl_V
		    || c == Ctrl_Q || c == Ctrl_U || c == Ctrl_O
		    || c == Ctrl_S || c == Ctrl_K || c == 's'
		    || c == Ctrl_Z || c == Ctrl_R);
	case CTRL_X_SCROLL:
	    return (c == Ctrl_Y || c == Ctrl_E);
	case CTRL_X_WHOLE_LINE:
	    return (c == Ctrl_L || c == Ctrl_P || c == Ctrl_N);
	case CTRL_X_FILES:
	    return (c == Ctrl_F || c == Ctrl_P || c == Ctrl_N);
	case CTRL_X_DICTIONARY:
	    return (c == Ctrl_K || c == Ctrl_P || c == Ctrl_N);
	case CTRL_X_THESAURUS:
	    return (c == Ctrl_T || c == Ctrl_P || c == Ctrl_N);
	case CTRL_X_TAGS:
	    return (c == Ctrl_RSB || c == Ctrl_P || c == Ctrl_N);
#ifdef FEAT_FIND_ID
	case CTRL_X_PATH_PATTERNS:
	    return (c == Ctrl_P || c == Ctrl_N);
	case CTRL_X_PATH_DEFINES:
	    return (c == Ctrl_D || c == Ctrl_P || c == Ctrl_N);
#endif
	case CTRL_X_CMDLINE:
	    return (c == Ctrl_V || c == Ctrl_Q || c == Ctrl_P || c == Ctrl_N
		    || c == Ctrl_X);
#ifdef FEAT_COMPL_FUNC
	case CTRL_X_FUNCTION:
	    return (c == Ctrl_U || c == Ctrl_P || c == Ctrl_N);
	case CTRL_X_OMNI:
	    return (c == Ctrl_O || c == Ctrl_P || c == Ctrl_N);
#endif
	case CTRL_X_SPELL:
	    return (c == Ctrl_S || c == Ctrl_P || c == Ctrl_N);
	case CTRL_X_EVAL:
	    return (c == Ctrl_P || c == Ctrl_N);
	case CTRL_X_REGISTER:
	    return (c == Ctrl_R || c == Ctrl_P || c == Ctrl_N);
    }
    internal_error("vim_is_ctrl_x_key()");
    return FALSE;
}

/*
 * Return TRUE if "match" is the original text when the completion began.
 */
    static int
match_at_original_text(compl_T *match)
{
    return match->cp_flags & CP_ORIGINAL_TEXT;
}

/*
 * Returns TRUE if "match" is the first match in the completion list.
 */
    static int
is_first_match(compl_T *match)
{
    return match == compl_first_match;
}

/*
 * Return TRUE when character "c" is part of the item currently being
 * completed.  Used to decide whether to abandon complete mode when the menu
 * is visible.
 */
    int
ins_compl_accept_char(int c)
{
    if (compl_autocomplete && compl_from_nonkeyword)
	return FALSE;

    if (ctrl_x_mode & CTRL_X_WANT_IDENT)
	// When expanding an identifier only accept identifier chars.
	return vim_isIDc(c);

    switch (ctrl_x_mode)
    {
	case CTRL_X_FILES:
	    // When expanding file name only accept file name chars. But not
	    // path separators, so that "proto/<Tab>" expands files in
	    // "proto", not "proto/" as a whole
	    return vim_isfilec(c) && !vim_ispathsep(c);

	case CTRL_X_CMDLINE:
	case CTRL_X_CMDLINE_CTRL_X:
	case CTRL_X_OMNI:
	    // Command line and Omni completion can work with just about any
	    // printable character, but do stop at white space.
	    return vim_isprintc(c) && !VIM_ISWHITE(c);

	case CTRL_X_WHOLE_LINE:
	    // For while line completion a space can be part of the line.
	    return vim_isprintc(c);
    }
    return vim_iswordc(c);
}

/*
 * Get the completed text by inferring the case of the originally typed text.
 * If the result is in allocated memory "tofree" is set to it.
 */
    static char_u *
ins_compl_infercase_gettext(
    char_u  *str,
    int	    char_len,
    int	    compl_char_len,
    int	    min_len,
    char_u  **tofree)
{
    int		*wca;			// Wide character array.
    char_u	*p;
    int		i, c;
    int		has_lower = FALSE;
    int		was_letter = FALSE;
    garray_T	gap;

    IObuff[0] = NUL;

    // Allocate wide character array for the completion and fill it.
    wca = ALLOC_MULT(int, char_len);
    if (wca == NULL)
	return IObuff;

    p = str;
    for (i = 0; i < char_len; ++i)
    {
	if (has_mbyte)
	    wca[i] = mb_ptr2char_adv(&p);
	else
	    wca[i] = *(p++);
    }

    // Rule 1: Were any chars converted to lower?
    p = compl_orig_text.string;
    for (i = 0; i < min_len; ++i)
    {
	c = has_mbyte ? mb_ptr2char_adv(&p) : *(p++);
	if (MB_ISLOWER(c))
	{
	    has_lower = TRUE;
	    if (MB_ISUPPER(wca[i]))
	    {
		// Rule 1 is satisfied.
		for (i = compl_char_len; i < char_len; ++i)
		    wca[i] = MB_TOLOWER(wca[i]);
		break;
	    }
	}
    }

    // Rule 2: No lower case, 2nd consecutive letter converted to
    // upper case.
    if (!has_lower)
    {
	p = compl_orig_text.string;
	for (i = 0; i < min_len; ++i)
	{
	    c = has_mbyte ? mb_ptr2char_adv(&p) : *(p++);
	    if (was_letter && MB_ISUPPER(c) && MB_ISLOWER(wca[i]))
	    {
		// Rule 2 is satisfied.
		for (i = compl_char_len; i < char_len; ++i)
		    wca[i] = MB_TOUPPER(wca[i]);
		break;
	    }
	    was_letter = MB_ISLOWER(c) || MB_ISUPPER(c);
	}
    }

    // Copy the original case of the part we typed.
    p = compl_orig_text.string;
    for (i = 0; i < min_len; ++i)
    {
	c = has_mbyte ? mb_ptr2char_adv(&p) : *(p++);
	if (MB_ISLOWER(c))
	    wca[i] = MB_TOLOWER(wca[i]);
	else if (MB_ISUPPER(c))
	    wca[i] = MB_TOUPPER(wca[i]);
    }

    // Generate encoding specific output from wide character array.
    p = IObuff;
    i = 0;
    ga_init2(&gap, 1, 500);
    while (i < char_len)
    {
	if (gap.ga_data != NULL)
	{
	    if (ga_grow(&gap, 10) == FAIL)
	    {
		ga_clear(&gap);
		return (char_u *)"[failed]";
	    }
	    p = (char_u *)gap.ga_data + gap.ga_len;
	    if (has_mbyte)
		gap.ga_len += (*mb_char2bytes)(wca[i++], p);
	    else
	    {
		*p = wca[i++];
		++gap.ga_len;
	    }
	}
	else if ((p - IObuff) + 6 >= IOSIZE)
	{
	    // Multi-byte characters can occupy up to five bytes more than
	    // ASCII characters, and we also need one byte for NUL, so when
	    // getting to six bytes from the edge of IObuff switch to using a
	    // growarray.  Add the character in the next round.
	    if (ga_grow(&gap, IOSIZE) == FAIL)
	    {
		vim_free(wca);
		return (char_u *)"[failed]";
	    }
	    *p = NUL;
	    STRCPY(gap.ga_data, IObuff);
	    gap.ga_len = (int)(p - IObuff);
	}
	else if (has_mbyte)
	    p += (*mb_char2bytes)(wca[i++], p);
	else
	    *(p++) = wca[i++];
    }
    vim_free(wca);

    if (gap.ga_data != NULL)
    {
	*tofree = gap.ga_data;
	return gap.ga_data;
    }

    *p = NUL;
    return IObuff;
}

/*
 * This is like ins_compl_add(), but if 'ic' and 'inf' are set, then the
 * case of the originally typed text is used, and the case of the completed
 * text is inferred, ie this tries to work out what case you probably wanted
 * the rest of the word to be in -- webb
 */
    int
ins_compl_add_infercase(
    char_u	*str_arg,
    int		len,
    int		icase,
    char_u	*fname,
    int		dir,
    int		cont_s_ipos,  // next ^X<> will set initial_pos
    int		score)
{
    char_u	*str = str_arg;
    char_u	*p;
    int		char_len;		// count multi-byte characters
    int		compl_char_len;
    int		min_len;
    int		flags = 0;
    int		res;
    char_u	*tofree = NULL;

    if (p_ic && curbuf->b_p_inf && len > 0)
    {
	// Infer case of completed part.

	// Find actual length of completion.
	if (has_mbyte)
	{
	    p = str;
	    char_len = 0;
	    while (*p != NUL)
	    {
		MB_PTR_ADV(p);
		++char_len;
	    }
	}
	else
	{
	    char_len = len;
	}

	// Find actual length of original text.
	if (has_mbyte)
	{
	    p = compl_orig_text.string;
	    compl_char_len = 0;
	    while (*p != NUL)
	    {
		MB_PTR_ADV(p);
		++compl_char_len;
	    }
	}
	else
	{
	    compl_char_len = compl_length;
	}

	// "char_len" may be smaller than "compl_char_len" when using
	// thesaurus, only use the minimum when comparing.
	min_len = MIN(char_len, compl_char_len);

	str = ins_compl_infercase_gettext(str, char_len,
					  compl_char_len, min_len, &tofree);
    }
    if (cont_s_ipos)
	flags |= CP_CONT_S_IPOS;
    if (icase)
	flags |= CP_ICASE;

    res = ins_compl_add(str, len, fname, NULL, NULL, dir, flags, FALSE, NULL, score);
    vim_free(tofree);
    return res;
}

/*
 * Check if ctrl_x_mode has been configured in 'completefuzzycollect'
 */
    static int
cfc_has_mode(void)
{
    if (ctrl_x_mode_normal() || ctrl_x_mode_dictionary())
	return (cfc_flags & CFC_KEYWORD) != 0;
    else if (ctrl_x_mode_files())
	return (cfc_flags & CFC_FILES) != 0;
    else if (ctrl_x_mode_whole_line())
	return (cfc_flags & CFC_WHOLELINE) != 0;
    else
	return FALSE;
}

/*
 * Returns TRUE if matches should be sorted based on proximity to the cursor.
 */
    static int
is_nearest_active(void)
{
    int flags = get_cot_flags();
    return (compl_autocomplete || (flags & COT_NEAREST))
	&& !(flags & COT_FUZZY);
}

/*
 * Returns TRUE if autocomplete is active and the pre-insert effect targets the
 * longest prefix.
 */
    int
ins_compl_preinsert_longest(void)
{
    return compl_autocomplete
	&& (get_cot_flags() & (COT_LONGEST | COT_PREINSERT | COT_FUZZY))
		== COT_LONGEST;
}

/*
 * Add a match to the list of matches. The arguments are:
 *     str       - text of the match to add
 *     len       - length of "str". If -1, then the length of "str" is
 *		   computed.
 *     fname     - file name to associate with this match.
 *     cptext    - list of strings to use with this match (for abbr, menu, info
 *		   and kind)
 *     user_data - user supplied data (any vim type) for this match
 *     cdir	 - match direction. If 0, use "compl_direction".
 *     flags_arg - match flags (cp_flags)
 *     adup	 - accept this match even if it is already present.
 *     *user_hl  - list of extra highlight attributes for abbr kind.
 * If "cdir" is FORWARD, then the match is added after the current match.
 * Otherwise, it is added before the current match.
 *
 * If the given string is already in the list of completions, then return
 * NOTDONE, otherwise add it to the list and return OK.  If there is an error,
 * maybe because alloc() returns NULL, then FAIL is returned.
 */
    static int
ins_compl_add(
    char_u	*str,
    int		len,
    char_u	*fname,
    char_u	**cptext,	    // extra text for popup menu or NULL
    typval_T	*user_data UNUSED,  // "user_data" entry or NULL
    int		cdir,
    int		flags_arg,
    int		adup,		    // accept duplicate match
    int		*user_hl,           // user abbr/kind hlattr
    int		score)
{
    compl_T	*match, *current, *prev;
    int		dir = (cdir == 0 ? compl_direction : cdir);
    int		flags = flags_arg;
    int		inserted = FALSE;

    if (flags & CP_FAST)
	fast_breakcheck();
    else
	ui_breakcheck();
    if (got_int)
	return FAIL;
    if (len < 0)
	len = (int)STRLEN(str);

    // If the same match is already present, don't add it.
    if (compl_first_match != NULL && !adup)
    {
	match = compl_first_match;
	do
	{
	    if (!match_at_original_text(match)
		    && STRNCMP(match->cp_str.string, str, len) == 0
		    && ((int)match->cp_str.length <= len
						 || match->cp_str.string[len] == NUL))
	    {
		if (is_nearest_active() && score > 0 && score < match->cp_score)
		    match->cp_score = score;
		return NOTDONE;
	    }
	    match = match->cp_next;
	} while (match != NULL && !is_first_match(match));
    }

    // Remove any popup menu before changing the list of matches.
    ins_compl_del_pum();

    // Allocate a new match structure.
    // Copy the values to the new match structure.
    match = ALLOC_CLEAR_ONE(compl_T);
    if (match == NULL)
	return FAIL;
    match->cp_number = flags & CP_ORIGINAL_TEXT ? 0 : -1;
    if ((match->cp_str.string = vim_strnsave(str, len)) == NULL)
    {
	vim_free(match);
	return FAIL;
    }

    match->cp_str.length = len;

    // match-fname is:
    // - compl_curr_match->cp_fname if it is a string equal to fname.
    // - a copy of fname, CP_FREE_FNAME is set to free later THE allocated mem.
    // - NULL otherwise.	--Acevedo
    if (fname != NULL
	    && compl_curr_match != NULL
	    && compl_curr_match->cp_fname != NULL
	    && STRCMP(fname, compl_curr_match->cp_fname) == 0)
	match->cp_fname = compl_curr_match->cp_fname;
    else if (fname != NULL)
    {
	match->cp_fname = vim_strsave(fname);
	flags |= CP_FREE_FNAME;
    }
    else
	match->cp_fname = NULL;
    match->cp_flags = flags;
    match->cp_user_abbr_hlattr = user_hl ? user_hl[0] : -1;
    match->cp_user_kind_hlattr = user_hl ? user_hl[1] : -1;
    match->cp_score = score;
    match->cp_cpt_source_idx = cpt_sources_index;

    if (cptext != NULL)
    {
	for (int i = 0; i < CPT_COUNT; ++i)
	{
	    if (cptext[i] != NULL && *cptext[i] != NUL)
		match->cp_text[i] = vim_strsave(cptext[i]);
	}
    }
#ifdef FEAT_EVAL
    if (user_data != NULL)
	match->cp_user_data = *user_data;
#endif

    // Link the new match structure after (FORWARD) or before (BACKWARD) the
    // current match in the list of matches .
    if (compl_first_match == NULL)
	match->cp_next = match->cp_prev = NULL;
    else if (cfc_has_mode() && score != FUZZY_SCORE_NONE && compl_get_longest)
    {
	current = compl_first_match->cp_next;
	prev = compl_first_match;
	inserted = FALSE;
	// The direction is ignored when using longest and
	// completefuzzycollect, because matches are inserted
	// and sorted by score.
	while (current != NULL && current != compl_first_match)
	{
	    if (current->cp_score < score)
	    {
		match->cp_next = current;
		match->cp_prev = current->cp_prev;
		if (current->cp_prev)
		    current->cp_prev->cp_next = match;
		current->cp_prev = match;
		inserted = TRUE;
		break;
	    }
	    prev = current;
	    current = current->cp_next;
	}
	if (!inserted)
	{
	    prev->cp_next = match;
	    match->cp_prev = prev;
	    match->cp_next = compl_first_match;
	    compl_first_match->cp_prev = match;
	}
    }
    else if (dir == FORWARD)
    {
	match->cp_next = compl_curr_match->cp_next;
	match->cp_prev = compl_curr_match;
    }
    else	// BACKWARD
    {
	match->cp_next = compl_curr_match;
	match->cp_prev = compl_curr_match->cp_prev;
    }
    if (match->cp_next)
	match->cp_next->cp_prev = match;
    if (match->cp_prev)
	match->cp_prev->cp_next = match;
    else	// if there's nothing before, it is the first match
	compl_first_match = match;
    compl_curr_match = match;

    // Find the longest common string if still doing that.
    if (compl_get_longest && (flags & CP_ORIGINAL_TEXT) == 0 && !cfc_has_mode()
	    && !ins_compl_preinsert_longest())
	ins_compl_longest_match(match);

    return OK;
}

/*
 * Return TRUE if "str[len]" matches with match->cp_str, considering
 * match->cp_flags.
 */
    static int
ins_compl_equal(compl_T *match, char_u *str, int len)
{
    if (match->cp_flags & CP_EQUAL)
	return TRUE;
    if (match->cp_flags & CP_ICASE)
	return STRNICMP(match->cp_str.string, str, (size_t)len) == 0;
    return STRNCMP(match->cp_str.string, str, (size_t)len) == 0;
}

/*
 * when len is -1 mean use whole length of p otherwise part of p
 */
    static void
ins_compl_insert_bytes(char_u *p, int len)
{
    if (len == -1)
	len = (int)STRLEN(p);
    ins_bytes_len(p, len);
    compl_ins_end_col = curwin->w_cursor.col;
}

/*
 * Get current completion leader
 */
    char_u *
ins_compl_leader(void)
{
    return compl_leader.string != NULL ? compl_leader.string : compl_orig_text.string;
}

/*
 * Get current completion leader length
 */
    static size_t
ins_compl_leader_len(void)
{
    return compl_leader.string != NULL ? compl_leader.length : compl_orig_text.length;
}

/*
 * Checks if the column is within the currently inserted completion text
 * column range. If it is, it returns a special highlight attribute.
 * -1 means normal item.
 */
    int
ins_compl_col_range_attr(linenr_T lnum, int col)
{
    int	    start_col;
    int	    has_preinsert = ins_compl_has_preinsert()
			|| ins_compl_preinsert_longest();
    int	    attr;

    if ((get_cot_flags() & COT_FUZZY)
	    || (!compl_hi_on_autocompl_longest && ins_compl_preinsert_longest())
	    || (attr = syn_name2attr(has_preinsert
		    ? (char_u *)"PreInsert" : (char_u *)"ComplMatchIns")) == 0)
	return -1;

    start_col = compl_col + (int)ins_compl_leader_len();
    if (!ins_compl_has_multiple())
	return (col >= start_col && col < compl_ins_end_col) ? attr : -1;

    // Multiple lines
    if ((lnum == compl_lnum && col >= start_col && col < MAXCOL) ||
	(lnum > compl_lnum && lnum < curwin->w_cursor.lnum) ||
	(lnum == curwin->w_cursor.lnum && col <= compl_ins_end_col))
	return attr;

    return -1;
}

/*
 * Returns TRUE if the current completion string contains newline characters,
 * indicating it's a multi-line completion.
 */
    static int
ins_compl_has_multiple(void)
{
    return vim_strchr(compl_shown_match->cp_str.string, '\n') != NULL;
}

/*
 * Returns TRUE if the given line number falls within the range of a multi-line
 * completion, i.e. between the starting line (compl_lnum) and current cursor
 * line. Always returns FALSE for single-line completions.
 */
    int
ins_compl_lnum_in_range(linenr_T lnum)
{
    if (!ins_compl_has_multiple())
	return FALSE;
    return lnum >= compl_lnum && lnum <= curwin->w_cursor.lnum;
}

/*
 * Reduce the longest common string for match "match".
 */
    static void
ins_compl_longest_match(compl_T *match)
{
    char_u	*p, *s;
    int		c1, c2;
    int		had_match;

    if (compl_leader.string == NULL)
    {
	// First match, use it as a whole.
	compl_leader.string = vim_strnsave(match->cp_str.string, match->cp_str.length);
	if (compl_leader.string == NULL)
	    return;

	compl_leader.length = match->cp_str.length;
	had_match = (curwin->w_cursor.col > compl_col);
	ins_compl_longest_insert(compl_leader.string);

	// When the match isn't there (to avoid matching itself) remove it
	// again after redrawing.
	if (!had_match)
	    ins_compl_delete();
	compl_used_match = FALSE;

	return;
    }

    // Reduce the text if this match differs from compl_leader.
    p = compl_leader.string;
    s = match->cp_str.string;
    while (*p != NUL)
    {
	if (has_mbyte)
	{
	    c1 = mb_ptr2char(p);
	    c2 = mb_ptr2char(s);
	}
	else
	{
	    c1 = *p;
	    c2 = *s;
	}
	if ((match->cp_flags & CP_ICASE)
		? (MB_TOLOWER(c1) != MB_TOLOWER(c2)) : (c1 != c2))
	    break;
	if (has_mbyte)
	{
	    MB_PTR_ADV(p);
	    MB_PTR_ADV(s);
	}
	else
	{
	    ++p;
	    ++s;
	}
    }

    if (*p != NUL)
    {
	// Leader was shortened, need to change the inserted text.
	*p = NUL;
	compl_leader.length = (size_t)(p - compl_leader.string);

	had_match = (curwin->w_cursor.col > compl_col);
	ins_compl_longest_insert(compl_leader.string);

	// When the match isn't there (to avoid matching itself) remove it
	// again after redrawing.
	if (!had_match)
	    ins_compl_delete();
    }

    compl_used_match = FALSE;
}

/*
 * Add an array of matches to the list of matches.
 * Frees matches[].
 */
    static void
ins_compl_add_matches(
    int		num_matches,
    char_u	**matches,
    int		icase)
{
    int		add_r = OK;
    int		dir = compl_direction;

    for (int i = 0; i < num_matches && add_r != FAIL; i++)
    {
	add_r = ins_compl_add(matches[i], -1, NULL, NULL, NULL, dir,
		CP_FAST | (icase ? CP_ICASE : 0), FALSE, NULL,
		FUZZY_SCORE_NONE);
	if (add_r == OK)
	    // if dir was BACKWARD then honor it just once
	    dir = FORWARD;
    }
    FreeWild(num_matches, matches);
}

/*
 * Make the completion list cyclic.
 * Return the number of matches (excluding the original).
 */
    static int
ins_compl_make_cyclic(void)
{
    compl_T *match;
    int	    count = 0;

    if (compl_first_match == NULL)
	return 0;

    // Find the end of the list.
    match = compl_first_match;
    // there's always an entry for the compl_orig_text, it doesn't count.
    while (match->cp_next != NULL && !is_first_match(match->cp_next))
    {
	match = match->cp_next;
	++count;
    }
    match->cp_next = compl_first_match;
    compl_first_match->cp_prev = match;

    return count;
}

/*
 * Return whether there currently is a shown match.
 */
    int
ins_compl_has_shown_match(void)
{
    return compl_shown_match == NULL
	|| compl_shown_match != compl_shown_match->cp_next;
}

/*
 * Return whether the shown match is long enough.
 */
    int
ins_compl_long_shown_match(void)
{
    return (int)compl_shown_match->cp_str.length
					    > curwin->w_cursor.col - compl_col;
}

/*
 * Get the local or global value of 'completeopt' flags.
 */
    unsigned int
get_cot_flags(void)
{
    return curbuf->b_cot_flags != 0 ? curbuf->b_cot_flags : cot_flags;
}

/*
 * Update the screen and when there is any scrolling remove the popup menu.
 */
    static void
ins_compl_upd_pum(void)
{
    if (compl_match_array == NULL)
	return;

    int h = curwin->w_cline_height;
    // Update the screen later, before drawing the popup menu over it.
    pum_call_update_screen();
    if (h != curwin->w_cline_height)
	ins_compl_del_pum();
}

/*
 * Remove any popup menu.
 */
    static void
ins_compl_del_pum(void)
{
    if (compl_match_array == NULL)
	return;

    pum_undisplay();
    VIM_CLEAR(compl_match_array);
}

/*
 * Return TRUE if the popup menu should be displayed.
 */
    int
pum_wanted(void)
{
    // 'completeopt' must contain "menu" or "menuone"
    if ((get_cot_flags() & COT_ANY_MENU) == 0 && !compl_autocomplete)
	return FALSE;

    // The display looks bad on a B&W display.
    if (t_colors < 8
#ifdef FEAT_GUI
	    && !gui.in_use
#endif
	    )
	return FALSE;
    return TRUE;
}

/*
 * Return TRUE if there are two or more matches to be shown in the popup menu.
 * One if 'completopt' contains "menuone".
 */
    static int
pum_enough_matches(void)
{
    compl_T     *compl;
    int		i = 0;

    // Don't display the popup menu if there are no matches or there is only
    // one (ignoring the original text).
    compl = compl_first_match;
    do
    {
	if (compl == NULL || (!match_at_original_text(compl) && ++i == 2))
	    break;
	compl = compl->cp_next;
    } while (!is_first_match(compl));

    if ((get_cot_flags() & COT_MENUONE) || compl_autocomplete)
	return (i >= 1);
    return (i >= 2);
}

#if defined(FEAT_EVAL) || defined(PROTO)
/*
 * Allocate Dict for the completed item.
 * { word, abbr, menu, kind, info }
 */
    static dict_T *
ins_compl_dict_alloc(compl_T *match)
{
    dict_T *dict = dict_alloc_lock(VAR_FIXED);

    if (dict == NULL)
	return NULL;

    dict_add_string(dict, "word", match->cp_str.string);
    dict_add_string(dict, "abbr", match->cp_text[CPT_ABBR]);
    dict_add_string(dict, "menu", match->cp_text[CPT_MENU]);
    dict_add_string(dict, "kind", match->cp_text[CPT_KIND]);
    dict_add_string(dict, "info", match->cp_text[CPT_INFO]);
    if (match->cp_user_data.v_type == VAR_UNKNOWN)
	dict_add_string(dict, "user_data", (char_u *)"");
    else
	dict_add_tv(dict, "user_data", &match->cp_user_data);

    return dict;
}

/*
 * Trigger the CompleteChanged autocmd event. Invoked each time the Insert mode
 * completion menu is changed.
 */
    static void
trigger_complete_changed_event(int cur)
{
    dict_T	    *v_event;
    dict_T	    *item;
    static int	    recursive = FALSE;
    save_v_event_T  save_v_event;

    if (recursive)
	return;

    item = cur < 0 ? dict_alloc() : ins_compl_dict_alloc(compl_curr_match);
    if (item == NULL)
	return;
    v_event = get_v_event(&save_v_event);
    dict_add_dict(v_event, "completed_item", item);
    pum_set_event_info(v_event);
    dict_set_items_ro(v_event);

    recursive = TRUE;
    textlock++;
    apply_autocmds(EVENT_COMPLETECHANGED, NULL, NULL, FALSE, curbuf);
    textlock--;
    recursive = FALSE;

    restore_v_event(v_event, &save_v_event);
}
#endif

/*
 * Helper functions for mergesort_list().
 */
    static void*
cp_get_next(void *node)
{
    return ((compl_T*)node)->cp_next;
}

    static void
cp_set_next(void *node, void *next)
{
    ((compl_T*)node)->cp_next = (compl_T*)next;
}

    static void*
cp_get_prev(void* node)
{
    return ((compl_T*)node)->cp_prev;
}

    static void
cp_set_prev(void* node, void* prev)
{
    ((compl_T*)node)->cp_prev = (compl_T*)prev;
}

    static int
cp_compare_fuzzy(const void* a, const void* b)
{
    int score_a = ((compl_T*)a)->cp_score;
    int score_b = ((compl_T*)b)->cp_score;
    return (score_b > score_a) ? 1 : (score_b < score_a) ? -1 : 0;
}

    static int
cp_compare_nearest(const void* a, const void* b)
{
    int score_a = ((compl_T*)a)->cp_score;
    int score_b = ((compl_T*)b)->cp_score;
    if (score_a == FUZZY_SCORE_NONE || score_b == FUZZY_SCORE_NONE)
	return 0;
    return (score_a > score_b) ? 1 : (score_a < score_b) ? -1 : 0;
}

/*
 * Constructs a new string by prepending text from the current line (from
 * startcol to compl_col) to the given source string. Stores the result in
 * dest. Returns OK or FAIL.
 */
    static int
prepend_startcol_text(string_T *dest, string_T *src, int startcol)
{
    int prepend_len = compl_col - startcol;
    int new_length = prepend_len + (int)src->length;

    dest->length = (size_t)new_length;
    dest->string = alloc(new_length + 1);  // +1 for NUL
    if (dest->string == NULL)
    {
	dest->length = 0;
	return FAIL;
    }

    char_u	*line = ml_get(curwin->w_cursor.lnum);

    mch_memmove(dest->string, line + startcol, prepend_len);
    mch_memmove(dest->string + prepend_len, src->string, src->length);
    dest->string[new_length] = NUL;
    return OK;
}

/*
 * Returns the completion leader string adjusted for a specific source's
 * startcol. If the source's startcol is before compl_col, prepends text from
 * the buffer line to the original compl_leader.
 */
    static string_T *
get_leader_for_startcol(compl_T *match, int cached)
{
    static string_T adjusted_leader = {NULL, 0};

    if (match == NULL)
    {
	VIM_CLEAR_STRING(adjusted_leader);
	return NULL;
    }

    if (cpt_sources_array == NULL || compl_leader.string == NULL)
	goto theend;

    int	cpt_idx = match->cp_cpt_source_idx;
    if (cpt_idx < 0 || compl_col <= 0)
	goto theend;
    int	startcol = cpt_sources_array[cpt_idx].cs_startcol;

    if (startcol >= 0 && startcol < compl_col)
    {
	int prepend_len = compl_col - startcol;
	int new_length = prepend_len + (int)compl_leader.length;
	if (cached && (size_t)new_length == adjusted_leader.length
		&& adjusted_leader.string != NULL)
	    return &adjusted_leader;

	VIM_CLEAR_STRING(adjusted_leader);
	if (prepend_startcol_text(&adjusted_leader, &compl_leader,
		    startcol) != OK)
	    goto theend;

	return &adjusted_leader;
    }
theend:
    return &compl_leader;
}

/*
 * Set fuzzy score.
 */
    static void
set_fuzzy_score(void)
{
    compl_T *compl;

    if (!compl_first_match
	    || compl_leader.string == NULL || compl_leader.length == 0)
	return;

    (void)get_leader_for_startcol(NULL, TRUE); // Clear the cache

    compl = compl_first_match;
    do
    {
	compl->cp_score = fuzzy_match_str(compl->cp_str.string,
		get_leader_for_startcol(compl, TRUE)->string);
	compl = compl->cp_next;
    } while (compl != NULL && !is_first_match(compl));
}

/*
 * Sort completion matches, excluding the node that contains the leader.
 */
    static void
sort_compl_match_list(int (*compare)(const void *, const void *))
{
    compl_T     *compl;

    if (!compl_first_match || is_first_match(compl_first_match->cp_next))
	return;

    compl = compl_first_match->cp_prev;
    ins_compl_make_linear();
    if (compl_shows_dir_forward())
    {
	compl_first_match->cp_next->cp_prev = NULL;
	compl_first_match->cp_next = mergesort_list(compl_first_match->cp_next,
		cp_get_next, cp_set_next, cp_get_prev, cp_set_prev, compare);
	compl_first_match->cp_next->cp_prev = compl_first_match;
    }
    else
    {
	compl->cp_prev->cp_next = NULL;
	compl_first_match = mergesort_list(compl_first_match, cp_get_next,
		cp_set_next, cp_get_prev, cp_set_prev, compare);
	compl_T	*tail = compl_first_match;
	while (tail->cp_next != NULL)
	    tail = tail->cp_next;
	tail->cp_next = compl;
	compl->cp_prev = tail;
    }
    (void)ins_compl_make_cyclic();
}

/*
 * Build a popup menu to show the completion matches.
 * Returns the popup menu entry that should be selected. Returns -1 if nothing
 * should be selected.
 */
    static int
ins_compl_build_pum(void)
{
    compl_T     *compl;
    compl_T     *shown_compl = NULL;
    int		did_find_shown_match = FALSE;
    int		shown_match_ok = FALSE;
    int		i = 0;
    int		cur = -1;
    unsigned int cur_cot_flags = get_cot_flags();
    int		compl_no_select = (cur_cot_flags & COT_NOSELECT) != 0
		    || (compl_autocomplete && !ins_compl_has_preinsert());
    int		fuzzy_filter = (cur_cot_flags & COT_FUZZY) != 0;
    compl_T	*match_head = NULL;
    compl_T	*match_tail = NULL;
    compl_T	*match_next = NULL;
    int		*match_count = NULL;
    int		is_forward = compl_shows_dir_forward();
    int		is_cpt_completion = (cpt_sources_array != NULL);
    string_T	*leader;

    // Need to build the popup menu list.
    compl_match_arraysize = 0;

    // If the current match is the original text don't find the first
    // match after it, don't highlight anything.
    if (match_at_original_text(compl_shown_match))
	shown_match_ok = TRUE;

    if (compl_leader.string != NULL
	    && STRCMP(compl_leader.string, compl_orig_text.string) == 0
	    && shown_match_ok == FALSE)
	compl_shown_match = compl_no_select ? compl_first_match
					    : compl_first_match->cp_next;

    if (is_cpt_completion)
    {
	match_count = ALLOC_CLEAR_MULT(int, cpt_sources_count);
	if (match_count == NULL)
	    return -1;
    }

    (void)get_leader_for_startcol(NULL, TRUE); // Clear the cache

    compl = compl_first_match;
    do
    {
	compl->cp_in_match_array = FALSE;

	leader = get_leader_for_startcol(compl, TRUE);

	// Apply 'smartcase' behavior during normal mode
	if (ctrl_x_mode_normal() && !p_inf && leader->string
		&& !ignorecase(leader->string) && !fuzzy_filter)
	    compl->cp_flags &= ~CP_ICASE;

	if (!match_at_original_text(compl)
		&& (leader->string == NULL
		    || ins_compl_equal(compl, leader->string,
			(int)leader->length)
		    || (fuzzy_filter && compl->cp_score != FUZZY_SCORE_NONE)))
	{
	    // Limit number of items from each source if max_items is set.
	    int match_limit_exceeded = FALSE;
	    int cur_source = compl->cp_cpt_source_idx;
	    if (is_forward && cur_source != -1 && is_cpt_completion)
	    {
		match_count[cur_source]++;
		int max_matches = cpt_sources_array[cur_source].cs_max_matches;
		if (max_matches > 0 && match_count[cur_source] > max_matches)
		    match_limit_exceeded = TRUE;
	    }

	    if (!match_limit_exceeded)
	    {
		++compl_match_arraysize;
		compl->cp_in_match_array = TRUE;
		if (match_head == NULL)
		    match_head = compl;
		else
		    match_tail->cp_match_next = compl;
		match_tail = compl;

		if (!shown_match_ok && !fuzzy_filter)
		{
		    if (compl == compl_shown_match || did_find_shown_match)
		    {
			// This item is the shown match or this is the
			// first displayed item after the shown match.
			compl_shown_match = compl;
			did_find_shown_match = TRUE;
			shown_match_ok = TRUE;
		    }
		    else
			// Remember this displayed match for when the
			// shown match is just below it.
			shown_compl = compl;
		    cur = i;
		}
		else if (fuzzy_filter)
		{
		    if (i == 0)
			shown_compl = compl;

		    if (!shown_match_ok && compl == compl_shown_match)
		    {
			cur = i;
			shown_match_ok = TRUE;
		    }
		}
		i++;
	    }
	}

	if (compl == compl_shown_match && !fuzzy_filter)
	{
	    did_find_shown_match = TRUE;

	    // When the original text is the shown match don't set
	    // compl_shown_match.
	    if (match_at_original_text(compl))
		shown_match_ok = TRUE;

	    if (!shown_match_ok && shown_compl != NULL)
	    {
		// The shown match isn't displayed, set it to the
		// previously displayed match.
		compl_shown_match = shown_compl;
		shown_match_ok = TRUE;
	    }
	}
	compl = compl->cp_next;
    } while (compl != NULL && !is_first_match(compl));

    vim_free(match_count);

    if (compl_match_arraysize == 0)
	return -1;

    if (fuzzy_filter && !compl_no_select && !shown_match_ok)
    {
	compl_shown_match = shown_compl;
	shown_match_ok = TRUE;
	cur = 0;
    }

    compl_match_array = ALLOC_CLEAR_MULT(pumitem_T, compl_match_arraysize);
    if (compl_match_array == NULL)
	return -1;

    compl = match_head;
    i = 0;
    while (compl != NULL)
    {
	compl_match_array[i].pum_text = compl->cp_text[CPT_ABBR] != NULL
			    ? compl->cp_text[CPT_ABBR] : compl->cp_str.string;
	compl_match_array[i].pum_kind = compl->cp_text[CPT_KIND];
	compl_match_array[i].pum_info = compl->cp_text[CPT_INFO];
	compl_match_array[i].pum_cpt_source_idx = compl->cp_cpt_source_idx;
	compl_match_array[i].pum_user_abbr_hlattr = compl->cp_user_abbr_hlattr;
	compl_match_array[i].pum_user_kind_hlattr = compl->cp_user_kind_hlattr;
	compl_match_array[i++].pum_extra = compl->cp_text[CPT_MENU] != NULL
			    ? compl->cp_text[CPT_MENU] : compl->cp_fname;
	match_next = compl->cp_match_next;
	compl->cp_match_next = NULL;
	compl = match_next;
    }

    if (!shown_match_ok)    // no displayed match at all
	cur = -1;

    return cur;
}

/*
 * Show the popup menu for the list of matches.
 * Also adjusts "compl_shown_match" to an entry that is actually displayed.
 */
    void
ins_compl_show_pum(void)
{
    int		i;
    int		cur = -1;
    colnr_T	col;

    if (!pum_wanted() || !pum_enough_matches())
	return;

    // Update the screen later, before drawing the popup menu over it.
    pum_call_update_screen();

    if (compl_match_array == NULL)
	// Need to build the popup menu list.
	cur = ins_compl_build_pum();
    else
    {
	// popup menu already exists, only need to find the current item.
	for (i = 0; i < compl_match_arraysize; ++i)
	{
	    if (compl_match_array[i].pum_text == compl_shown_match->cp_str.string
		    || compl_match_array[i].pum_text
				      == compl_shown_match->cp_text[CPT_ABBR])
	    {
		cur = i;
		break;
	    }
	}
    }

    if (compl_match_array == NULL)
    {
#ifdef FEAT_EVAL
	if (compl_started && has_completechanged())
	    trigger_complete_changed_event(cur);
#endif
	return;
    }

    // In Replace mode when a $ is displayed at the end of the line only
    // part of the screen would be updated.  We do need to redraw here.
    dollar_vcol = -1;

    // Compute the screen column of the start of the completed text.
    // Use the cursor to get all wrapping and other settings right.
    col = curwin->w_cursor.col;
    curwin->w_cursor.col = compl_col;
    compl_selected_item = cur;
    pum_display(compl_match_array, compl_match_arraysize, cur);
    curwin->w_cursor.col = col;

    // After adding leader, set the current match to shown match.
    if (compl_started && compl_curr_match != compl_shown_match)
	compl_curr_match = compl_shown_match;

#ifdef FEAT_EVAL
    if (has_completechanged())
	trigger_complete_changed_event(cur);
#endif
}

#define DICT_FIRST	(1)	// use just first element in "dict"
#define DICT_EXACT	(2)	// "dict" is the exact name of a file

/*
 * Add any identifiers that match the given pattern "pat" in the list of
 * dictionary files "dict_start" to the list of completions.
 */
    static void
ins_compl_dictionaries(
    char_u	*dict_start,
    char_u	*pat,
    int		flags,		// DICT_FIRST and/or DICT_EXACT
    int		thesaurus)	// Thesaurus completion
{
    char_u	*dict = dict_start;
    char_u	*ptr;
    char_u	*buf;
    regmatch_T	regmatch;
    char_u	**files;
    int		count;
    int		save_p_scs;
    int		dir = compl_direction;

    if (*dict == NUL)
    {
#ifdef FEAT_SPELL
	// When 'dictionary' is empty and spell checking is enabled use
	// "spell".
	if (!thesaurus && curwin->w_p_spell)
	    dict = (char_u *)"spell";
	else
#endif
	    return;
    }

    buf = alloc(LSIZE);
    if (buf == NULL)
	return;
    regmatch.regprog = NULL;	// so that we can goto theend

    // If 'infercase' is set, don't use 'smartcase' here
    save_p_scs = p_scs;
    if (curbuf->b_p_inf)
	p_scs = FALSE;

    // When invoked to match whole lines for CTRL-X CTRL-L adjust the pattern
    // to only match at the start of a line.  Otherwise just match the
    // pattern. Also need to double backslashes.
    if (ctrl_x_mode_line_or_eval())
    {
	char_u *pat_esc = vim_strsave_escaped(pat, (char_u *)"\\");

	if (pat_esc == NULL)
	    goto theend;
	size_t len = STRLEN(pat_esc) + 10;
	ptr = alloc(len);
	if (ptr == NULL)
	{
	    vim_free(pat_esc);
	    goto theend;
	}
	vim_snprintf((char *)ptr, len, "^\\s*\\zs\\V%s", pat_esc);
	regmatch.regprog = vim_regcomp(ptr, RE_MAGIC);
	vim_free(pat_esc);
	vim_free(ptr);
    }
    else
    {
	regmatch.regprog = vim_regcomp(pat, magic_isset() ? RE_MAGIC : 0);
	if (regmatch.regprog == NULL)
	    goto theend;
    }

    // ignore case depends on 'ignorecase', 'smartcase' and "pat"
    regmatch.rm_ic = ignorecase(pat);
    while (*dict != NUL && !got_int && !compl_interrupted)
    {
	// copy one dictionary file name into buf
	if (flags == DICT_EXACT)
	{
	    count = 1;
	    files = &dict;
	}
	else
	{
	    // Expand wildcards in the dictionary name, but do not allow
	    // backticks (for security, the 'dict' option may have been set in
	    // a modeline).
	    copy_option_part(&dict, buf, LSIZE, ",");
# ifdef FEAT_SPELL
	    if (!thesaurus && STRCMP(buf, "spell") == 0)
		count = -1;
	    else
# endif
		if (vim_strchr(buf, '`') != NULL
		    || expand_wildcards(1, &buf, &count, &files,
						     EW_FILE|EW_SILENT) != OK)
		count = 0;
	}

# ifdef FEAT_SPELL
	if (count == -1)
	{
	    // Complete from active spelling.  Skip "\<" in the pattern, we
	    // don't use it as a RE.
	    if (pat[0] == '\\' && pat[1] == '<')
		ptr = pat + 2;
	    else
		ptr = pat;
	    spell_dump_compl(ptr, regmatch.rm_ic, &dir, 0);
	}
	else
# endif
	    if (count > 0)	// avoid warning for using "files" uninit
	{
	    ins_compl_files(count, files, thesaurus, flags,
			    (cfc_has_mode() ? NULL : &regmatch), buf, &dir);
	    if (flags != DICT_EXACT)
		FreeWild(count, files);
	}
	if (flags != 0)
	    break;
    }

theend:
    p_scs = save_p_scs;
    vim_regfree(regmatch.regprog);
    vim_free(buf);
}

/*
 * Add all the words in the line "*buf_arg" from the thesaurus file "fname"
 * skipping the word at 'skip_word'.  Returns OK on success.
 */
    static int
thesaurus_add_words_in_line(
    char_u	*fname,
    char_u	**buf_arg,
    int		dir,
    char_u	*skip_word)
{
    int		status = OK;
    char_u	*ptr;
    char_u	*wstart;

    // Add the other matches on the line
    ptr = *buf_arg;
    while (!got_int)
    {
	// Find start of the next word.  Skip white
	// space and punctuation.
	ptr = find_word_start(ptr);
	if (*ptr == NUL || *ptr == NL)
	    break;
	wstart = ptr;

	// Find end of the word.
	if (has_mbyte)
	    // Japanese words may have characters in
	    // different classes, only separate words
	    // with single-byte non-word characters.
	    while (*ptr != NUL)
	    {
		int l = (*mb_ptr2len)(ptr);

		if (l < 2 && !vim_iswordc(*ptr))
		    break;
		ptr += l;
	    }
	else
	    ptr = find_word_end(ptr);

	// Add the word. Skip the regexp match.
	if (wstart != skip_word)
	{
	    status = ins_compl_add_infercase(wstart, (int)(ptr - wstart), p_ic,
		    fname, dir, FALSE, FUZZY_SCORE_NONE);
	    if (status == FAIL)
		break;
	}
    }

    *buf_arg = ptr;
    return status;
}

/*
 * Process "count" dictionary/thesaurus "files" and add the text matching
 * "regmatch".
 */
    static void
ins_compl_files(
    int		count,
    char_u	**files,
    int		thesaurus,
    int		flags,
    regmatch_T	*regmatch,
    char_u	*buf,
    int		*dir)
{
    char_u	*ptr;
    int		i;
    FILE	*fp;
    int		add_r;
    char_u	*leader = NULL;
    int		leader_len = 0;
    int		in_fuzzy_collect = cfc_has_mode();
    int		score = 0;
    int		len = 0;
    char_u	*line_end = NULL;

    if (in_fuzzy_collect)
    {
	leader = ins_compl_leader();
	leader_len = (int)ins_compl_leader_len();
    }

    for (i = 0; i < count && !got_int && !ins_compl_interrupted(); i++)
    {
	fp = mch_fopen((char *)files[i], "r");  // open dictionary file
	if (flags != DICT_EXACT && !shortmess(SHM_COMPLETIONSCAN)
		&& !compl_autocomplete)
	{
	    msg_hist_off = TRUE;	// reset in msg_trunc_attr()
	    vim_snprintf((char *)IObuff, IOSIZE,
			      _("Scanning dictionary: %s"), (char *)files[i]);
	    (void)msg_trunc_attr((char *)IObuff, TRUE, HL_ATTR(HLF_R));
	}

	if (fp == NULL)
	    continue;

	// Read dictionary file line by line.
	// Check each line for a match.
	while (!got_int && !ins_compl_interrupted()
	       && !vim_fgets(buf, LSIZE, fp))
	{
	    ptr = buf;
	    if (regmatch != NULL)
	    {
		while (vim_regexec(regmatch, buf, (colnr_T)(ptr - buf)))
		{
		    ptr = regmatch->startp[0];
		    ptr = ctrl_x_mode_line_or_eval() ? find_line_end(ptr)
						    : find_word_end(ptr);
		    add_r = ins_compl_add_infercase(regmatch->startp[0],
			    (int)(ptr - regmatch->startp[0]),
			    p_ic, files[i], *dir, FALSE, FUZZY_SCORE_NONE);
		    if (thesaurus)
		    {
			// For a thesaurus, add all the words in the line
			ptr = buf;
			add_r = thesaurus_add_words_in_line(files[i], &ptr, *dir,
							    regmatch->startp[0]);
		    }
		    if (add_r == OK)
			// if dir was BACKWARD then honor it just once
			*dir = FORWARD;
		    else if (add_r == FAIL)
			break;
		    // avoid expensive call to vim_regexec() when at end
		    // of line
		    if (*ptr == '\n' || got_int)
			break;
		}
	    }
	    else if (in_fuzzy_collect && leader_len > 0)
	    {
		line_end = find_line_end(ptr);
		while (ptr < line_end)
		{
		    if (fuzzy_match_str_in_line(&ptr, leader, &len, NULL, &score))
		    {
			char_u *end_ptr = ctrl_x_mode_line_or_eval()
					? find_line_end(ptr) : find_word_end(ptr);
			add_r = ins_compl_add_infercase(ptr, (int)(end_ptr - ptr),
					    p_ic, files[i], *dir, FALSE, score);
			if (add_r == FAIL)
			    break;
			ptr = end_ptr;  // start from next word
			if (compl_get_longest && ctrl_x_mode_normal()
				&& compl_first_match->cp_next
				&& score == compl_first_match->cp_next->cp_score)
			    compl_num_bests++;
		    }
		}
	    }
	    line_breakcheck();
	    ins_compl_check_keys(50, FALSE);
	}
	fclose(fp);
    }
}

/*
 * Find the start of the next word.
 * Returns a pointer to the first char of the word.  Also stops at a NUL.
 */
    char_u *
find_word_start(char_u *ptr)
{
    if (has_mbyte)
    {
	while (*ptr != NUL && *ptr != '\n' && mb_get_class(ptr) <= 1)
	    ptr += (*mb_ptr2len)(ptr);
    }
    else
    {
	while (*ptr != NUL && *ptr != '\n' && !vim_iswordc(*ptr))
	    ++ptr;
    }
    return ptr;
}

/*
 * Find the end of the word.  Assumes it starts inside a word.
 * Returns a pointer to just after the word.
 */
    char_u *
find_word_end(char_u *ptr)
{
    if (has_mbyte)
    {
	int start_class = mb_get_class(ptr);
	if (start_class > 1)
	    while (*ptr != NUL)
	    {
		ptr += (*mb_ptr2len)(ptr);
		if (mb_get_class(ptr) != start_class)
		    break;
	    }
    }
    else
	while (vim_iswordc(*ptr))
	    ++ptr;
    return ptr;
}

/*
 * Find the end of the line, omitting CR and NL at the end.
 * Returns a pointer to just after the line.
 */
    char_u *
find_line_end(char_u *ptr)
{
    char_u *s = ptr + STRLEN(ptr);
    while (s > ptr && (s[-1] == CAR || s[-1] == NL))
	--s;
    return s;
}

/*
 * Free a completion item in the list
 */
    static void
ins_compl_item_free(compl_T *match)
{
    VIM_CLEAR_STRING(match->cp_str);
    // several entries may use the same fname, free it just once.
    if (match->cp_flags & CP_FREE_FNAME)
	vim_free(match->cp_fname);
    for (int i = 0; i < CPT_COUNT; ++i)
	vim_free(match->cp_text[i]);
#ifdef FEAT_EVAL
    clear_tv(&match->cp_user_data);
#endif
    vim_free(match);
}

/*
 * Free the list of completions
 */
    static void
ins_compl_free(void)
{
    compl_T *match;

    VIM_CLEAR_STRING(compl_pattern);
    VIM_CLEAR_STRING(compl_leader);

    if (compl_first_match == NULL)
	return;

    ins_compl_del_pum();
    pum_clear();

    compl_curr_match = compl_first_match;
    do
    {
	match = compl_curr_match;
	compl_curr_match = compl_curr_match->cp_next;
	ins_compl_item_free(match);
    } while (compl_curr_match != NULL && !is_first_match(compl_curr_match));
    compl_first_match = compl_curr_match = NULL;
    compl_shown_match = NULL;
    compl_old_match = NULL;
}

/*
 * Reset/clear the completion state.
 */
    void
ins_compl_clear(void)
{
    compl_cont_status = 0;
    compl_started = FALSE;
    compl_cfc_longest_ins = FALSE;
    compl_matches = 0;
    compl_selected_item = -1;
    compl_ins_end_col = 0;
    compl_curr_win = NULL;
    compl_curr_buf = NULL;
    VIM_CLEAR_STRING(compl_pattern);
    VIM_CLEAR_STRING(compl_leader);
    edit_submode_extra = NULL;
    VIM_CLEAR_STRING(compl_orig_text);
    compl_enter_selects = FALSE;
    cpt_sources_clear();
    compl_autocomplete = FALSE;
    compl_from_nonkeyword = FALSE;
    compl_num_bests = 0;
#ifdef FEAT_EVAL
    // clear v:completed_item
    set_vim_var_dict(VV_COMPLETED_ITEM, dict_alloc_lock(VAR_FIXED));
#endif
}

/*
 * Return TRUE when Insert completion is active.
 */
    int
ins_compl_active(void)
{
    return compl_started;
}

/*
 * Return True when wp is the actual completion window
 */
    int
ins_compl_win_active(win_T *wp)
{
    return ins_compl_active() && wp == compl_curr_win
	&& wp->w_buffer == compl_curr_buf;
}

/*
 * Selected one of the matches.  When FALSE, the match was either edited or
 * using the longest common string.
 */
    int
ins_compl_used_match(void)
{
    return compl_used_match;
}

/*
 * Initialize get longest common string.
 */
    void
ins_compl_init_get_longest(void)
{
    compl_get_longest = FALSE;
}

/*
 * Returns TRUE when insert completion is interrupted.
 */
    int
ins_compl_interrupted(void)
{
    return compl_interrupted || compl_time_slice_expired;
}

/*
 * Returns TRUE if the <Enter> key selects a match in the completion popup
 * menu.
 */
    int
ins_compl_enter_selects(void)
{
    return compl_enter_selects;
}

/*
 * Return the column where the text starts that is being completed
 */
    colnr_T
ins_compl_col(void)
{
    return compl_col;
}

/*
 * Return the length in bytes of the text being completed
 */
    int
ins_compl_len(void)
{
    return compl_length;
}

/*
 * Return TRUE when the 'completeopt' "preinsert" flag is in effect,
 * otherwise return FALSE.
 */
    int
ins_compl_has_preinsert(void)
{
    int cur_cot_flags = get_cot_flags();
    if (compl_autocomplete && p_ic && !p_inf)
	return FALSE;
    return !compl_autocomplete
	? (cur_cot_flags & (COT_PREINSERT | COT_FUZZY | COT_MENUONE))
		== (COT_PREINSERT | COT_MENUONE)
	: (cur_cot_flags & (COT_PREINSERT | COT_FUZZY)) == COT_PREINSERT;
}

/*
 * Returns TRUE if the pre-insert effect is valid and the cursor is within
 * the `compl_ins_end_col` range.
 */
    int
ins_compl_preinsert_effect(void)
{
    if (!ins_compl_has_preinsert() && !ins_compl_preinsert_longest())
	return FALSE;

    return curwin->w_cursor.col < compl_ins_end_col;
}

/*
<<<<<<< HEAD
=======
 * Returns TRUE if autocompletion is active.
 */
    int
ins_compl_autocomplete_enabled(void)
{
    return compl_autocomplete;
}

/*
>>>>>>> 55e6e6bb
 * Delete one character before the cursor and show the subset of the matches
 * that match the word that is now before the cursor.
 * Returns the character to be used, NUL if the work is done and another char
 * to be got from the user.
 */
    int
ins_compl_bs(void)
{
    char_u	*line;
    char_u	*p;

    if (ins_compl_preinsert_effect())
	ins_compl_delete();

    line = ml_get_curline();
    p = line + curwin->w_cursor.col;
    MB_PTR_BACK(line, p);

    // Stop completion when the whole word was deleted.  For Omni completion
    // allow the word to be deleted, we won't match everything.
    // Respect the 'backspace' option.
    if ((int)(p - line) - (int)compl_col < 0
	    || ((int)(p - line) - (int)compl_col == 0 && !ctrl_x_mode_omni())
	    || ctrl_x_mode_eval()
	    || (!can_bs(BS_START) && (int)(p - line) - (int)compl_col
							- compl_length < 0))
	return K_BS;

    // Deleted more than what was used to find matches or didn't finish
    // finding all matches: need to look for matches all over again.
    if (curwin->w_cursor.col <= compl_col + compl_length
						  || ins_compl_need_restart())
	ins_compl_restart();

    VIM_CLEAR_STRING(compl_leader);
    compl_leader.length = (size_t)((p - line) - compl_col);
    compl_leader.string = vim_strnsave(line + compl_col, compl_leader.length);
    if (compl_leader.string == NULL)
    {
	compl_leader.length = 0;
	return K_BS;
    }

    // Clear selection if a menu item is currently selected in autocompletion
    if (compl_autocomplete && compl_first_match && !ins_compl_has_preinsert())
	compl_shown_match = compl_first_match;

    ins_compl_new_leader();
    if (compl_shown_match != NULL)
	// Make sure current match is not a hidden item.
	compl_curr_match = compl_shown_match;
    return NUL;
}

/*
 * Return TRUE when we need to find matches again, ins_compl_restart() is to
 * be called.
 */
    static int
ins_compl_need_restart(void)
{
    // Return TRUE if we didn't complete finding matches or when the
    // 'completefunc' returned "always" in the "refresh" dictionary item.
    return compl_was_interrupted
	|| ((ctrl_x_mode_function() || ctrl_x_mode_omni())
						  && compl_opt_refresh_always);
}

/*
 * Return TRUE if 'autocomplete' option is set
 */
    int
ins_compl_has_autocomplete(void)
{
    // Use buffer-local setting if defined (>= 0), otherwise use global
    return curbuf->b_p_ac >= 0 ? curbuf->b_p_ac : p_ac;
}

/*
 * Called after changing "compl_leader".
 * Show the popup menu with a different set of matches.
 * May also search for matches again if the previous search was interrupted.
 */
    static void
ins_compl_new_leader(void)
{
    int	    cur_cot_flags = get_cot_flags();
    int	    save_w_wrow = curwin->w_wrow;
    int	    save_w_leftcol = curwin->w_leftcol;

    ins_compl_del_pum();
    ins_compl_delete();
    ins_compl_insert_bytes(compl_leader.string + get_compl_len(), -1);
    compl_used_match = FALSE;

    if (p_acl > 0)
    {
	update_screen(UPD_VALID); // Show char (deletion) immediately
	out_flush();
    }

    if (compl_started)
    {
	ins_compl_set_original_text(compl_leader.string, compl_leader.length);
	if (is_cpt_func_refresh_always())
	    cpt_compl_refresh();
    }
    else
    {
#ifdef FEAT_SPELL
	spell_bad_len = 0;	// need to redetect bad word
#endif
	// Matches were cleared, need to search for them now.  Before drawing
	// the popup menu display the changed text before the cursor.  Set
	// "compl_restarting" to avoid that the first match is inserted.
	pum_call_update_screen();
#ifdef FEAT_GUI
	if (gui.in_use)
	{
	    // Show the cursor after the match, not after the redrawn text.
	    setcursor();
	    out_flush_cursor(FALSE, FALSE);
	}
#endif
	save_w_wrow = curwin->w_wrow;
	save_w_leftcol = curwin->w_leftcol;
	compl_restarting = TRUE;
	compl_autocomplete = ins_compl_has_autocomplete();
	if (ins_complete(Ctrl_N, FALSE) == FAIL)
	    compl_cont_status = 0;
	compl_restarting = FALSE;
    }

    // When 'cot' contains "fuzzy" set the cp_score and maybe sort
    if (cur_cot_flags & COT_FUZZY)
    {
	set_fuzzy_score();
	// Sort the matches linked list based on fuzzy score
	if (!(cur_cot_flags & COT_NOSORT))
	{
	    sort_compl_match_list(cp_compare_fuzzy);
	    if ((cur_cot_flags & (COT_NOINSERT | COT_NOSELECT)) == COT_NOINSERT
		    && compl_first_match)
	    {
		compl_shown_match = compl_first_match;
		if (compl_shows_dir_forward() && !compl_autocomplete)
		    compl_shown_match = compl_first_match->cp_next;
	    }
	}
    }

    compl_enter_selects = !compl_used_match && compl_selected_item != -1;

    // Show the popup menu with a different set of matches.
    if (!compl_interrupted)
	show_pum(save_w_wrow, save_w_leftcol);

    // Don't let Enter select the original text when there is no popup menu.
    if (compl_match_array == NULL)
	compl_enter_selects = FALSE;
    else if (ins_compl_has_preinsert() && compl_leader.length > 0)
	ins_compl_insert(TRUE, FALSE);
    else if (compl_started && ins_compl_preinsert_longest()
	    && compl_leader.length > 0 && !ins_compl_preinsert_effect())
	ins_compl_insert(TRUE, TRUE);
}

/*
 * Return the length of the completion, from the completion start column to
 * the cursor column.  Making sure it never goes below zero.
 */
    static int
get_compl_len(void)
{
    int off = (int)curwin->w_cursor.col - (int)compl_col;
    return MAX(0, off);
}

/*
 * Append one character to the match leader.  May reduce the number of
 * matches.
 */
    void
ins_compl_addleader(int c)
{
    int	    cc;

    if (ins_compl_preinsert_effect())
	ins_compl_delete();

    if (stop_arrow() == FAIL)
	return;
    if (has_mbyte && (cc = (*mb_char2len)(c)) > 1)
    {
	char_u	buf[MB_MAXBYTES + 1];

	(*mb_char2bytes)(c, buf);
	buf[cc] = NUL;
	ins_char_bytes(buf, cc);
	if (compl_opt_refresh_always)
	    AppendToRedobuff(buf);
    }
    else
    {
	ins_char(c);
	if (compl_opt_refresh_always)
	    AppendCharToRedobuff(c);
    }

    // If we didn't complete finding matches we must search again.
    if (ins_compl_need_restart())
	ins_compl_restart();

    // When 'always' is set, don't reset compl_leader. While completing,
    // cursor doesn't point to the original position, changing compl_leader
    // would break redo.
    if (!compl_opt_refresh_always)
    {
	VIM_CLEAR_STRING(compl_leader);
	compl_leader.length = (size_t)(curwin->w_cursor.col - compl_col);
	compl_leader.string = vim_strnsave(ml_get_curline() + compl_col,
		compl_leader.length);
	if (compl_leader.string == NULL)
	{
	    compl_leader.length = 0;
	    return;
	}

	ins_compl_new_leader();
    }
}

/*
 * Setup for finding completions again without leaving CTRL-X mode.  Used when
 * BS or a key was typed while still searching for matches.
 */
    static void
ins_compl_restart(void)
{
    ins_compl_free();
    compl_started = FALSE;
    compl_matches = 0;
    compl_cont_status = 0;
    compl_cont_mode = 0;
    cpt_sources_clear();
    compl_autocomplete = FALSE;
    compl_from_nonkeyword = FALSE;
    compl_num_bests = 0;
}

/*
 * Set the first match, the original text.
 */
    static void
ins_compl_set_original_text(char_u *str, size_t len)
{
    // Replace the original text entry.
    // The CP_ORIGINAL_TEXT flag is either at the first item or might possibly
    // be at the last item for backward completion
    if (match_at_original_text(compl_first_match))	// safety check
    {
	char_u	*p = vim_strnsave(str, len);
	if (p != NULL)
	{
	    VIM_CLEAR_STRING(compl_first_match->cp_str);
	    compl_first_match->cp_str.string = p;
	    compl_first_match->cp_str.length = len;
	}
    }
    else if (compl_first_match->cp_prev != NULL
	    && match_at_original_text(compl_first_match->cp_prev))
    {
	char_u *p = vim_strnsave(str, len);
	if (p != NULL)
	{
	    VIM_CLEAR_STRING(compl_first_match->cp_prev->cp_str);
	    compl_first_match->cp_prev->cp_str.string = p;
	    compl_first_match->cp_prev->cp_str.length = len;
	}
    }
}

/*
 * Append one character to the match leader.  May reduce the number of
 * matches.
 */
    void
ins_compl_addfrommatch(void)
{
    char_u	*p;
    int		len = (int)curwin->w_cursor.col - (int)compl_col;
    int		c;

    p = compl_shown_match->cp_str.string;
    if ((int)compl_shown_match->cp_str.length <= len)   // the match is too short
    {
	size_t	plen;
	compl_T	*cp;

	// When still at the original match use the first entry that matches
	// the leader.
	if (!match_at_original_text(compl_shown_match))
	    return;

	p = NULL;
	plen = 0;
	for (cp = compl_shown_match->cp_next; cp != NULL
		&& !is_first_match(cp); cp = cp->cp_next)
	{
	    if (compl_leader.string == NULL
		    || ins_compl_equal(cp, compl_leader.string,
			(int)compl_leader.length))
	    {
		p = cp->cp_str.string;
		plen = cp->cp_str.length;
		break;
	    }
	}
	if (p == NULL || (int)plen <= len)
	    return;
    }
    p += len;
    c = PTR2CHAR(p);
    ins_compl_addleader(c);
}

/*
 * Set the CTRL-X completion mode based on the key "c" typed after a CTRL-X.
 * Uses the global variables: ctrl_x_mode, edit_submode, edit_submode_pre,
 * compl_cont_mode and compl_cont_status.
 * Returns TRUE when the character is not to be inserted.
 */
    static int
set_ctrl_x_mode(int c)
{
    int	    retval = FALSE;

    switch (c)
    {
	case Ctrl_E:
	case Ctrl_Y:
	    // scroll the window one line up or down
	    ctrl_x_mode = CTRL_X_SCROLL;
	    if (!(State & REPLACE_FLAG))
		edit_submode = (char_u *)_(" (insert) Scroll (^E/^Y)");
	    else
		edit_submode = (char_u *)_(" (replace) Scroll (^E/^Y)");
	    edit_submode_pre = NULL;
	    showmode();
	    break;
	case Ctrl_L:
	    // complete whole line
	    ctrl_x_mode = CTRL_X_WHOLE_LINE;
	    break;
	case Ctrl_F:
	    // complete filenames
	    ctrl_x_mode = CTRL_X_FILES;
	    break;
	case Ctrl_K:
	    // complete words from a dictionary
	    ctrl_x_mode = CTRL_X_DICTIONARY;
	    break;
	case Ctrl_R:
	    // When CTRL-R is followed by '=', don't trigger register completion
	    // This allows expressions like <C-R>=func()<CR> to work normally
	    if (vpeekc() == '=')
		break;
	    ctrl_x_mode = CTRL_X_REGISTER;
	    break;
	case Ctrl_T:
	    // complete words from a thesaurus
	    ctrl_x_mode = CTRL_X_THESAURUS;
	    break;
#ifdef FEAT_COMPL_FUNC
	case Ctrl_U:
	    // user defined completion
	    ctrl_x_mode = CTRL_X_FUNCTION;
	    break;
	case Ctrl_O:
	    // omni completion
	    ctrl_x_mode = CTRL_X_OMNI;
	    break;
#endif
	case 's':
	case Ctrl_S:
	    // complete spelling suggestions
	    ctrl_x_mode = CTRL_X_SPELL;
#ifdef FEAT_SPELL
	    ++emsg_off;	// Avoid getting the E756 error twice.
	    spell_back_to_badword();
	    --emsg_off;
#endif
	    break;
	case Ctrl_RSB:
	    // complete tag names
	    ctrl_x_mode = CTRL_X_TAGS;
	    break;
#ifdef FEAT_FIND_ID
	case Ctrl_I:
	case K_S_TAB:
	    // complete keywords from included files
	    ctrl_x_mode = CTRL_X_PATH_PATTERNS;
	    break;
	case Ctrl_D:
	    // complete definitions from included files
	    ctrl_x_mode = CTRL_X_PATH_DEFINES;
	    break;
#endif
	case Ctrl_V:
	case Ctrl_Q:
	    // complete vim commands
	    ctrl_x_mode = CTRL_X_CMDLINE;
	    break;
	case Ctrl_Z:
	    // stop completion
	    ctrl_x_mode = CTRL_X_NORMAL;
	    edit_submode = NULL;
	    showmode();
	    retval = TRUE;
	    break;
	case Ctrl_P:
	case Ctrl_N:
	    // ^X^P means LOCAL expansion if nothing interrupted (eg we
	    // just started ^X mode, or there were enough ^X's to cancel
	    // the previous mode, say ^X^F^X^X^P or ^P^X^X^X^P, see below)
	    // do normal expansion when interrupting a different mode (say
	    // ^X^F^X^P or ^P^X^X^P, see below)
	    // nothing changes if interrupting mode 0, (eg, the flag
	    // doesn't change when going to ADDING mode  -- Acevedo
	    if (!(compl_cont_status & CONT_INTRPT))
		compl_cont_status |= CONT_LOCAL;
	    else if (compl_cont_mode != 0)
		compl_cont_status &= ~CONT_LOCAL;
	    // FALLTHROUGH
	default:
	    // If we have typed at least 2 ^X's... for modes != 0, we set
	    // compl_cont_status = 0 (eg, as if we had just started ^X
	    // mode).
	    // For mode 0, we set "compl_cont_mode" to an impossible
	    // value, in both cases ^X^X can be used to restart the same
	    // mode (avoiding ADDING mode).
	    // Undocumented feature: In a mode != 0 ^X^P and ^X^X^P start
	    // 'complete' and local ^P expansions respectively.
	    // In mode 0 an extra ^X is needed since ^X^P goes to ADDING
	    // mode  -- Acevedo
	    if (c == Ctrl_X)
	    {
		if (compl_cont_mode != 0)
		    compl_cont_status = 0;
		else
		    compl_cont_mode = CTRL_X_NOT_DEFINED_YET;
	    }
	    ctrl_x_mode = CTRL_X_NORMAL;
	    edit_submode = NULL;
	    showmode();
	    break;
    }

    return retval;
}

/*
 * Trigger CompleteDone event and adds relevant information to v:event
 */
    static void
trigger_complete_done_event(int mode UNUSED, char_u *word UNUSED)
{
#if defined(FEAT_EVAL)
    save_v_event_T	save_v_event;
    dict_T		*v_event = get_v_event(&save_v_event);
    char_u		*mode_str = NULL;

    mode = mode & ~CTRL_X_WANT_IDENT;
    if (ctrl_x_mode_names[mode])
	mode_str = (char_u *)ctrl_x_mode_names[mode];

    (void)dict_add_string(v_event, "complete_word",
				word == NULL ? (char_u *)"" : word);
    (void)dict_add_string(v_event, "complete_type",
				mode_str != NULL ? mode_str : (char_u *)"");

    dict_set_items_ro(v_event);
#endif
    ins_apply_autocmds(EVENT_COMPLETEDONE);

#if defined(FEAT_EVAL)
    restore_v_event(v_event, &save_v_event);
#endif
}

/*
 * Stop insert completion mode
 */
    static int
ins_compl_stop(int c, int prev_mode, int retval)
{
    int		want_cindent;
    char_u	*word = NULL;

    // Remove pre-inserted text when present.
    if (ins_compl_preinsert_effect() && ins_compl_win_active(curwin))
	ins_compl_delete();

    // Get here when we have finished typing a sequence of ^N and
    // ^P or other completion characters in CTRL-X mode.  Free up
    // memory that was used, and make sure we can redo the insert.
    if (compl_curr_match != NULL || compl_leader.string != NULL || c == Ctrl_E)
    {
	char_u	*ptr = NULL;

	// If any of the original typed text has been changed, eg when
	// ignorecase is set, we must add back-spaces to the redo
	// buffer.  We add as few as necessary to delete just the part
	// of the original text that has changed.
	// When using the longest match, edited the match or used
	// CTRL-E then don't use the current match.
	if (compl_curr_match != NULL && compl_used_match && c != Ctrl_E)
	    ptr = compl_curr_match->cp_str.string;
	ins_compl_fixRedoBufForLeader(ptr);
    }

    want_cindent = (get_can_cindent() && cindent_on());

    // When completing whole lines: fix indent for 'cindent'.
    // Otherwise, break line if it's too long.
    if (compl_cont_mode == CTRL_X_WHOLE_LINE)
    {
	// re-indent the current line
	if (want_cindent)
	{
	    do_c_expr_indent();
	    want_cindent = FALSE;	// don't do it again
	}
    }
    else
    {
	int prev_col = curwin->w_cursor.col;

	// put the cursor on the last char, for 'tw' formatting
	if (prev_col > 0)
	    dec_cursor();
	// only format when something was inserted
	if (!arrow_used && !ins_need_undo_get() && c != Ctrl_E)
	    insertchar(NUL, 0, -1);
	if (prev_col > 0
		&& ml_get_curline()[curwin->w_cursor.col] != NUL)
	    inc_cursor();
    }

    // If the popup menu is displayed pressing CTRL-Y means accepting
    // the selection without inserting anything.  When
    // compl_enter_selects is set the Enter key does the same.
    if ((c == Ctrl_Y || (compl_enter_selects
		    && (c == CAR || c == K_KENTER || c == NL)))
	    && pum_visible())
    {
	word = vim_strsave(compl_shown_match->cp_str.string);
	retval = TRUE;
    }

    // CTRL-E means completion is Ended, go back to the typed text.
    // but only do this, if the Popup is still visible
    if (c == Ctrl_E)
    {
	char_u *p = NULL;
	size_t	plen = 0;

	ins_compl_delete();
	if (compl_leader.string != NULL)
	{
	    p = compl_leader.string;
	    plen = compl_leader.length;
	}
	else if (compl_first_match != NULL)
	{
	    p = compl_orig_text.string;
	    plen = compl_orig_text.length;
	}
	if (p != NULL)
	{
	    int	    compl_len = get_compl_len();

	    if ((int)plen > compl_len)
		ins_compl_insert_bytes(p + compl_len, (int)plen - compl_len);
	}
	retval = TRUE;
    }

    auto_format(FALSE, TRUE);

    // Trigger the CompleteDonePre event to give scripts a chance to
    // act upon the completion before clearing the info, and restore
    // ctrl_x_mode, so that complete_info() can be used.
    ctrl_x_mode = prev_mode;
    ins_apply_autocmds(EVENT_COMPLETEDONEPRE);

    ins_compl_free();
    compl_started = FALSE;
    compl_matches = 0;
    if (!shortmess(SHM_COMPLETIONMENU))
	msg_clr_cmdline();	// necessary for "noshowmode"
    ctrl_x_mode = CTRL_X_NORMAL;
    compl_enter_selects = FALSE;
    if (edit_submode != NULL)
    {
	edit_submode = NULL;
	showmode();
    }
    compl_autocomplete = FALSE;
    compl_from_nonkeyword = FALSE;
    compl_best_matches = 0;
    compl_ins_end_col = 0;

    if (c == Ctrl_C && cmdwin_type != 0)
	// Avoid the popup menu remains displayed when leaving the
	// command line window.
	update_screen(0);
    // Indent now if a key was typed that is in 'cinkeys'.
    if (want_cindent && in_cinkeys(KEY_COMPLETE, ' ', inindent(0)))
	do_c_expr_indent();
    // Trigger the CompleteDone event to give scripts a chance to act
    // upon the end of completion.
    trigger_complete_done_event(prev_mode, word);
    vim_free(word);

    return retval;
}

/*
 * Cancel completion.
 */
    int
ins_compl_cancel(void)
{
    return ins_compl_stop(' ', ctrl_x_mode, TRUE);
}

/*
 * Prepare for Insert mode completion, or stop it.
 * Called just after typing a character in Insert mode.
 * Returns TRUE when the character is not to be inserted;
 */
    int
ins_compl_prep(int c)
{
    int	    retval = FALSE;
    int	    prev_mode = ctrl_x_mode;

    // Forget any previous 'special' messages if this is actually
    // a ^X mode key - bar ^R, in which case we wait to see what it gives us.
    if (c != Ctrl_R && vim_is_ctrl_x_key(c))
	edit_submode_extra = NULL;

    // Ignore end of Select mode mapping and mouse scroll/movement.
    if (c == K_SELECT || c == K_MOUSEDOWN || c == K_MOUSEUP
	    || c == K_MOUSELEFT || c == K_MOUSERIGHT || c == K_MOUSEMOVE
	    || c == K_COMMAND || c == K_SCRIPT_COMMAND)
	return retval;

#ifdef FEAT_PROP_POPUP
    // Ignore mouse events in a popup window
    if (is_mouse_key(c))
    {
	// Ignore drag and release events, the position does not need to be in
	// the popup and it may have just closed.
	if (c == K_LEFTRELEASE
		|| c == K_LEFTRELEASE_NM
		|| c == K_MIDDLERELEASE
		|| c == K_RIGHTRELEASE
		|| c == K_X1RELEASE
		|| c == K_X2RELEASE
		|| c == K_LEFTDRAG
		|| c == K_MIDDLEDRAG
		|| c == K_RIGHTDRAG
		|| c == K_X1DRAG
		|| c == K_X2DRAG)
	    return retval;
	if (popup_visible)
	{
	    int	    row = mouse_row;
	    int	    col = mouse_col;
	    win_T   *wp = mouse_find_win(&row, &col, FIND_POPUP);

	    if (wp != NULL && WIN_IS_POPUP(wp))
		return retval;
	}
    }
#endif

    if (ctrl_x_mode == CTRL_X_CMDLINE_CTRL_X && c != Ctrl_X)
    {
	if (c == Ctrl_V || c == Ctrl_Q || c == Ctrl_Z || ins_compl_pum_key(c)
		|| !vim_is_ctrl_x_key(c))
	{
	    // Not starting another completion mode.
	    ctrl_x_mode = CTRL_X_CMDLINE;

	    // CTRL-X CTRL-Z should stop completion without inserting anything
	    if (c == Ctrl_Z)
		retval = TRUE;
	}
	else
	{
	    ctrl_x_mode = CTRL_X_CMDLINE;

	    // Other CTRL-X keys first stop completion, then start another
	    // completion mode.
	    ins_compl_prep(' ');
	    ctrl_x_mode = CTRL_X_NOT_DEFINED_YET;
	}
    }

    // Set "compl_get_longest" when finding the first matches.
    if (ctrl_x_mode_not_defined_yet()
			   || (ctrl_x_mode_normal() && !compl_started))
    {
	compl_get_longest = (get_cot_flags() & COT_LONGEST) != 0;
	compl_used_match = TRUE;
    }

    if (ctrl_x_mode_not_defined_yet())
	// We have just typed CTRL-X and aren't quite sure which CTRL-X mode
	// it will be yet.  Now we decide.
	retval = set_ctrl_x_mode(c);
    else if (ctrl_x_mode_not_default())
    {
	// We're already in CTRL-X mode, do we stay in it?
	if (!vim_is_ctrl_x_key(c))
	{
	    ctrl_x_mode = ctrl_x_mode_scroll() ? CTRL_X_NORMAL : CTRL_X_FINISHED;
	    edit_submode = NULL;
	}
	showmode();
    }

    if (compl_started || ctrl_x_mode == CTRL_X_FINISHED)
    {
	// Show error message from attempted keyword completion (probably
	// 'Pattern not found') until another key is hit, then go back to
	// showing what mode we are in.
	showmode();
	if ((ctrl_x_mode_normal() && c != Ctrl_N && c != Ctrl_P
				       && c != Ctrl_R && !ins_compl_pum_key(c))
		|| ctrl_x_mode == CTRL_X_FINISHED)
	    retval = ins_compl_stop(c, prev_mode, retval);
    }
    else if (ctrl_x_mode == CTRL_X_LOCAL_MSG)
	// Trigger the CompleteDone event to give scripts a chance to act
	// upon the (possibly failed) completion.
	trigger_complete_done_event(ctrl_x_mode, NULL);

    may_trigger_modechanged();

    // reset continue_* if we left expansion-mode, if we stay they'll be
    // (re)set properly in ins_complete()
    if (!vim_is_ctrl_x_key(c))
    {
	compl_cont_status = 0;
	compl_cont_mode = 0;
    }

    return retval;
}

/*
 * Fix the redo buffer for the completion leader replacing some of the typed
 * text.  This inserts backspaces and appends the changed text.
 * "ptr" is the known leader text or NUL.
 */
    static void
ins_compl_fixRedoBufForLeader(char_u *ptr_arg)
{
    int	    len = 0;
    char_u  *p;
    char_u  *ptr = ptr_arg;

    if (ptr == NULL)
    {
	if (compl_leader.string != NULL)
	    ptr = compl_leader.string;
	else
	    return;  // nothing to do
    }
    if (compl_orig_text.string != NULL)
    {
	p = compl_orig_text.string;
	// Find length of common prefix between original text and new completion
	while (p[len] != NUL && p[len] == ptr[len])
	    len++;
	// Adjust length to not break inside a multi-byte character
	if (len > 0)
	    len -= (*mb_head_off)(p, p + len);
	// Add backspace characters for each remaining character in
	// original text
	for (p += len; *p != NUL; MB_PTR_ADV(p))
	    AppendCharToRedobuff(K_BS);
    }
    if (ptr != NULL)
	AppendToRedobuffLit(ptr + len, -1);
}

/*
 * Loops through the list of windows, loaded-buffers or non-loaded-buffers
 * (depending on flag) starting from buf and looking for a non-scanned
 * buffer (other than curbuf).	curbuf is special, if it is called with
 * buf=curbuf then it has to be the first call for a given flag/expansion.
 *
 * Returns the buffer to scan, if any, otherwise returns curbuf -- Acevedo
 */
    static buf_T *
ins_compl_next_buf(buf_T *buf, int flag)
{
    static win_T    *wp = NULL;
    int		    skip_buffer;

    if (flag == 'w')		// just windows
    {
	if (buf == curbuf || !win_valid(wp))
	    // first call for this flag/expansion or window was closed
	    wp = curwin;

	while (TRUE)
	{
	    // Move to next window (wrap to first window if at the end)
	    wp = (wp->w_next != NULL) ? wp->w_next : firstwin;
	    // Break if we're back at start or found an unscanned buffer
	    if (wp == curwin || !wp->w_buffer->b_scanned)
		break;
	}
	buf = wp->w_buffer;
    }
    else
    {
	// 'b' (just loaded buffers), 'u' (just non-loaded buffers) or 'U'
	// (unlisted buffers)
	// When completing whole lines skip unloaded buffers.
	while (TRUE)
	{
	    // Move to next buffer (wrap to first buffer if at the end)
	    buf = (buf->b_next != NULL) ? buf->b_next : firstbuf;
	    // Break if we're back at start buffer
	    if (buf == curbuf)
		break;

	    // Check buffer conditions based on flag
	    if (flag == 'U')
		skip_buffer = buf->b_p_bl;
	    else
		skip_buffer = !buf->b_p_bl ||
		    (buf->b_ml.ml_mfp == NULL) != (flag == 'u');

	    // Break if we found a buffer that matches our criteria
	    if (!skip_buffer && !buf->b_scanned)
		break;
	}
    }
    return buf;
}

/*
 * Count the number of entries in the 'complete' option (curbuf->b_p_cpt).
 * Each non-empty, comma-separated segment is counted as one entry.
 */
    static int
get_cpt_sources_count(void)
{
    char_u  dummy[LSIZE];
    int	    count = 0;
    char_u  *p;

    for (p = curbuf->b_p_cpt; *p != NUL; )
    {
	while (*p == ',' || *p == ' ')
	    p++;  // Skip delimiters

	if (*p != NUL)
	{
	    (void)copy_option_part(&p, dummy, LSIZE, ",");  // Advance p
	    count++;
	}
    }

    return count;
}

#ifdef FEAT_COMPL_FUNC

# ifdef FEAT_EVAL
static callback_T cfu_cb;	    // 'completefunc' callback function
static callback_T ofu_cb;	    // 'omnifunc' callback function
static callback_T tsrfu_cb;	    // 'thesaurusfunc' callback function
static callback_T *cpt_cb;	    // Callback functions associated with F{func}
static int	  cpt_cb_count;	    // Number of cpt callbacks
# endif

/*
 * Copy a global callback function to a buffer local callback.
 */
    static void
copy_global_to_buflocal_cb(callback_T *globcb, callback_T *bufcb)
{
    free_callback(bufcb);
    if (globcb->cb_name != NULL && *globcb->cb_name != NUL)
	copy_callback(bufcb, globcb);
}

/*
 * Parse the 'completefunc' option value and set the callback function.
 * Invoked when the 'completefunc' option is set. The option value can be a
 * name of a function (string), or function(<name>) or funcref(<name>) or a
 * lambda expression.
 */
    char *
did_set_completefunc(optset_T *args UNUSED)
{
    if (option_set_callback_func(curbuf->b_p_cfu, &cfu_cb) == FAIL)
	return e_invalid_argument;

    set_buflocal_cfu_callback(curbuf);

    return NULL;
}

/*
 * Copy the global 'completefunc' callback function to the buffer-local
 * 'completefunc' callback for "buf".
 */
    void
set_buflocal_cfu_callback(buf_T *buf UNUSED)
{
# ifdef FEAT_EVAL
    copy_global_to_buflocal_cb(&cfu_cb, &buf->b_cfu_cb);
# endif
}

/*
 * Parse the 'omnifunc' option value and set the callback function.
 * Invoked when the 'omnifunc' option is set. The option value can be a
 * name of a function (string), or function(<name>) or funcref(<name>) or a
 * lambda expression.
 */
    char *
did_set_omnifunc(optset_T *args UNUSED)
{
    if (option_set_callback_func(curbuf->b_p_ofu, &ofu_cb) == FAIL)
	return e_invalid_argument;

    set_buflocal_ofu_callback(curbuf);
    return NULL;
}

/*
 * Copy the global 'omnifunc' callback function to the buffer-local 'omnifunc'
 * callback for "buf".
 */
    void
set_buflocal_ofu_callback(buf_T *buf UNUSED)
{
# ifdef FEAT_EVAL
    copy_global_to_buflocal_cb(&ofu_cb, &buf->b_ofu_cb);
# endif
}

/*
 * Free an array of 'complete' F{func} callbacks and set the pointer to NULL.
 */
    void
clear_cpt_callbacks(callback_T **callbacks, int count)
{
    if (callbacks == NULL || *callbacks == NULL)
	return;

    for (int i = 0; i < count; i++)
	free_callback(&(*callbacks)[i]);

    VIM_CLEAR(*callbacks);
}

/*
 * Copies a list of callback_T structs from src to *dest, clearing any existing
 * entries and allocating memory for the destination.
 */
    static int
copy_cpt_callbacks(callback_T **dest, int *dest_cnt, callback_T *src, int cnt)
{
    if (cnt == 0)
	return OK;

    clear_cpt_callbacks(dest, *dest_cnt);
    *dest_cnt = 0;

    *dest = ALLOC_CLEAR_MULT(callback_T, cnt);
    if (*dest == NULL)
	return FAIL;

    *dest_cnt = cnt;

    for (int i = 0; i < cnt; i++)
	if (src[i].cb_name != NULL && *(src[i].cb_name) != NUL)
	    copy_callback(&(*dest)[i], &src[i]);

    return OK;
}

/*
 * Copy global 'complete' F{func} callbacks into the given buffer's local
 * callback array. Clears any existing buffer-local callbacks first.
 */
    void
set_buflocal_cpt_callbacks(buf_T *buf UNUSED)
{
#ifdef FEAT_EVAL
    if (buf == NULL || cpt_cb_count == 0)
	return;
    (void)copy_cpt_callbacks(&buf->b_p_cpt_cb, &buf->b_p_cpt_count, cpt_cb,
	    cpt_cb_count);
#endif
}

/*
 * Parse 'complete' option and initialize F{func} callbacks.
 * Frees any existing callbacks and allocates new ones.
 * Only F{func} entries are processed; others are ignored.
 */
    int
set_cpt_callbacks(optset_T *args)
{
    char_u  buf[LSIZE];
    char_u  *p;
    int	    idx = 0;
    int	    slen;
    int	    count;
    int	    local = (args->os_flags & OPT_LOCAL) != 0;

    if (curbuf == NULL)
	return FAIL;

    clear_cpt_callbacks(&curbuf->b_p_cpt_cb, curbuf->b_p_cpt_count);
    curbuf->b_p_cpt_count = 0;

    count = get_cpt_sources_count();
    if (count == 0)
	return OK;

    curbuf->b_p_cpt_cb = ALLOC_CLEAR_MULT(callback_T, count);
    if (curbuf->b_p_cpt_cb == NULL)
	return FAIL;
    curbuf->b_p_cpt_count = count;

    for (p = curbuf->b_p_cpt; *p != NUL; )
    {
	while (*p == ',' || *p == ' ')
	    p++; // Skip delimiters

	if (*p != NUL)
	{
	    slen = copy_option_part(&p, buf, LSIZE, ","); // Advance p
	    if (slen > 0 && buf[0] == 'F' && buf[1] != NUL)
	    {
		char_u	*caret;
		caret = vim_strchr(buf, '^');
		if (caret != NULL)
		    *caret = NUL;

		if (option_set_callback_func(buf + 1, &curbuf->b_p_cpt_cb[idx])
			!= OK)
		    curbuf->b_p_cpt_cb[idx].cb_name = NULL;
	    }
	    idx++;
	}
    }

    if (!local) // ':set' used instead of ':setlocal'
	// Cache the callback array
	if (copy_cpt_callbacks(&cpt_cb, &cpt_cb_count, curbuf->b_p_cpt_cb,
		    curbuf->b_p_cpt_count) != OK)
	    return FAIL;

    return OK;
}

/*
 * Parse the 'thesaurusfunc' option value and set the callback function.
 * Invoked when the 'thesaurusfunc' option is set. The option value can be a
 * name of a function (string), or function(<name>) or funcref(<name>) or a
 * lambda expression.
 */
    char *
did_set_thesaurusfunc(optset_T *args UNUSED)
{
    int	retval;

    if (args->os_flags & OPT_LOCAL)
	// buffer-local option set
	retval = option_set_callback_func(curbuf->b_p_tsrfu,
							&curbuf->b_tsrfu_cb);
    else
    {
	// global option set
	retval = option_set_callback_func(p_tsrfu, &tsrfu_cb);
	// when using :set, free the local callback
	if (!(args->os_flags & OPT_GLOBAL))
	    free_callback(&curbuf->b_tsrfu_cb);
    }

    return retval == FAIL ? e_invalid_argument : NULL;
}

/*
 * Mark "copyID" references in an array of F{func} callbacks so that they are
 * not garbage collected.
 */
    int
set_ref_in_cpt_callbacks(callback_T *callbacks, int count, int copyID)
{
    int	abort = FALSE;

    if (callbacks == NULL)
	return FALSE;

    for (int i = 0; i < count; i++)
	abort = abort || set_ref_in_callback(&callbacks[i], copyID);
    return abort;
}

/*
 * Mark the global 'completefunc' 'omnifunc' and 'thesaurusfunc' callbacks with
 * "copyID" so that they are not garbage collected.
 */
    int
set_ref_in_insexpand_funcs(int copyID)
{
    int abort = set_ref_in_callback(&cfu_cb, copyID);
    abort = abort || set_ref_in_callback(&ofu_cb, copyID);
    abort = abort || set_ref_in_callback(&tsrfu_cb, copyID);
    abort = abort || set_ref_in_cpt_callbacks(cpt_cb, cpt_cb_count, copyID);

    return abort;
}

/*
 * Get the user-defined completion function name for completion "type"
 */
    static char_u *
get_complete_funcname(int type)
{
    switch (type)
    {
	case CTRL_X_FUNCTION:
	    return curbuf->b_p_cfu;
	case CTRL_X_OMNI:
	    return curbuf->b_p_ofu;
	case CTRL_X_THESAURUS:
	    return *curbuf->b_p_tsrfu == NUL ? p_tsrfu : curbuf->b_p_tsrfu;
	default:
	    return (char_u *)"";
    }
}

/*
 * Get the callback to use for insert mode completion.
 */
    static callback_T *
get_insert_callback(int type)
{
    if (type == CTRL_X_FUNCTION)
	return &curbuf->b_cfu_cb;
    if (type == CTRL_X_OMNI)
	return &curbuf->b_ofu_cb;
    // CTRL_X_THESAURUS
    return (*curbuf->b_p_tsrfu != NUL) ? &curbuf->b_tsrfu_cb : &tsrfu_cb;
}

/*
 * Execute user defined complete function 'completefunc', 'omnifunc' or
 * 'thesaurusfunc', and get matches in "matches".
 * "type" can be one of CTRL_X_OMNI, CTRL_X_FUNCTION, or CTRL_X_THESAURUS.
 * Callback function "cb" is set if triggered by a function in the 'cpt'
 * option; otherwise, it is NULL.
 */
    static void
expand_by_function(int type, char_u *base, callback_T *cb)
{
    list_T      *matchlist = NULL;
    dict_T	*matchdict = NULL;
    typval_T	args[3];
    char_u	*funcname;
    pos_T	pos;
    typval_T	rettv;
    int		save_State = State;
    int		retval;
    int		is_cpt_function = (cb != NULL);

    if (!is_cpt_function)
    {
	funcname = get_complete_funcname(type);
	if (*funcname == NUL)
	    return;
	cb = get_insert_callback(type);
    }

    // Call 'completefunc' to obtain the list of matches.
    args[0].v_type = VAR_NUMBER;
    args[0].vval.v_number = 0;
    args[1].v_type = VAR_STRING;
    args[1].vval.v_string = base != NULL ? base : (char_u *)"";
    args[2].v_type = VAR_UNKNOWN;

    pos = curwin->w_cursor;
    // Lock the text to avoid weird things from happening.  Also disallow
    // switching to another window, it should not be needed and may end up in
    // Insert mode in another buffer.
    ++textlock;

    retval = call_callback(cb, 0, &rettv, 2, args);

    // Call a function, which returns a list or dict.
    if (retval == OK)
    {
	switch (rettv.v_type)
	{
	    case VAR_LIST:
		matchlist = rettv.vval.v_list;
		break;
	    case VAR_DICT:
		matchdict = rettv.vval.v_dict;
		break;
	    case VAR_SPECIAL:
		if (rettv.vval.v_number == VVAL_NONE)
		    compl_opt_suppress_empty = TRUE;
		// FALLTHROUGH
	    default:
		// TODO: Give error message?
		clear_tv(&rettv);
		break;
	}
    }
    --textlock;

    curwin->w_cursor = pos;	// restore the cursor position
    check_cursor();  // make sure cursor position is valid, just in case
    validate_cursor();
    if (!EQUAL_POS(curwin->w_cursor, pos))
    {
	emsg(_(e_complete_function_deleted_text));
	goto theend;
    }

    if (matchlist != NULL)
	ins_compl_add_list(matchlist);
    else if (matchdict != NULL)
	ins_compl_add_dict(matchdict);

theend:
    // Restore State, it might have been changed.
    State = save_State;

    if (matchdict != NULL)
	dict_unref(matchdict);
    if (matchlist != NULL)
	list_unref(matchlist);
}
#endif // FEAT_COMPL_FUNC

#if defined(FEAT_COMPL_FUNC) || defined(FEAT_EVAL) || defined(PROTO)

    static inline int
get_user_highlight_attr(char_u *hlname)
{
    if (hlname != NULL && *hlname != NUL)
	return syn_name2attr(hlname);
    return -1;
}
/*
 * Add a match to the list of matches from a typeval_T.
 * If the given string is already in the list of completions, then return
 * NOTDONE, otherwise add it to the list and return OK.  If there is an error,
 * maybe because alloc() returns NULL, then FAIL is returned.
 * When "fast" is TRUE use fast_breakcheck() instead of ui_breakcheck().
 */
    static int
ins_compl_add_tv(typval_T *tv, int dir, int fast)
{
    char_u	*word;
    int		dup = FALSE;
    int		empty = FALSE;
    int		flags = fast ? CP_FAST : 0;
    char_u	*(cptext[CPT_COUNT]);
    typval_T	user_data;
    int		status;
    char_u	*user_abbr_hlname;
    char_u	*user_kind_hlname;
    int		user_hl[2] = { -1, -1 };

    user_data.v_type = VAR_UNKNOWN;
    if (tv->v_type == VAR_DICT && tv->vval.v_dict != NULL)
    {
	word = dict_get_string(tv->vval.v_dict, "word", FALSE);
	cptext[CPT_ABBR] = dict_get_string(tv->vval.v_dict, "abbr", FALSE);
	cptext[CPT_MENU] = dict_get_string(tv->vval.v_dict, "menu", FALSE);
	cptext[CPT_KIND] = dict_get_string(tv->vval.v_dict, "kind", FALSE);
	cptext[CPT_INFO] = dict_get_string(tv->vval.v_dict, "info", FALSE);

	user_abbr_hlname = dict_get_string(tv->vval.v_dict, "abbr_hlgroup", FALSE);
	user_hl[0] = get_user_highlight_attr(user_abbr_hlname);

	user_kind_hlname = dict_get_string(tv->vval.v_dict, "kind_hlgroup", FALSE);
	user_hl[1] = get_user_highlight_attr(user_kind_hlname);

	dict_get_tv(tv->vval.v_dict, "user_data", &user_data);
	if (dict_get_string(tv->vval.v_dict, "icase", FALSE) != NULL
				  && dict_get_number(tv->vval.v_dict, "icase"))
	    flags |= CP_ICASE;
	if (dict_get_string(tv->vval.v_dict, "dup", FALSE) != NULL)
	    dup = dict_get_number(tv->vval.v_dict, "dup");
	if (dict_get_string(tv->vval.v_dict, "empty", FALSE) != NULL)
	    empty = dict_get_number(tv->vval.v_dict, "empty");
	if (dict_get_string(tv->vval.v_dict, "equal", FALSE) != NULL
				  && dict_get_number(tv->vval.v_dict, "equal"))
	    flags |= CP_EQUAL;
    }
    else
    {
	word = tv_get_string_chk(tv);
	CLEAR_FIELD(cptext);
    }
    if (word == NULL || (!empty && *word == NUL))
    {
	clear_tv(&user_data);
	return FAIL;
    }
    status = ins_compl_add(word, -1, NULL, cptext,
	    &user_data, dir, flags, dup, user_hl, FUZZY_SCORE_NONE);
    if (status != OK)
	clear_tv(&user_data);
    return status;
}

/*
 * Add completions from a list.
 */
    static void
ins_compl_add_list(list_T *list)
{
    listitem_T	*li;
    int		dir = compl_direction;

    // Go through the List with matches and add each of them.
    CHECK_LIST_MATERIALIZE(list);
    FOR_ALL_LIST_ITEMS(list, li)
    {
	if (ins_compl_add_tv(&li->li_tv, dir, TRUE) == OK)
	    // if dir was BACKWARD then honor it just once
	    dir = FORWARD;
	else if (did_emsg)
	    break;
    }
}

/*
 * Add completions from a dict.
 */
    static void
ins_compl_add_dict(dict_T *dict)
{
    dictitem_T	*di_refresh;
    dictitem_T	*di_words;

    // Check for optional "refresh" item.
    compl_opt_refresh_always = FALSE;
    di_refresh = dict_find(dict, (char_u *)"refresh", 7);
    if (di_refresh != NULL && di_refresh->di_tv.v_type == VAR_STRING)
    {
	char_u	*v = di_refresh->di_tv.vval.v_string;

	if (v != NULL && STRCMP(v, (char_u *)"always") == 0)
	    compl_opt_refresh_always = TRUE;
    }

    // Add completions from a "words" list.
    di_words = dict_find(dict, (char_u *)"words", 5);
    if (di_words != NULL && di_words->di_tv.v_type == VAR_LIST)
	ins_compl_add_list(di_words->di_tv.vval.v_list);
}

/*
 * Start completion for the complete() function.
 * "startcol" is where the matched text starts (1 is first column).
 * "list" is the list of matches.
 */
    static void
set_completion(colnr_T startcol, list_T *list)
{
    int save_w_wrow = curwin->w_wrow;
    int save_w_leftcol = curwin->w_leftcol;
    int flags = CP_ORIGINAL_TEXT;
    unsigned int cur_cot_flags = get_cot_flags();
    int compl_longest = (cur_cot_flags & COT_LONGEST) != 0;
    int compl_no_insert = (cur_cot_flags & COT_NOINSERT) != 0;
    int compl_no_select = (cur_cot_flags & COT_NOSELECT) != 0;

    // If already doing completions stop it.
    if (ctrl_x_mode_not_default())
	ins_compl_prep(' ');
    ins_compl_clear();
    ins_compl_free();
    compl_get_longest = compl_longest;

    compl_direction = FORWARD;
    if (startcol > curwin->w_cursor.col)
	startcol = curwin->w_cursor.col;
    compl_col = startcol;
    compl_lnum = curwin->w_cursor.lnum;
    compl_length = (int)curwin->w_cursor.col - (int)startcol;
    // compl_pattern doesn't need to be set
    compl_orig_text.string = vim_strnsave(ml_get_curline() + compl_col,
							(size_t)compl_length);
    if (p_ic)
	flags |= CP_ICASE;
    if (compl_orig_text.string == NULL)
    {
	compl_orig_text.length = 0;
	return;
    }
    compl_orig_text.length = (size_t)compl_length;
    if (ins_compl_add(compl_orig_text.string,
			(int)compl_orig_text.length, NULL, NULL, NULL, 0,
			flags | CP_FAST, FALSE, NULL, FUZZY_SCORE_NONE) != OK)
	return;

    ctrl_x_mode = CTRL_X_EVAL;

    ins_compl_add_list(list);
    compl_matches = ins_compl_make_cyclic();
    compl_started = TRUE;
    compl_used_match = TRUE;
    compl_cont_status = 0;

    compl_curr_match = compl_first_match;
    int no_select = compl_no_select || compl_longest;
    if (compl_no_insert || no_select)
    {
	ins_complete(K_DOWN, FALSE);
	if (no_select)
	    // Down/Up has no real effect.
	    ins_complete(K_UP, FALSE);
    }
    else
	ins_complete(Ctrl_N, FALSE);
    compl_enter_selects = compl_no_insert;

    // Lazily show the popup menu, unless we got interrupted.
    if (!compl_interrupted)
	show_pum(save_w_wrow, save_w_leftcol);
    may_trigger_modechanged();
    out_flush();
}

/*
 * "complete()" function
 */
    void
f_complete(typval_T *argvars, typval_T *rettv UNUSED)
{
    if (in_vim9script()
	    && (check_for_number_arg(argvars, 0) == FAIL
		|| check_for_list_arg(argvars, 1) == FAIL))
	return;

    if ((State & MODE_INSERT) == 0)
    {
	emsg(_(e_complete_can_only_be_used_in_insert_mode));
	return;
    }

    // Check for undo allowed here, because if something was already inserted
    // the line was already saved for undo and this check isn't done.
    if (!undo_allowed())
	return;

    if (check_for_nonnull_list_arg(argvars, 1) != FAIL)
    {
	int startcol = (int)tv_get_number_chk(&argvars[0], NULL);
	if (startcol > 0)
	    set_completion(startcol - 1, argvars[1].vval.v_list);
    }
}

/*
 * "complete_add()" function
 */
    void
f_complete_add(typval_T *argvars, typval_T *rettv)
{
    if (in_vim9script() && check_for_string_or_dict_arg(argvars, 0) == FAIL)
	return;

    rettv->vval.v_number = ins_compl_add_tv(&argvars[0], 0, FALSE);
}

/*
 * "complete_check()" function
 */
    void
f_complete_check(typval_T *argvars UNUSED, typval_T *rettv)
{
    int save_RedrawingDisabled = RedrawingDisabled;
    RedrawingDisabled = 0;

    ins_compl_check_keys(0, TRUE);
    rettv->vval.v_number = ins_compl_interrupted();

    RedrawingDisabled = save_RedrawingDisabled;
}

/*
 * Add match item to the return list.
 * Returns FAIL if out of memory, OK otherwise.
 */
    static int
add_match_to_list(
    typval_T  *rettv,
    char_u    *str,
    int        len,
    int        pos)
{
    list_T    *match;
    int        ret;

    match = list_alloc();
    if (match == NULL)
	return FAIL;

    if ((ret = list_append_number(match, pos + 1)) == FAIL
	    || (ret = list_append_string(match, str, len)) == FAIL
	    || (ret = list_append_list(rettv->vval.v_list, match)) == FAIL)
    {
	vim_free(match);
	return FAIL;
    }

    return OK;
}

/*
 * "complete_match()" function
 */
    void
f_complete_match(typval_T *argvars, typval_T *rettv)
{
    linenr_T    lnum;
    colnr_T     col;
    char_u      *line = NULL;
    char_u      *ise = NULL;
    regmatch_T  regmatch;
    char_u      *before_cursor = NULL;
    char_u      *cur_end = NULL;
    int          bytepos = 0;
    char_u	part[MAXPATHL];
    int		ret;

    if (rettv_list_alloc(rettv) == FAIL)
	return;

    ise = curbuf->b_p_ise[0] != NUL ? curbuf->b_p_ise : p_ise;

    if (argvars[0].v_type == VAR_UNKNOWN)
    {
	lnum = curwin->w_cursor.lnum;
	col = curwin->w_cursor.col;
    }
    else if (argvars[1].v_type == VAR_UNKNOWN)
    {
	emsg(_(e_invalid_argument));
	return;
    }
    else
    {
	lnum = (linenr_T)tv_get_number(&argvars[0]);
	col = (colnr_T)tv_get_number(&argvars[1]);
	if (lnum < 1 || lnum > curbuf->b_ml.ml_line_count)
	{
	    semsg(_(e_invalid_line_number_nr), lnum);
	    return;
	}
	if (col < 1 || col > ml_get_buf_len(curbuf, lnum))
	{
	    semsg(_(e_invalid_column_number_nr), col + 1);
	    return;
	}
    }

    line = ml_get_buf(curbuf, lnum, FALSE);
    if (line == NULL)
	return;

    before_cursor = vim_strnsave(line, col);
    if (before_cursor == NULL)
	return;

    if (ise == NULL || *ise == NUL)
    {
	regmatch.regprog = vim_regcomp((char_u *)"\\k\\+$", RE_MAGIC);
	if (regmatch.regprog != NULL)
	{
	    if (vim_regexec_nl(&regmatch, before_cursor, (colnr_T)0))
	    {
		char_u	*trig = vim_strnsave(regmatch.startp[0],
			regmatch.endp[0] - regmatch.startp[0]);
		if (trig == NULL)
		{
		    vim_free(before_cursor);
		    vim_regfree(regmatch.regprog);
		    return;
		}

		bytepos = (int)(regmatch.startp[0] - before_cursor);
		ret = add_match_to_list(rettv, trig, -1, bytepos);
		vim_free(trig);
		if (ret == FAIL)
		{
		    vim_free(before_cursor);
		    vim_regfree(regmatch.regprog);
		    return;
		}
	    }
	    vim_regfree(regmatch.regprog);
	}
    }
    else
    {
	char_u	    *p = ise;
	char_u	    *p_space = NULL;

	cur_end = before_cursor + (int)STRLEN(before_cursor);

	while (*p != NUL)
	{
	    int	    len = 0;
	    if (p_space)
	    {
		len = p - p_space - 1;
		memcpy(part, p_space + 1, len);
		p_space = NULL;
	    }
	    else
	    {
		char_u *next_comma = vim_strchr((*p == ',') ? p + 1 : p, ',');
		if (next_comma && *(next_comma + 1) == ' ')
		    p_space = next_comma;

		len = copy_option_part(&p, part, MAXPATHL, ",");
	    }

	    if (len > 0 && len <= col)
	    {
		if (STRNCMP(cur_end - len, part, len) == 0)
		{
		    bytepos = col - len;
		    if (add_match_to_list(rettv, part, len, bytepos) == FAIL)
		    {
			vim_free(before_cursor);
			return;
		    }
		}
	    }
	}
    }

    vim_free(before_cursor);
}

/*
 * Return Insert completion mode name string
 */
    static char_u *
ins_compl_mode(void)
{
    if (ctrl_x_mode_not_defined_yet() || ctrl_x_mode_scroll() || compl_started)
	return (char_u *)ctrl_x_mode_names[ctrl_x_mode & ~CTRL_X_WANT_IDENT];

    return (char_u *)"";
}

/*
 * Assign the sequence number to all the completion matches which don't have
 * one assigned yet.
 */
    static void
ins_compl_update_sequence_numbers(void)
{
    int		number = 0;
    compl_T	*match;

    if (compl_dir_forward())
    {
	// Search backwards for the first valid (!= -1) number.
	// This should normally succeed already at the first loop
	// cycle, so it's fast!
	for (match = compl_curr_match->cp_prev; match != NULL
		&& !is_first_match(match); match = match->cp_prev)
	    if (match->cp_number != -1)
	    {
		number = match->cp_number;
		break;
	    }
	if (match != NULL)
	    // go up and assign all numbers which are not assigned yet
	    for (match = match->cp_next;
		    match != NULL && match->cp_number == -1;
					   match = match->cp_next)
		match->cp_number = ++number;
    }
    else // BACKWARD
    {
	// Search forwards (upwards) for the first valid (!= -1)
	// number.  This should normally succeed already at the
	// first loop cycle, so it's fast!
	for (match = compl_curr_match->cp_next; match != NULL
		&& !is_first_match(match); match = match->cp_next)
	{
	    if (match->cp_number != -1)
	    {
		number = match->cp_number;
		break;
	    }
	}
	if (match != NULL)
	{
	    // go down and assign all numbers which are not assigned yet
	    for (match = match->cp_prev; match
		    && match->cp_number == -1;
					   match = match->cp_prev)
		match->cp_number = ++number;
	}
    }
}

/*
 * Fill the dict of complete_info
 */
    static void
fill_complete_info_dict(dict_T *di, compl_T *match, int add_match)
{
    dict_add_string(di, "word", match->cp_str.string);
    dict_add_string(di, "abbr", match->cp_text[CPT_ABBR]);
    dict_add_string(di, "menu", match->cp_text[CPT_MENU]);
    dict_add_string(di, "kind", match->cp_text[CPT_KIND]);
    dict_add_string(di, "info", match->cp_text[CPT_INFO]);
    if (add_match)
	dict_add_bool(di, "match", match->cp_in_match_array);
    if (match->cp_user_data.v_type == VAR_UNKNOWN)
	// Add an empty string for backwards compatibility
	dict_add_string(di, "user_data", (char_u *)"");
    else
	dict_add_tv(di, "user_data", &match->cp_user_data);
}

/*
 * Get complete information
 */
    static void
get_complete_info(list_T *what_list, dict_T *retdict)
{
    int		ret = OK;
    listitem_T	*item;
#define CI_WHAT_MODE		0x01
#define CI_WHAT_PUM_VISIBLE	0x02
#define CI_WHAT_ITEMS		0x04
#define CI_WHAT_SELECTED	0x08
#define CI_WHAT_COMPLETED	0x10
#define CI_WHAT_MATCHES		0x20
#define CI_WHAT_ALL		0xff
    int		what_flag;

    if (what_list == NULL)
	what_flag = CI_WHAT_ALL & ~(CI_WHAT_MATCHES | CI_WHAT_COMPLETED);
    else
    {
	what_flag = 0;
	CHECK_LIST_MATERIALIZE(what_list);
	FOR_ALL_LIST_ITEMS(what_list, item)
	{
	    char_u *what = tv_get_string(&item->li_tv);

	    if (STRCMP(what, "mode") == 0)
		what_flag |= CI_WHAT_MODE;
	    else if (STRCMP(what, "pum_visible") == 0)
		what_flag |= CI_WHAT_PUM_VISIBLE;
	    else if (STRCMP(what, "items") == 0)
		what_flag |= CI_WHAT_ITEMS;
	    else if (STRCMP(what, "selected") == 0)
		what_flag |= CI_WHAT_SELECTED;
	    else if (STRCMP(what, "completed") == 0)
		what_flag |= CI_WHAT_COMPLETED;
	    else if (STRCMP(what, "matches") == 0)
		what_flag |= CI_WHAT_MATCHES;
	}
    }

    if (ret == OK && (what_flag & CI_WHAT_MODE))
	ret = dict_add_string(retdict, "mode", ins_compl_mode());

    if (ret == OK && (what_flag & CI_WHAT_PUM_VISIBLE))
	ret = dict_add_number(retdict, "pum_visible", pum_visible());

    if (ret == OK && (what_flag & (CI_WHAT_ITEMS | CI_WHAT_SELECTED
				    | CI_WHAT_MATCHES | CI_WHAT_COMPLETED)))
    {
	list_T	    *li = NULL;
	dict_T	    *di;
	compl_T     *match;
	int         selected_idx = -1;
	int	    has_items = what_flag & CI_WHAT_ITEMS;
	int	    has_matches = what_flag & CI_WHAT_MATCHES;
	int	    has_completed = what_flag & CI_WHAT_COMPLETED;

	if (has_items || has_matches)
	{
	    li = list_alloc();
	    if (li == NULL)
		return;
	    ret = dict_add_list(retdict, (has_matches && !has_items)
						? "matches" : "items", li);
	}
	if (ret == OK && what_flag & CI_WHAT_SELECTED)
	    if (compl_curr_match != NULL && compl_curr_match->cp_number == -1)
		ins_compl_update_sequence_numbers();
	if (ret == OK && compl_first_match != NULL)
	{
	    int list_idx = 0;
	    match = compl_first_match;
	    do
	    {
		if (!match_at_original_text(match))
		{
		    if (has_items
			    || (has_matches && match->cp_in_match_array))
		    {
			di = dict_alloc();
			if (di == NULL)
			    return;
			ret = list_append_dict(li, di);
			if (ret != OK)
			    return;
			fill_complete_info_dict(di, match, has_matches && has_items);
		    }
		    if (compl_curr_match != NULL
			    && compl_curr_match->cp_number == match->cp_number)
			selected_idx = list_idx;
		    if (!has_matches || match->cp_in_match_array)
			list_idx++;
		}
		match = match->cp_next;
	    }
	    while (match != NULL && !is_first_match(match));
	}
	if (ret == OK && (what_flag & CI_WHAT_SELECTED))
	    ret = dict_add_number(retdict, "selected", selected_idx);

	if (ret == OK && selected_idx != -1 && has_completed)
	{
	    di = dict_alloc();
	    if (di == NULL)
		return;
	    fill_complete_info_dict(di, compl_curr_match, FALSE);
	    ret = dict_add_dict(retdict, "completed", di);
	}
    }
}

/*
 * "complete_info()" function
 */
    void
f_complete_info(typval_T *argvars, typval_T *rettv)
{
    list_T	*what_list = NULL;

    if (rettv_dict_alloc(rettv) == FAIL)
	return;

    if (in_vim9script() && check_for_opt_list_arg(argvars, 0) == FAIL)
	return;

    if (argvars[0].v_type != VAR_UNKNOWN)
    {
	if (check_for_list_arg(argvars, 0) == FAIL)
	    return;
	what_list = argvars[0].vval.v_list;
    }
    get_complete_info(what_list, rettv->vval.v_dict);
}
#endif

/*
 * Returns TRUE when using a user-defined function for thesaurus completion.
 */
    static int
thesaurus_func_complete(int type UNUSED)
{
#ifdef FEAT_COMPL_FUNC
    return type == CTRL_X_THESAURUS
		&& (*curbuf->b_p_tsrfu != NUL || *p_tsrfu != NUL);
#else
    return FALSE;
#endif
}

/*
 * Check if 'cpt' list index can be advanced to the next completion source.
 */
    static int
may_advance_cpt_index(char_u *cpt)
{
    char_u  *p = cpt;

    if (cpt_sources_index == -1)
	return FALSE;
    while (*p == ',' || *p == ' ') // Skip delimiters
	p++;
    return (*p != NUL);
}

/*
 * Return value of process_next_cpt_value()
 */
enum
{
    INS_COMPL_CPT_OK = 1,
    INS_COMPL_CPT_CONT,
    INS_COMPL_CPT_END
};

/*
 * state information used for getting the next set of insert completion
 * matches.
 */
typedef struct
{
    char_u	*e_cpt_copy;		// copy of 'complete'
    char_u	*e_cpt;			// current entry in "e_cpt_copy"
    buf_T	*ins_buf;		// buffer being scanned
    pos_T	*cur_match_pos;		// current match position
    pos_T	prev_match_pos;		// previous match position
    int		set_match_pos;		// save first_match_pos/last_match_pos
    pos_T	first_match_pos;	// first match position
    pos_T	last_match_pos;		// last match position
    int		found_all;		// found all matches of a certain type.
    char_u	*dict;			// dictionary file to search
    int		dict_f;			// "dict" is an exact file name or not
    callback_T	*func_cb;		// callback of function in 'cpt' option
} ins_compl_next_state_T;

/*
 * Process the next 'complete' option value in st->e_cpt.
 *
 * If successful, the arguments are set as below:
 *   st->cpt - pointer to the next option value in "st->cpt"
 *   compl_type_arg - type of insert mode completion to use
 *   st->found_all - all matches of this type are found
 *   st->ins_buf - search for completions in this buffer
 *   st->first_match_pos - position of the first completion match
 *   st->last_match_pos - position of the last completion match
 *   st->set_match_pos - TRUE if the first match position should be saved to
 *			    avoid loops after the search wraps around.
 *   st->dict - name of the dictionary or thesaurus file to search
 *   st->dict_f - flag specifying whether "dict" is an exact file name or not
 *
 * Returns INS_COMPL_CPT_OK if the next value is processed successfully.
 * Returns INS_COMPL_CPT_CONT to skip the current completion source matching
 * the "st->e_cpt" option value and process the next matching source.
 * Returns INS_COMPL_CPT_END if all the values in "st->e_cpt" are processed.
 */
    static int
process_next_cpt_value(
	ins_compl_next_state_T *st,
	int		*compl_type_arg,
	pos_T		*start_match_pos,
	int		fuzzy_collect,
	int		*advance_cpt_idx)
{
    int	    compl_type = -1;
    int	    status = INS_COMPL_CPT_OK;
    int	    skip_source = compl_autocomplete && compl_from_nonkeyword;

    st->found_all = FALSE;
    *advance_cpt_idx = FALSE;

    while (*st->e_cpt == ',' || *st->e_cpt == ' ')
	st->e_cpt++;

    if (*st->e_cpt == '.' && !curbuf->b_scanned && !skip_source
	    && !compl_time_slice_expired)
    {
	st->ins_buf = curbuf;
	st->first_match_pos = *start_match_pos;
	// Move the cursor back one character so that ^N can match the
	// word immediately after the cursor.
	if (ctrl_x_mode_normal() && (!fuzzy_collect && dec(&st->first_match_pos) < 0))
	{
	    // Move the cursor to after the last character in the
	    // buffer, so that word at start of buffer is found
	    // correctly.
	    st->first_match_pos.lnum = st->ins_buf->b_ml.ml_line_count;
	    st->first_match_pos.col = ml_get_len(st->first_match_pos.lnum);
	}
	st->last_match_pos = st->first_match_pos;
	compl_type = 0;

	// Remember the first match so that the loop stops when we
	// wrap and come back there a second time.
	st->set_match_pos = TRUE;
    }
    else if (!skip_source && !compl_time_slice_expired
	    && vim_strchr((char_u *)"buwU", *st->e_cpt) != NULL
	    && (st->ins_buf = ins_compl_next_buf(
					   st->ins_buf, *st->e_cpt)) != curbuf)
    {
	// Scan a buffer, but not the current one.
	if (st->ins_buf->b_ml.ml_mfp != NULL)   // loaded buffer
	{
	    compl_started = TRUE;
	    st->first_match_pos.col = st->last_match_pos.col = 0;
	    st->first_match_pos.lnum = st->ins_buf->b_ml.ml_line_count + 1;
	    st->last_match_pos.lnum = 0;
	    compl_type = 0;
	}
	else	// unloaded buffer, scan like dictionary
	{
	    st->found_all = TRUE;
	    if (st->ins_buf->b_fname == NULL)
	    {
		status = INS_COMPL_CPT_CONT;
		goto done;
	    }
	    compl_type = CTRL_X_DICTIONARY;
	    st->dict = st->ins_buf->b_fname;
	    st->dict_f = DICT_EXACT;
	}
	if (!shortmess(SHM_COMPLETIONSCAN) && !compl_autocomplete)
	{
	    msg_hist_off = TRUE;	// reset in msg_trunc_attr()
	    vim_snprintf((char *)IObuff, IOSIZE, _("Scanning: %s"),
		    st->ins_buf->b_fname == NULL
			? buf_spname(st->ins_buf)
			: st->ins_buf->b_sfname == NULL
			    ? st->ins_buf->b_fname
			    : st->ins_buf->b_sfname);
	    (void)msg_trunc_attr((char *)IObuff, TRUE, HL_ATTR(HLF_R));
	}
    }
    else if (*st->e_cpt == NUL)
	status = INS_COMPL_CPT_END;
    else
    {
	if (ctrl_x_mode_line_or_eval())
	    compl_type = -1;
#ifdef FEAT_COMPL_FUNC
	else if (*st->e_cpt == 'F' || *st->e_cpt == 'o')
	{
	    compl_type = CTRL_X_FUNCTION;
	    st->func_cb = get_callback_if_cpt_func(st->e_cpt, cpt_sources_index);
	    if (!st->func_cb)
		compl_type = -1;
	}
#endif
	else if (!skip_source)
	{
	    if (*st->e_cpt == 'k' || *st->e_cpt == 's')
	    {
		if (*st->e_cpt == 'k')
		    compl_type = CTRL_X_DICTIONARY;
		else
		    compl_type = CTRL_X_THESAURUS;
		if (*++st->e_cpt != ',' && *st->e_cpt != NUL)
		{
		    st->dict = st->e_cpt;
		    st->dict_f = DICT_FIRST;
		}
	    }
#ifdef FEAT_FIND_ID
	    else if (*st->e_cpt == 'i')
		compl_type = CTRL_X_PATH_PATTERNS;
	    else if (*st->e_cpt == 'd')
		compl_type = CTRL_X_PATH_DEFINES;
#endif
	    else if (*st->e_cpt == ']' || *st->e_cpt == 't')
	    {
		compl_type = CTRL_X_TAGS;
		if (!shortmess(SHM_COMPLETIONSCAN) && !compl_autocomplete)
		{
		    msg_hist_off = TRUE;	// reset in msg_trunc_attr()
		    vim_snprintf((char *)IObuff, IOSIZE, _("Scanning tags."));
		    (void)msg_trunc_attr((char *)IObuff, TRUE, HL_ATTR(HLF_R));
		}
	    }
	    else
		compl_type = -1;
	}

	// in any case e_cpt is advanced to the next entry
	(void)copy_option_part(&st->e_cpt, IObuff, IOSIZE, ",");
	*advance_cpt_idx = may_advance_cpt_index(st->e_cpt);

	st->found_all = TRUE;
	if (compl_type == -1)
	    status = INS_COMPL_CPT_CONT;
    }

done:
    *compl_type_arg = compl_type;
    return status;
}

#ifdef FEAT_FIND_ID
/*
 * Get the next set of identifiers or defines matching "compl_pattern" in
 * included files.
 */
    static void
get_next_include_file_completion(int compl_type)
{
    find_pattern_in_path(compl_pattern.string, compl_direction,
	    (int)compl_pattern.length, FALSE, FALSE,
	    (compl_type == CTRL_X_PATH_DEFINES
	     && !(compl_cont_status & CONT_SOL))
	    ? FIND_DEFINE : FIND_ANY, 1L, ACTION_EXPAND,
	    (linenr_T)1, (linenr_T)MAXLNUM, FALSE, compl_autocomplete);
}
#endif

/*
 * Get the next set of words matching "compl_pattern" in dictionary or
 * thesaurus files.
 */
    static void
get_next_dict_tsr_completion(int compl_type, char_u *dict, int dict_f)
{
#ifdef FEAT_COMPL_FUNC
    if (thesaurus_func_complete(compl_type))
	expand_by_function(compl_type, compl_pattern.string, NULL);
    else
#endif
	ins_compl_dictionaries(
		dict != NULL ? dict
		: (compl_type == CTRL_X_THESAURUS
		    ? (*curbuf->b_p_tsr == NUL ? p_tsr : curbuf->b_p_tsr)
		    : (*curbuf->b_p_dict == NUL ? p_dict : curbuf->b_p_dict)),
		compl_pattern.string,
		dict != NULL ? dict_f : 0,
		compl_type == CTRL_X_THESAURUS);
}

/*
 * Get the next set of tag names matching "compl_pattern".
 */
    static void
get_next_tag_completion(void)
{
    int		save_p_ic;
    char_u	**matches;
    int		num_matches;

    // set p_ic according to p_ic, p_scs and pat for find_tags().
    save_p_ic = p_ic;
    p_ic = ignorecase(compl_pattern.string);

    // Find up to TAG_MANY matches.  Avoids that an enormous number
    // of matches is found when compl_pattern is empty
    g_tag_at_cursor = TRUE;
    if (find_tags(compl_pattern.string, &num_matches, &matches,
		TAG_REGEXP | TAG_NAMES | TAG_NOIC | TAG_INS_COMP
		| (ctrl_x_mode_not_default() ? TAG_VERBOSE : 0),
		TAG_MANY, curbuf->b_ffname) == OK && num_matches > 0)
	ins_compl_add_matches(num_matches, matches, p_ic);
    g_tag_at_cursor = FALSE;
    p_ic = save_p_ic;
}

/*
 * Compare function for qsort
 */
    static int
compare_scores(const void *a, const void *b)
{
    int idx_a = *(const int *)a;
    int idx_b = *(const int *)b;
    int score_a = compl_fuzzy_scores[idx_a];
    int score_b = compl_fuzzy_scores[idx_b];
    return score_a == score_b ? (idx_a == idx_b ? 0 : (idx_a < idx_b ? -1 : 1))
			: (score_a > score_b ? -1 : 1);
}

/*
 * insert prefix with redraw
 */
    static void
ins_compl_longest_insert(char_u *prefix)
{
    ins_compl_delete();
    ins_compl_insert_bytes(prefix + get_compl_len(), -1);
    ins_redraw(FALSE);
}

/*
 * Calculate the longest common prefix among the best fuzzy matches
 * stored in compl_best_matches, and insert it as the longest.
 */
    static void
fuzzy_longest_match(void)
{
    char_u	*prefix = NULL;
    int		prefix_len = 0;
    int		i = 0;
    int		j = 0;
    char_u	*match_str = NULL;
    char_u	*prefix_ptr = NULL;
    char_u	*match_ptr = NULL;
    char_u	*leader = NULL;
    size_t	leader_len = 0;
    compl_T	*compl = NULL;
    int		more_candidates = FALSE;
    compl_T	*nn_compl = NULL;

    if (compl_num_bests == 0)
	return;

    nn_compl = compl_first_match->cp_next->cp_next;
    if (nn_compl && nn_compl != compl_first_match)
	more_candidates = TRUE;

    compl = ctrl_x_mode_whole_line() ? compl_first_match
				    : compl_first_match->cp_next;
    if (compl_num_bests == 1)
    {
	// no more candidates insert the match str
	if (!more_candidates)
	{
	    ins_compl_longest_insert(compl->cp_str.string);
	    compl_num_bests = 0;
	}
	compl_num_bests = 0;
	return;
    }

    compl_best_matches = (compl_T **)alloc(compl_num_bests * sizeof(compl_T *));
    if (compl_best_matches == NULL)
	return;
    while (compl != NULL && i < compl_num_bests)
    {
	compl_best_matches[i] = compl;
	compl = compl->cp_next;
	i++;
    }

    prefix = compl_best_matches[0]->cp_str.string;
    prefix_len = (int)compl_best_matches[0]->cp_str.length;

    for (i = 1; i < compl_num_bests; i++)
    {
	match_str = compl_best_matches[i]->cp_str.string;
	prefix_ptr = prefix;
	match_ptr = match_str;
	j = 0;

	while (j < prefix_len && *match_ptr != NUL && *prefix_ptr != NUL)
	{
	    if (STRNCMP(prefix_ptr, match_ptr, mb_ptr2len(prefix_ptr)) != 0)
		break;

	    MB_PTR_ADV(prefix_ptr);
	    MB_PTR_ADV(match_ptr);
	    j++;
	}

	if (j > 0)
	    prefix_len = j;
    }

    leader = ins_compl_leader();
    leader_len = ins_compl_leader_len();

    // skip non-consecutive prefixes
    if (leader_len > 0 && STRNCMP(prefix, leader, leader_len) != 0)
	goto end;

    prefix = vim_strnsave(prefix, prefix_len);
    if (prefix != NULL)
    {
	ins_compl_longest_insert(prefix);
	compl_cfc_longest_ins = TRUE;
	vim_free(prefix);
    }

end:
    vim_free(compl_best_matches);
    compl_best_matches = NULL;
    compl_num_bests = 0;
}

/*
 * Get the next set of filename matching "compl_pattern".
 */
    static void
get_next_filename_completion(void)
{
    char_u	**matches;
    int		num_matches;
    char_u	*ptr;
    garray_T	fuzzy_indices;
    int		i;
    int		score;
    char_u	*leader = ins_compl_leader();
    size_t	leader_len = ins_compl_leader_len();;
    int		in_fuzzy_collect = (cfc_has_mode() && leader_len > 0);
    int		*fuzzy_indices_data;
    char_u	*last_sep = NULL;
    int		need_collect_bests = in_fuzzy_collect && compl_get_longest;
    int		max_score = 0;
    int		current_score = 0;
    int		dir = compl_direction;

#ifdef BACKSLASH_IN_FILENAME
    char pathsep = (curbuf->b_p_csl[0] == 's') ?
	'/' : (curbuf->b_p_csl[0] == 'b') ? '\\' : PATHSEP;
#else
    char pathsep = PATHSEP;
#endif

    if (in_fuzzy_collect)
    {
#ifdef BACKSLASH_IN_FILENAME
	if (curbuf->b_p_csl[0] == 's')
	{
	    for (i = 0; i < (int)leader_len; i++)
	    {
		if (leader[i] == '\\')
		    leader[i] = '/';
	    }
	}
	else if (curbuf->b_p_csl[0] == 'b')
	{
	    for (i = 0; i < (int)leader_len; i++)
	    {
		if (leader[i] == '/')
		    leader[i] = '\\';
	    }
	}
#endif
	last_sep = vim_strrchr(leader, pathsep);
	if (last_sep == NULL)
	{
	    // No path separator or separator is the last character,
	    // fuzzy match the whole leader
	    VIM_CLEAR_STRING(compl_pattern);
	    compl_pattern.string = vim_strnsave((char_u *)"*", 1);
	    if (compl_pattern.string == NULL)
		return;
	    compl_pattern.length = 1;
	}
	else if (*(last_sep + 1) == '\0')
	    in_fuzzy_collect = FALSE;
	else
	{
	    // Split leader into path and file parts
	    int path_len = last_sep - leader + 1;
	    char_u  *path_with_wildcard;

	    path_with_wildcard = alloc(path_len + 2);
	    if (path_with_wildcard != NULL)
	    {
		vim_snprintf((char *)path_with_wildcard, path_len + 2, "%*.*s*", path_len, path_len, leader);
		VIM_CLEAR_STRING(compl_pattern);
		compl_pattern.string = path_with_wildcard;
		compl_pattern.length = path_len + 1;

		// Move leader to the file part
		leader = last_sep + 1;
		leader_len -= path_len;
	    }
	}
    }

    if (expand_wildcards(1, &compl_pattern.string, &num_matches, &matches,
		EW_FILE|EW_DIR|EW_ADDSLASH|EW_SILENT) != OK)
	return;

    // May change home directory back to "~".
    tilde_replace(compl_pattern.string, num_matches, matches);
#ifdef BACKSLASH_IN_FILENAME
    if (curbuf->b_p_csl[0] != NUL)
    {
	for (i = 0; i < num_matches; ++i)
	{
	    ptr = matches[i];
	    while (*ptr != NUL)
	    {
		if (curbuf->b_p_csl[0] == 's' && *ptr == '\\')
		    *ptr = '/';
		else if (curbuf->b_p_csl[0] == 'b' && *ptr == '/')
		    *ptr = '\\';
		ptr += (*mb_ptr2len)(ptr);
	    }
	}
    }
#endif

    if (in_fuzzy_collect)
    {
	ga_init2(&fuzzy_indices, sizeof(int), 10);
	compl_fuzzy_scores = (int *)alloc(sizeof(int) * num_matches);

	for (i = 0; i < num_matches; i++)
	{
	    ptr = matches[i];
	    score = fuzzy_match_str(ptr, leader);
	    if (score != FUZZY_SCORE_NONE)
	    {
		if (ga_grow(&fuzzy_indices, 1) == OK)
		{
		    ((int *)fuzzy_indices.ga_data)[fuzzy_indices.ga_len] = i;
		    compl_fuzzy_scores[i] = score;
		    fuzzy_indices.ga_len++;
		}
	    }
	}

	// prevent qsort from deref NULL pointer
	if (fuzzy_indices.ga_len > 0)
	{
	    char_u	*match = NULL;
	    fuzzy_indices_data = (int *)fuzzy_indices.ga_data;
	    qsort(fuzzy_indices_data, fuzzy_indices.ga_len, sizeof(int), compare_scores);

	    for (i = 0; i < fuzzy_indices.ga_len; ++i)
	    {
		match = matches[fuzzy_indices_data[i]];
		current_score = compl_fuzzy_scores[fuzzy_indices_data[i]];
		if (ins_compl_add(match, -1, NULL, NULL, NULL, dir,
			CP_FAST | ((p_fic || p_wic) ? CP_ICASE : 0),
			FALSE, NULL, current_score) == OK)
		    dir = FORWARD;

		if (need_collect_bests)
		{
		    if (i == 0 || current_score == max_score)
		    {
			compl_num_bests++;
			max_score = current_score;
		    }
		}
	    }

	    FreeWild(num_matches, matches);
	}
	else if (leader_len > 0)
	{
	    FreeWild(num_matches, matches);
	    num_matches = 0;
	}

	vim_free(compl_fuzzy_scores);
	ga_clear(&fuzzy_indices);

	if (compl_num_bests > 0 && compl_get_longest)
	    fuzzy_longest_match();
	return;
    }

    if (num_matches > 0)
	ins_compl_add_matches(num_matches, matches, p_fic || p_wic);
}

/*
 * Get the next set of command-line completions matching "compl_pattern".
 */
    static void
get_next_cmdline_completion(void)
{
    char_u	**matches;
    int		num_matches;

    if (expand_cmdline(&compl_xp, compl_pattern.string,
		(int)compl_pattern.length, &num_matches, &matches) == EXPAND_OK)
	ins_compl_add_matches(num_matches, matches, FALSE);
}

/*
 * Get the next set of spell suggestions matching "compl_pattern".
 */
    static void
get_next_spell_completion(linenr_T lnum UNUSED)
{
#ifdef FEAT_SPELL
    char_u	**matches;
    int		num_matches;

    num_matches = expand_spelling(lnum, compl_pattern.string, &matches);
    if (num_matches > 0)
	ins_compl_add_matches(num_matches, matches, p_ic);
    else
	vim_free(matches);
#endif
}

/*
 * Return the next word or line from buffer "ins_buf" at position
 * "cur_match_pos" for completion.  The length of the match is set in "len".
 */
    static char_u *
ins_compl_get_next_word_or_line(
	buf_T	*ins_buf,		// buffer being scanned
	pos_T	*cur_match_pos,		// current match position
	int	*match_len,
	int	*cont_s_ipos)		// next ^X<> will set initial_pos
{
    char_u	*ptr;
    int		len;

    *match_len = 0;
    ptr = ml_get_buf(ins_buf, cur_match_pos->lnum, FALSE) +
	cur_match_pos->col;
    len = (int)ml_get_buf_len(ins_buf, cur_match_pos->lnum) - cur_match_pos->col;
    if (ctrl_x_mode_line_or_eval())
    {
	if (compl_status_adding())
	{
	    if (cur_match_pos->lnum >= ins_buf->b_ml.ml_line_count)
		return NULL;
	    ptr = ml_get_buf(ins_buf, cur_match_pos->lnum + 1, FALSE);
	    len = ml_get_buf_len(ins_buf, cur_match_pos->lnum + 1);
	    if (!p_paste)
	    {
		char_u	*tmp_ptr = ptr;

		ptr = skipwhite(tmp_ptr);
		len -= (int)(ptr - tmp_ptr);
	    }
	}
    }
    else
    {
	char_u	*tmp_ptr = ptr;

	if (compl_status_adding() && compl_length <= len)
	{
	    tmp_ptr += compl_length;
	    // Skip if already inside a word.
	    if (vim_iswordp(tmp_ptr))
		return NULL;
	    // Find start of next word.
	    tmp_ptr = find_word_start(tmp_ptr);
	}
	// Find end of this word.
	tmp_ptr = find_word_end(tmp_ptr);
	len = (int)(tmp_ptr - ptr);

	if (compl_status_adding() && len == compl_length)
	{
	    if (cur_match_pos->lnum < ins_buf->b_ml.ml_line_count)
	    {
		// Try next line, if any. the new word will be
		// "join" as if the normal command "J" was used.
		// IOSIZE is always greater than
		// compl_length, so the next STRNCPY always
		// works -- Acevedo
		STRNCPY(IObuff, ptr, len);
		ptr = ml_get_buf(ins_buf, cur_match_pos->lnum + 1, FALSE);
		tmp_ptr = ptr = skipwhite(ptr);
		// Find start of next word.
		tmp_ptr = find_word_start(tmp_ptr);
		// Find end of next word.
		tmp_ptr = find_word_end(tmp_ptr);
		if (tmp_ptr > ptr)
		{
		    if (*ptr != ')' && IObuff[len - 1] != TAB)
		    {
			if (IObuff[len - 1] != ' ')
			    IObuff[len++] = ' ';
			// IObuf =~ "\k.* ", thus len >= 2
			if (p_js
				&& (IObuff[len - 2] == '.'
				    || (vim_strchr(p_cpo, CPO_JOINSP)
					== NULL
					&& (IObuff[len - 2] == '?'
					    || IObuff[len - 2] == '!'))))
			    IObuff[len++] = ' ';
		    }
		    // copy as much as possible of the new word
		    if (tmp_ptr - ptr >= IOSIZE - len)
			tmp_ptr = ptr + IOSIZE - len - 1;
		    STRNCPY(IObuff + len, ptr, tmp_ptr - ptr);
		    len += (int)(tmp_ptr - ptr);
		    *cont_s_ipos = TRUE;
		}
		IObuff[len] = NUL;
		ptr = IObuff;
	    }
	    if (len == compl_length)
		return NULL;
	}
    }

    *match_len = len;
    return ptr;
}

/*
 * Get the next set of words matching "compl_pattern" for default completion(s)
 * (normal ^P/^N and ^X^L).
 * Search for "compl_pattern" in the buffer "st->ins_buf" starting from the
 * position "st->start_pos" in the "compl_direction" direction. If
 * "st->set_match_pos" is TRUE, then set the "st->first_match_pos" and
 * "st->last_match_pos".
 * Returns OK if a new next match is found, otherwise returns FAIL.
 */
    static int
get_next_default_completion(ins_compl_next_state_T *st, pos_T *start_pos)
{
    int		found_new_match = FAIL;
    int		save_p_scs;
    int		save_p_ws;
    int		looped_around = FALSE;
    char_u	*ptr = NULL;
    int		len = 0;
    int		in_fuzzy_collect = !compl_status_adding()
		&& ((cfc_has_mode() && compl_length > 0)
		    || ((get_cot_flags() & COT_FUZZY) && compl_autocomplete));
    char_u	*leader = ins_compl_leader();
    int		score = FUZZY_SCORE_NONE;
    int		in_curbuf = st->ins_buf == curbuf;

    // If 'infercase' is set, don't use 'smartcase' here
    save_p_scs = p_scs;
    if (st->ins_buf->b_p_inf)
	p_scs = FALSE;

    //	Buffers other than curbuf are scanned from the beginning or the
    //	end but never from the middle, thus setting nowrapscan in this
    //	buffer is a good idea, on the other hand, we always set
    //	wrapscan for curbuf to avoid missing matches -- Acevedo,Webb
    save_p_ws = p_ws;
    if (!in_curbuf)
	p_ws = FALSE;
    else if (*st->e_cpt == '.')
	p_ws = TRUE;
    looped_around = FALSE;
    for (;;)
    {
	int	cont_s_ipos = FALSE;

	++msg_silent;  // Don't want messages for wrapscan.

	if (in_fuzzy_collect)
	{
	    found_new_match = search_for_fuzzy_match(st->ins_buf,
			    st->cur_match_pos, leader, compl_direction,
			    start_pos, &len, &ptr, &score);
	}
	// ctrl_x_mode_line_or_eval() || word-wise search that
	// has added a word that was at the beginning of the line
	else if (ctrl_x_mode_whole_line() || ctrl_x_mode_eval() || (compl_cont_status & CONT_SOL))
	    found_new_match = search_for_exact_line(st->ins_buf,
			    st->cur_match_pos, compl_direction, compl_pattern.string);
	else
	    found_new_match = searchit(NULL, st->ins_buf, st->cur_match_pos,
				NULL, compl_direction, compl_pattern.string, (int)compl_pattern.length,
				1L, SEARCH_KEEP + SEARCH_NFMSG, RE_LAST, NULL);
	--msg_silent;
	if (!compl_started || st->set_match_pos)
	{
	    // set "compl_started" even on fail
	    compl_started = TRUE;
	    st->first_match_pos = *st->cur_match_pos;
	    st->last_match_pos = *st->cur_match_pos;
	    st->set_match_pos = FALSE;
	}
	else if (st->first_match_pos.lnum == st->last_match_pos.lnum
		&& st->first_match_pos.col == st->last_match_pos.col)
	{
	    found_new_match = FAIL;
	}
	else if (compl_dir_forward()
		&& (st->prev_match_pos.lnum > st->cur_match_pos->lnum
		    || (st->prev_match_pos.lnum == st->cur_match_pos->lnum
			&& st->prev_match_pos.col >= st->cur_match_pos->col)))
	{
	    if (looped_around)
		found_new_match = FAIL;
	    else
		looped_around = TRUE;
	}
	else if (!compl_dir_forward()
		&& (st->prev_match_pos.lnum < st->cur_match_pos->lnum
		    || (st->prev_match_pos.lnum == st->cur_match_pos->lnum
			&& st->prev_match_pos.col <= st->cur_match_pos->col)))
	{
	    if (looped_around)
		found_new_match = FAIL;
	    else
		looped_around = TRUE;
	}
	st->prev_match_pos = *st->cur_match_pos;
	if (found_new_match == FAIL)
	    break;

	// when ADDING, the text before the cursor matches, skip it
	if (compl_status_adding() && in_curbuf
		&& start_pos->lnum == st->cur_match_pos->lnum
		&& start_pos->col  == st->cur_match_pos->col)
	    continue;

	if (!in_fuzzy_collect)
	    ptr = ins_compl_get_next_word_or_line(st->ins_buf,
		    st->cur_match_pos, &len, &cont_s_ipos);
	if (ptr == NULL || (ins_compl_has_preinsert()
		    && STRCMP(ptr, compl_pattern.string) == 0))
	    continue;

	if (is_nearest_active() && in_curbuf)
	{
	    score = st->cur_match_pos->lnum - curwin->w_cursor.lnum;
	    if (score < 0)
		score = -score;
	}

	if (ins_compl_add_infercase(ptr, len, p_ic,
			in_curbuf ? NULL : st->ins_buf->b_sfname,
			0, cont_s_ipos, score) != NOTDONE)
	{
	    if (in_fuzzy_collect && score == compl_first_match->cp_next->cp_score)
		compl_num_bests++;
	    found_new_match = OK;
	    break;
	}
    }
    p_scs = save_p_scs;
    p_ws = save_p_ws;

    return found_new_match;
}

#ifdef FEAT_COMPL_FUNC
/*
 * Return the callback function associated with "p" if it refers to a
 * user-defined function in the 'complete' option.
 * The "idx" parameter is used for indexing callback entries.
 */
    static callback_T *
get_callback_if_cpt_func(char_u *p, int idx)
{
    if (*p == 'o')
	return &curbuf->b_ofu_cb;

    if (*p == 'F')
    {
	if (*++p != ',' && *p != NUL)
	{
	    // 'F{func}' case
	    return curbuf->b_p_cpt_cb[idx].cb_name != NULL
		? &curbuf->b_p_cpt_cb[idx] : NULL;
	}
	else
	    return &curbuf->b_cfu_cb; // 'cfu'
    }

    return NULL;
}
#endif

/*
 * Get completion matches from register contents.
 * Extracts words from all available registers and adds them to the completion list.
 */
    static void
get_register_completion(void)
{
    int		dir = compl_direction;
    yankreg_T	*reg = NULL;
    void	*reg_ptr = NULL;
    int		adding_mode = compl_status_adding();

    for (int i = 0; i < NUM_REGISTERS; i++)
    {
	int regname = 0;
	if (i == 0)
	    regname = '"';    // unnamed register
	else if (i < 10)
	    regname = '0' + i;
	else if (i == DELETION_REGISTER)
	    regname = '-';
#ifdef FEAT_CLIPBOARD
	else if (i == STAR_REGISTER)
	    regname = '*';
	else if (i == PLUS_REGISTER)
	    regname = '+';
#endif
	else
	    regname = 'a' + i - 10;

	// Skip invalid or black hole register
	if (!valid_yank_reg(regname, FALSE) || regname == '_')
	    continue;

	reg_ptr = get_register(regname, FALSE);
	if (reg_ptr == NULL)
	    continue;

	reg = (yankreg_T *)reg_ptr;

	for (int j = 0; j < reg->y_size; j++)
	{
	    char_u *str = reg->y_array[j].string;
	    if (str == NULL)
		continue;

	    if (adding_mode)
	    {
		int str_len = (int)STRLEN(str);
		if (str_len == 0)
		    continue;

		if (!compl_orig_text.string
			|| (p_ic ? STRNICMP(str, compl_orig_text.string,
					    compl_orig_text.length) == 0
				: STRNCMP(str, compl_orig_text.string,
					    compl_orig_text.length) == 0))
		{
		    if (ins_compl_add_infercase(str, str_len, p_ic, NULL,
				dir, FALSE, FUZZY_SCORE_NONE) == OK)
			dir = FORWARD;
		}
	    }
	    else
	    {
		// Calculate the safe end of string to avoid null byte issues
		char_u *str_end = str + STRLEN(str);
		char_u *p = str;

		// Safely iterate through the string
		while (p < str_end && *p != NUL)
		{
		    char_u *old_p = p;
		    p = find_word_start(p);
		    if (p >= str_end || *p == NUL)
			break;

		    char_u *word_end = find_word_end(p);

		    if (word_end <= p)
		    {
			if (has_mbyte)
			    word_end = p + (*mb_ptr2len)(p);
			else
			    word_end = p + 1;
		    }

		    if (word_end > str_end)
			word_end = str_end;

		    int len = (int)(word_end - p);
		    if (len > 0 && (!compl_orig_text.string
				|| (p_ic ? STRNICMP(p, compl_orig_text.string,
						    compl_orig_text.length) == 0
					: STRNCMP(p, compl_orig_text.string,
						    compl_orig_text.length) == 0)))
		    {
			if (ins_compl_add_infercase(p, len, p_ic, NULL,
				    dir, FALSE, FUZZY_SCORE_NONE) == OK)
			    dir = FORWARD;
		    }

		    p = word_end;

		    if (p <= old_p)
		    {
			p = old_p + 1;
			if (has_mbyte && p < str_end)
			    p = old_p + (*mb_ptr2len)(old_p);
		    }
		}
	    }
	}

	// Free the register copy
	put_register(regname, reg_ptr);
    }
}

/*
 * get the next set of completion matches for "type".
 * Returns TRUE if a new match is found. Otherwise returns FALSE.
 */
    static int
get_next_completion_match(int type, ins_compl_next_state_T *st, pos_T *ini)
{
    int	found_new_match = FALSE;

    switch (type)
    {
	case -1:
	    break;
#ifdef FEAT_FIND_ID
	case CTRL_X_PATH_PATTERNS:
	case CTRL_X_PATH_DEFINES:
	    get_next_include_file_completion(type);
	    break;
#endif

	case CTRL_X_DICTIONARY:
	case CTRL_X_THESAURUS:
	    get_next_dict_tsr_completion(type, st->dict, st->dict_f);
	    st->dict = NULL;
	    break;

	case CTRL_X_TAGS:
	    get_next_tag_completion();
	    break;

	case CTRL_X_FILES:
	    get_next_filename_completion();
	    break;

	case CTRL_X_CMDLINE:
	case CTRL_X_CMDLINE_CTRL_X:
	    get_next_cmdline_completion();
	    break;

#ifdef FEAT_COMPL_FUNC
	case CTRL_X_FUNCTION:
	    if (ctrl_x_mode_normal())  // Invoked by a func in 'cpt' option
		get_cpt_func_completion_matches(st->func_cb);
	    else
		expand_by_function(type, compl_pattern.string, NULL);
	    break;
	case CTRL_X_OMNI:
	    expand_by_function(type, compl_pattern.string, NULL);
	    break;
#endif

	case CTRL_X_SPELL:
	    get_next_spell_completion(st->first_match_pos.lnum);
	    break;

	case CTRL_X_REGISTER:
	    get_register_completion();
	    break;

	default:	// normal ^P/^N and ^X^L
	    found_new_match = get_next_default_completion(st, ini);
	    if (found_new_match == FAIL && st->ins_buf == curbuf)
		st->found_all = TRUE;
    }

    // check if compl_curr_match has changed, (e.g. other type of
    // expansion added something)
    if (type != 0 && compl_curr_match != compl_old_match)
	found_new_match = OK;

    return found_new_match;
}

/*
 * Strips carets followed by numbers. This suffix typically represents the
 * max_matches setting.
 */
    static void
strip_caret_numbers_in_place(char_u *str)
{
    char_u  *read = str, *write = str, *p;

    if (str == NULL)
	return;

    while (*read)
    {
	if (*read == '^')
	{
	    p = read + 1;
	    while (vim_isdigit(*p))
		p++;
	    if ((*p == ',' || *p == '\0') && p != read + 1)
	    {
		read = p;
		continue;
	    }
	    else
		*write++ = *read++;
	}
	else
	    *write++ = *read++;
    }
    *write = '\0';
}

/*
 * Call functions specified in the 'cpt' option with findstart=1,
 * and retrieve the startcol.
 */
    static int
prepare_cpt_compl_funcs(void)
{
#ifdef FEAT_COMPL_FUNC
    char_u	*cpt;
    char_u	*p;
    callback_T	*cb = NULL;
    int		idx = 0;
    int		startcol;

    // Make a copy of 'cpt' in case the buffer gets wiped out
    cpt = vim_strsave(curbuf->b_p_cpt);
    if (cpt == NULL)
	return FAIL;
    strip_caret_numbers_in_place(cpt);

    for (p = cpt; *p;)
    {
	while (*p == ',' || *p == ' ') // Skip delimiters
	    p++;
	if (*p == NUL)
	    break;

	cb = get_callback_if_cpt_func(p, idx);
	if (cb)
	{
	    if (get_userdefined_compl_info(curwin->w_cursor.col, cb, &startcol)
		    == FAIL)
	    {
		if (startcol == -3)
		    cpt_sources_array[idx].cs_refresh_always = FALSE;
		else
		    startcol = -2;
	    }
	    else if (startcol < 0 || startcol > curwin->w_cursor.col)
		startcol = curwin->w_cursor.col;
	    cpt_sources_array[idx].cs_startcol = startcol;
	}
	else
	    cpt_sources_array[idx].cs_startcol = -3;

	(void)copy_option_part(&p, IObuff, IOSIZE, ","); // Advance p
	idx++;
    }

    vim_free(cpt);
    return OK;
#endif
    return FAIL;
}

/*
 * Start the timer for the current completion source.
 */
    static void
compl_source_start_timer(int source_idx UNUSED)
{
#ifdef ELAPSED_FUNC
    if (compl_autocomplete || p_cto > 0)
    {
	ELAPSED_INIT(cpt_sources_array[source_idx].compl_start_tv);
	compl_time_slice_expired = FALSE;
    }
#endif
}

/*
 * Safely advance the cpt_sources_index by one.
 */
    static int
advance_cpt_sources_index_safe(void)
{
    if (cpt_sources_index >= 0 && cpt_sources_index < cpt_sources_count - 1)
    {
	cpt_sources_index++;
	return OK;
    }
#ifdef FEAT_EVAL
    semsg(_(e_list_index_out_of_range_nr), cpt_sources_index);
#endif
    return FAIL;
}

/*
 * Get the next expansion(s), using "compl_pattern".
 * The search starts at position "ini" in curbuf and in the direction
 * compl_direction.
 * When "compl_started" is FALSE start at that position, otherwise continue
 * where we stopped searching before.
 * This may return before finding all the matches.
 * Return the total number of matches or -1 if still unknown -- Acevedo
 */
    static int
ins_compl_get_exp(pos_T *ini)
{
    static ins_compl_next_state_T   st;
    static int			    st_cleared = FALSE;
    int		match_count;
    int		found_new_match;
    int		type = ctrl_x_mode;
    int		may_advance_cpt_idx = FALSE;
    pos_T	start_pos = *ini;
    int		normal_mode_strict = FALSE;
    long	compl_timeout_save = 0;

    if (!compl_started)
    {
	buf_T *buf;

	FOR_ALL_BUFFERS(buf)
	    buf->b_scanned = 0;
	if (!st_cleared)
	{
	    CLEAR_FIELD(st);
	    st_cleared = TRUE;
	}
	st.found_all = FALSE;
	st.ins_buf = curbuf;
	vim_free(st.e_cpt_copy);
	// Make a copy of 'complete', in case the buffer is wiped out.
	st.e_cpt_copy = vim_strsave((compl_cont_status & CONT_LOCAL)
					    ? (char_u *)"." : curbuf->b_p_cpt);
	strip_caret_numbers_in_place(st.e_cpt_copy);
	st.e_cpt = st.e_cpt_copy == NULL ? (char_u *)"" : st.e_cpt_copy;

	// In large buffers, timeout may miss nearby matches — search above cursor
#define LOOKBACK_LINE_COUNT	1000
	if (compl_autocomplete && is_nearest_active())
	{
	    start_pos.lnum = MAX(1, start_pos.lnum - LOOKBACK_LINE_COUNT);
	    start_pos.col = 0;
	}
	st.last_match_pos = st.first_match_pos = start_pos;
    }
    else if (st.ins_buf != curbuf && !buf_valid(st.ins_buf))
	st.ins_buf = curbuf;  // In case the buffer was wiped out.

    compl_old_match = compl_curr_match;	// remember the last current match
    st.cur_match_pos = (compl_dir_forward())
				    ? &st.last_match_pos : &st.first_match_pos;

    normal_mode_strict = ctrl_x_mode_normal() && !ctrl_x_mode_line_or_eval()
	&& !(compl_cont_status & CONT_LOCAL) && cpt_sources_array != NULL;
    if (normal_mode_strict)
    {
	cpt_sources_index = 0;
	if (compl_autocomplete || p_cto > 0)
	{
	    compl_source_start_timer(0);
	    compl_time_slice_expired = FALSE;
	    compl_timeout_ms = compl_autocomplete
		? MAX(COMPL_INITIAL_TIMEOUT_MS, p_act)
		: p_cto;
	}
    }

    // For ^N/^P loop over all the flags/windows/buffers in 'complete'.
    for (;;)
    {
	found_new_match = FAIL;
	st.set_match_pos = FALSE;

	// For ^N/^P pick a new entry from e_cpt if compl_started is off,
	// or if found_all says this entry is done.  For ^X^L only use the
	// entries from 'complete' that look in loaded buffers.
	if ((ctrl_x_mode_normal() || ctrl_x_mode_line_or_eval())
					&& (!compl_started || st.found_all))
	{
	    int status = process_next_cpt_value(&st, &type, &start_pos,
		    cfc_has_mode(), &may_advance_cpt_idx);

	    if (status == INS_COMPL_CPT_END)
		break;
	    if (status == INS_COMPL_CPT_CONT)
	    {
		if (may_advance_cpt_idx)
		{
		    if (!advance_cpt_sources_index_safe())
			break;
		    compl_source_start_timer(cpt_sources_index);
		}
		continue;
	    }
	}

	if (normal_mode_strict && type == CTRL_X_FUNCTION
		&& (compl_autocomplete || p_cto > 0))
	{
	    // LSP servers may sporadically take >1s to respond (e.g., while
	    // loading modules), but other sources might already have matches.
	    // To show results quickly use a short timeout for keyword
	    // completion. Allow longer timeout for non-keyword completion
	    // where only function based sources (e.g. LSP) are active.
	    compl_timeout_save = compl_timeout_ms;
	    compl_timeout_ms = compl_from_nonkeyword
		? COMPL_FUNC_TIMEOUT_NON_KW_MS : COMPL_FUNC_TIMEOUT_MS;
	}

	// get the next set of completion matches
	found_new_match = get_next_completion_match(type, &st, &start_pos);

	// If complete() was called then compl_pattern has been reset.  The
	// following won't work then, bail out.
	if (compl_pattern.string == NULL)
	    break;

	if (may_advance_cpt_idx)
	{
	    if (!advance_cpt_sources_index_safe())
		break;
	    compl_source_start_timer(cpt_sources_index);
	}

	// break the loop for specialized modes (use 'complete' just for the
	// generic ctrl_x_mode == CTRL_X_NORMAL) or when we've found a new
	// match
	if ((ctrl_x_mode_not_default() && !ctrl_x_mode_line_or_eval())
						|| found_new_match != FAIL)
	{
	    if (got_int)
		break;
	    // Fill the popup menu as soon as possible.
	    if (type != -1)
		ins_compl_check_keys(0, FALSE);

	    if ((ctrl_x_mode_not_default()
			&& !ctrl_x_mode_line_or_eval()) || compl_interrupted)
		break;
	    compl_started = compl_time_slice_expired ? FALSE : TRUE;
	}
	else
	{
	    // Mark a buffer scanned when it has been scanned completely
	    if (buf_valid(st.ins_buf) && (type == 0 || type == CTRL_X_PATH_PATTERNS))
		st.ins_buf->b_scanned = TRUE;

	    compl_started = FALSE;
	}

	// Restore the timeout after collecting matches from function source
	if (normal_mode_strict && type == CTRL_X_FUNCTION
		&& (compl_autocomplete || p_cto > 0))
	    compl_timeout_ms = compl_timeout_save;

	// For `^P` completion, reset `compl_curr_match` to the head to avoid
	// mixing matches from different sources.
	if (!compl_dir_forward())
	    while (compl_curr_match->cp_prev
		    && !match_at_original_text(compl_curr_match->cp_prev))
		compl_curr_match = compl_curr_match->cp_prev;
    }
    cpt_sources_index = -1;
    compl_started = TRUE;

    if ((ctrl_x_mode_normal() || ctrl_x_mode_line_or_eval())
	    && *st.e_cpt == NUL)		// Got to end of 'complete'
	found_new_match = FAIL;

    match_count = -1;		// total of matches, unknown
    if (found_new_match == FAIL || (ctrl_x_mode_not_default()
		&& !ctrl_x_mode_line_or_eval()))
	match_count = ins_compl_make_cyclic();

    if (cfc_has_mode() && compl_get_longest && compl_num_bests > 0)
	fuzzy_longest_match();

    if (compl_old_match != NULL)
    {
	// If several matches were added (FORWARD) or the search failed and has
	// just been made cyclic then we have to move compl_curr_match to the
	// next or previous entry (if any) -- Acevedo
	compl_curr_match = compl_dir_forward() ? compl_old_match->cp_next
						    : compl_old_match->cp_prev;
	if (compl_curr_match == NULL)
	    compl_curr_match = compl_old_match;
    }
    may_trigger_modechanged();

    if (is_nearest_active() && !ins_compl_has_preinsert())
	sort_compl_match_list(cp_compare_nearest);

    return match_count;
}

/*
 * Update "compl_shown_match" to the actually shown match, it may differ when
 * "compl_leader" is used to omit some of the matches.
 */
    static void
ins_compl_update_shown_match(void)
{
    string_T	*leader;

    (void)get_leader_for_startcol(NULL, TRUE); // Clear the cache
    leader = get_leader_for_startcol(compl_shown_match, TRUE);

    while (!ins_compl_equal(compl_shown_match,
		leader->string, (int)leader->length)
	    && compl_shown_match->cp_next != NULL
	    && !is_first_match(compl_shown_match->cp_next))
    {
	compl_shown_match = compl_shown_match->cp_next;
	leader = get_leader_for_startcol(compl_shown_match, TRUE);
    }

    // If we didn't find it searching forward, and compl_shows_dir is
    // backward, find the last match.
    if (compl_shows_dir_backward()
	    && !ins_compl_equal(compl_shown_match,
		leader->string, (int)leader->length)
	    && (compl_shown_match->cp_next == NULL
		|| is_first_match(compl_shown_match->cp_next)))
    {
	while (!ins_compl_equal(compl_shown_match,
		    leader->string, (int)leader->length)
		&& compl_shown_match->cp_prev != NULL
		&& !is_first_match(compl_shown_match->cp_prev))
	{
	    compl_shown_match = compl_shown_match->cp_prev;
	    leader = get_leader_for_startcol(compl_shown_match, TRUE);
	}
    }
}

/*
 * Delete the old text being completed.
 */
    void
ins_compl_delete(void)
{
    // In insert mode: Delete the typed part.
    // In replace mode: Put the old characters back, if any.
    int col = compl_col + (compl_status_adding() ? compl_length : 0);
    string_T	remaining = {NULL, 0};
    int	    orig_col;

    if (ins_compl_preinsert_effect())
    {
	col += (int)ins_compl_leader_len();
	curwin->w_cursor.col = compl_ins_end_col;
    }

    if (curwin->w_cursor.lnum > compl_lnum)
    {
	if (curwin->w_cursor.col < ml_get_curline_len())
	{
	    char_u *line = ml_get_cursor();
	    remaining.length = ml_get_cursor_len();
	    remaining.string = vim_strnsave(line, remaining.length);
	    if (remaining.string == NULL)
		return;
	}
	while (curwin->w_cursor.lnum > compl_lnum)
	{
	    if (ml_delete(curwin->w_cursor.lnum) == FAIL)
	    {
		if (remaining.string)
		    vim_free(remaining.string);
		return;
	    }
	    deleted_lines_mark(curwin->w_cursor.lnum, 1L);
	    curwin->w_cursor.lnum--;
	}
	// move cursor to end of line
	curwin->w_cursor.col = ml_get_curline_len();
    }

    if ((int)curwin->w_cursor.col > col)
    {
	if (stop_arrow() == FAIL)
	{
	    if (remaining.string)
		vim_free(remaining.string);
	    return;
	}
	backspace_until_column(col);
	compl_ins_end_col = curwin->w_cursor.col;
    }

    if (remaining.string != NULL)
    {
	orig_col = curwin->w_cursor.col;
	ins_str(remaining.string, remaining.length);
	curwin->w_cursor.col = orig_col;
	vim_free(remaining.string);
    }
    // TODO: is this sufficient for redrawing?  Redrawing everything causes
    // flicker, thus we can't do that.
    changed_cline_bef_curs();
#ifdef FEAT_EVAL
    // clear v:completed_item
    set_vim_var_dict(VV_COMPLETED_ITEM, dict_alloc_lock(VAR_FIXED));
#endif
}

/*
 * Insert a completion string that contains newlines.
 * The string is split and inserted line by line.
 */
    static void
ins_compl_expand_multiple(char_u *str)
{
    char_u	*start = str;
    char_u	*curr = str;
    int		base_indent = get_indent();

    while (*curr != NUL)
    {
	if (*curr == '\n')
	{
	    // Insert the text chunk before newline
	    if (curr > start)
		ins_char_bytes(start, (int)(curr - start));

	    // Handle newline
	    open_line(FORWARD, OPENLINE_KEEPTRAIL | OPENLINE_FORCE_INDENT, base_indent, NULL);
	    start = curr + 1;
	}
	curr++;
    }

    // Handle remaining text after last newline (if any)
    if (curr > start)
	ins_char_bytes(start, (int)(curr - start));

    compl_ins_end_col = curwin->w_cursor.col;
}

/*
 * Find the longest common prefix among the current completion matches.
 * Returns a pointer to the first match string, with *prefix_len set to
 * the length of the common prefix.
 * If "curbuf_only" is TRUE, restrict matches to the current buffer
 * ('.' source in 'complete').
 */
    static char_u *
find_common_prefix(size_t *prefix_len, int curbuf_only)
{
    compl_T     *compl;
    int		*match_count;
    char_u	*first = NULL;
    int		len = -1;
    int		is_cpt_completion = (cpt_sources_array != NULL);

    if (!is_cpt_completion)
	return NULL;

    match_count = ALLOC_CLEAR_MULT(int, cpt_sources_count);
    if (match_count == NULL)
	return NULL;

    (void)get_leader_for_startcol(NULL, TRUE); // Clear the cache

    compl = compl_first_match;
    do
    {
	string_T *leader = get_leader_for_startcol(compl, TRUE);

	// Apply 'smartcase' behavior during normal mode
	if (ctrl_x_mode_normal() && !p_inf && leader->string
		&& !ignorecase(leader->string))
	    compl->cp_flags &= ~CP_ICASE;

	if (!match_at_original_text(compl)
		&& (leader->string == NULL
		    || ins_compl_equal(compl, leader->string,
			(int)leader->length)))
	{
	    // Limit number of items from each source if max_items is set.
	    int match_limit_exceeded = FALSE;
	    int cur_source = compl->cp_cpt_source_idx;

	    if (cur_source != -1)
	    {
		match_count[cur_source]++;
		int max_matches = cpt_sources_array[cur_source].cs_max_matches;
		if (max_matches > 0 && match_count[cur_source] > max_matches)
		    match_limit_exceeded = TRUE;
	    }

	    if (!match_limit_exceeded && (!curbuf_only
			|| cpt_sources_array[cur_source].cs_flag == '.'))
	    {
		if (first == NULL && STRNCMP(ins_compl_leader(),
			    compl->cp_str.string, ins_compl_leader_len()) == 0)
		{
		    first = compl->cp_str.string;
		    len = (int)STRLEN(first);
		}
		else if (first != NULL)
		{
		    int j = 0;  // count in bytes
		    char_u *s1 = first;
		    char_u *s2 = compl->cp_str.string;

		    while (j < len && *s1 != NUL && *s2 != NUL)
		    {
			if (MB_BYTE2LEN(*s1) != MB_BYTE2LEN(*s2)
				|| memcmp(s1, s2, MB_BYTE2LEN(*s1)) != 0)
			    break;

			j += MB_BYTE2LEN(*s1);
			MB_PTR_ADV(s1);
			MB_PTR_ADV(s2);
		    }
		    len = j;

		    if (len == 0)
			break;
		}
	    }
	}
	compl = compl->cp_next;
    } while (compl != NULL && !is_first_match(compl));

    vim_free(match_count);

    if (len > (int)ins_compl_leader_len())
    {
	// Avoid inserting text that duplicates the text already present
	// after the cursor.
	if (len == (int)STRLEN(first))
	{
	    char_u *line = ml_get_curline();
	    char_u *p = line + curwin->w_cursor.col;
	    if (p && !IS_WHITE_OR_NUL(*p))
	    {
		char_u *end = find_word_end(p);
		int text_len = end - p;
		if (text_len > 0
			&& text_len < (len - (int)ins_compl_leader_len())
			&& STRNCMP(first + len - text_len, p, text_len) == 0)
		    len -= text_len;
	    }
	}
	*prefix_len = (size_t)len;
	return first;
    }
    return NULL;
}

/*
 * Insert the new text being completed.
 * "move_cursor" is used when 'completeopt' includes "preinsert" and when TRUE
 * cursor needs to move back from the inserted text to the compl_leader.
 * When "insert_prefix" is TRUE the longest common prefix is inserted instead
 * of shown match.
 */
    void
ins_compl_insert(int move_cursor, int insert_prefix)
{
    int		compl_len = get_compl_len();
    int		preinsert = ins_compl_has_preinsert();
    char_u	*cp_str = compl_shown_match->cp_str.string;
    size_t	cp_str_len = compl_shown_match->cp_str.length;
    size_t	leader_len = ins_compl_leader_len();
    char_u	*has_multiple = vim_strchr(cp_str, '\n');

    if (insert_prefix)
    {
	cp_str = find_common_prefix(&cp_str_len, FALSE);
	if (cp_str == NULL)
	{
	    cp_str = find_common_prefix(&cp_str_len, TRUE);
	    if (cp_str == NULL)
	    {
		cp_str = compl_shown_match->cp_str.string;
		cp_str_len = compl_shown_match->cp_str.length;
	    }
	}
    }
    // Since completion sources may provide matches with varying start
    // positions, insert only the portion of the match that corresponds to the
    // intended replacement range.
    else if (cpt_sources_array != NULL)
    {
	int	cpt_idx = compl_shown_match->cp_cpt_source_idx;
	if (cpt_idx >= 0 && compl_col >= 0)
	{
	    int	startcol = cpt_sources_array[cpt_idx].cs_startcol;
	    if (startcol >= 0 && startcol < (int)compl_col)
	    {
		int skip = (int)compl_col - startcol;
		if ((size_t)skip <= cp_str_len)
		{
		    cp_str_len -= skip;
		    cp_str += skip;
		}
	    }
	}
    }

    // Make sure we don't go over the end of the string, this can happen with
    // illegal bytes.
    if (compl_len < (int)cp_str_len)
    {
	if (has_multiple)
	    ins_compl_expand_multiple(cp_str + compl_len);
	else
	{
	    ins_compl_insert_bytes(cp_str + compl_len,
		    insert_prefix ? (int)cp_str_len - compl_len : -1);
	    if ((preinsert || insert_prefix) && move_cursor)
		curwin->w_cursor.col -= (colnr_T)(cp_str_len - leader_len);
	}
    }
    if (match_at_original_text(compl_shown_match)
	    || (preinsert && !insert_prefix))
	compl_used_match = FALSE;
    else
	compl_used_match = TRUE;
#ifdef FEAT_EVAL
    {
	dict_T *dict = ins_compl_dict_alloc(compl_shown_match);

	set_vim_var_dict(VV_COMPLETED_ITEM, dict);
    }
#endif
    compl_hi_on_autocompl_longest = insert_prefix && move_cursor;
}

/*
 * show the file name for the completion match (if any).  Truncate the file
 * name to avoid a wait for return.
 */
    static void
ins_compl_show_filename(void)
{
    char	*lead = _("match in file");
    int		space = sc_col - vim_strsize((char_u *)lead) - 2;
    char_u	*s;
    char_u	*e;

    if (space <= 0)
	return;

    // We need the tail that fits.  With double-byte encoding going
    // back from the end is very slow, thus go from the start and keep
    // the text that fits in "space" between "s" and "e".
    for (s = e = compl_shown_match->cp_fname; *e != NUL; MB_PTR_ADV(e))
    {
	space -= ptr2cells(e);
	while (space < 0)
	{
	    space += ptr2cells(s);
	    MB_PTR_ADV(s);
	}
    }
    if (!compl_autocomplete)
    {
	msg_hist_off = TRUE;
	vim_snprintf((char *)IObuff, IOSIZE, "%s %s%s", lead,
		s > compl_shown_match->cp_fname ? "<" : "", s);
	msg((char *)IObuff);
	msg_hist_off = FALSE;
	redraw_cmdline = FALSE;	    // don't overwrite!
    }
}

/*
 * Find the appropriate completion item when 'complete' ('cpt') includes
 * a 'max_matches' postfix. In this case, we search for a match where
 * 'cp_in_match_array' is set, indicating that the match is also present
 * in 'compl_match_array'.
 */
    static compl_T *
find_next_match_in_menu(void)
{
    int	    is_forward = compl_shows_dir_forward();
    compl_T *match = compl_shown_match;

    do
	match = is_forward ? match->cp_next : match->cp_prev;
    while (match->cp_next && !match->cp_in_match_array
	    && !match_at_original_text(match));
    return match;
}

/*
 * Find the next set of matches for completion. Repeat the completion "todo"
 * times.  The number of matches found is returned in 'num_matches'.
 *
 * If "allow_get_expansion" is TRUE, then ins_compl_get_exp() may be called to
 * get more completions. If it is FALSE, then do nothing when there are no more
 * completions in the given direction.
 *
 * If "advance" is TRUE, then completion will move to the first match.
 * Otherwise, the original text will be shown.
 *
 * Returns OK on success and -1 if the number of matches are unknown.
 */
    static int
find_next_completion_match(
	int	allow_get_expansion,
	int	todo,		// repeat completion this many times
	int	advance,
	int	*num_matches)
{
    int		found_end = FALSE;
    compl_T	*found_compl = NULL;
    unsigned int cur_cot_flags = get_cot_flags();
    int		compl_no_select = (cur_cot_flags & COT_NOSELECT) != 0
		    || (compl_autocomplete && !ins_compl_has_preinsert());
    int		compl_fuzzy_match = (cur_cot_flags & COT_FUZZY) != 0;
    string_T	*leader;


    while (--todo >= 0)
    {
	if (compl_shows_dir_forward() && compl_shown_match->cp_next != NULL)
	{
	    if (compl_match_array != NULL)
		compl_shown_match = find_next_match_in_menu();
	    else
		compl_shown_match = compl_shown_match->cp_next;
	    found_end = (compl_first_match != NULL
		    && (is_first_match(compl_shown_match->cp_next)
			|| is_first_match(compl_shown_match)));
	}
	else if (compl_shows_dir_backward()
		&& compl_shown_match->cp_prev != NULL)
	{
	    found_end = is_first_match(compl_shown_match);
	    if (compl_match_array != NULL)
		compl_shown_match = find_next_match_in_menu();
	    else
		compl_shown_match = compl_shown_match->cp_prev;
	    found_end |= is_first_match(compl_shown_match);
	}
	else
	{
	    if (!allow_get_expansion)
	    {
		if (advance)
		{
		    if (compl_shows_dir_backward())
			compl_pending -= todo + 1;
		    else
			compl_pending += todo + 1;
		}
		return -1;
	    }

	    if (!compl_no_select && advance)
	    {
		if (compl_shows_dir_backward())
		    --compl_pending;
		else
		    ++compl_pending;
	    }

	    // Find matches.
	    *num_matches = ins_compl_get_exp(&compl_startpos);

	    // handle any pending completions
	    while (compl_pending != 0 && compl_direction == compl_shows_dir
		    && advance)
	    {
		if (compl_pending > 0 && compl_shown_match->cp_next != NULL)
		{
		    compl_shown_match = compl_shown_match->cp_next;
		    --compl_pending;
		}
		if (compl_pending < 0 && compl_shown_match->cp_prev != NULL)
		{
		    compl_shown_match = compl_shown_match->cp_prev;
		    ++compl_pending;
		}
		else
		    break;
	    }
	    found_end = FALSE;
	}

	leader = get_leader_for_startcol(compl_shown_match, FALSE);

	if (!match_at_original_text(compl_shown_match)
		&& leader->string != NULL
		&& !ins_compl_equal(compl_shown_match,
		    leader->string, (int)leader->length)
		&& !(compl_fuzzy_match
		    && compl_shown_match->cp_score != FUZZY_SCORE_NONE))
	    ++todo;
	else
	    // Remember a matching item.
	    found_compl = compl_shown_match;

	// Stop at the end of the list when we found a usable match.
	if (found_end)
	{
	    if (found_compl != NULL)
	    {
		compl_shown_match = found_compl;
		break;
	    }
	    todo = 1;	    // use first usable match after wrapping around
	}
    }

    return OK;
}

/*
 * Fill in the next completion in the current direction.
 * If "allow_get_expansion" is TRUE, then we may call ins_compl_get_exp() to
 * get more completions.  If it is FALSE, then we just do nothing when there
 * are no more completions in a given direction.  The latter case is used when
 * we are still in the middle of finding completions, to allow browsing
 * through the ones found so far.
 * Return the total number of matches, or -1 if still unknown -- webb.
 *
 * compl_curr_match is currently being used by ins_compl_get_exp(), so we use
 * compl_shown_match here.
 *
 * Note that this function may be called recursively once only.  First with
 * "allow_get_expansion" TRUE, which calls ins_compl_get_exp(), which in turn
 * calls this function with "allow_get_expansion" FALSE.
 */
    static int
ins_compl_next(
    int	    allow_get_expansion,
    int	    count,		// repeat completion this many times; should
				// be at least 1
    int	    insert_match)	// Insert the newly selected match
{
    int	    num_matches = -1;
    int	    todo = count;
    int	    advance;
    int	    started = compl_started;
    buf_T   *orig_curbuf = curbuf;
    unsigned int cur_cot_flags = get_cot_flags();
    int	    compl_no_insert = (cur_cot_flags & COT_NOINSERT) != 0
		    || (compl_autocomplete && !ins_compl_has_preinsert());
    int	    compl_fuzzy_match = (cur_cot_flags & COT_FUZZY) != 0;
    int	    compl_preinsert = ins_compl_has_preinsert();

    // When user complete function return -1 for findstart which is next
    // time of 'always', compl_shown_match become NULL.
    if (compl_shown_match == NULL)
	return -1;

    if (compl_leader.string != NULL
	    && !match_at_original_text(compl_shown_match)
	    && !compl_fuzzy_match)
	// Update "compl_shown_match" to the actually shown match
	ins_compl_update_shown_match();

    if (allow_get_expansion && insert_match
	    && (!compl_get_longest || compl_used_match))
	// Delete old text to be replaced
	ins_compl_delete();

    // When finding the longest common text we stick at the original text,
    // don't let CTRL-N or CTRL-P move to the first match.
    advance = count != 1 || !allow_get_expansion || !compl_get_longest;

    // When restarting the search don't insert the first match either.
    if (compl_restarting)
    {
	advance = FALSE;
	compl_restarting = FALSE;
    }

    // Repeat this for when <PageUp> or <PageDown> is typed.  But don't wrap
    // around.
    if (find_next_completion_match(allow_get_expansion, todo, advance,
							&num_matches) == -1)
	return -1;

    if (curbuf != orig_curbuf)
    {
	// In case some completion function switched buffer, don't want to
	// insert the completion elsewhere.
	return -1;
    }

    // Insert the text of the new completion, or the compl_leader.
    if (!started && ins_compl_preinsert_longest())
	ins_compl_insert(TRUE, TRUE);
    else if (compl_no_insert && !started && !compl_preinsert)
    {
	ins_compl_insert_bytes(compl_orig_text.string + get_compl_len(), -1);
	compl_used_match = FALSE;
    }
    else if (insert_match)
    {
	if (!compl_get_longest || compl_used_match)
	{
	    int preinsert_longest = ins_compl_preinsert_longest()
		&& match_at_original_text(compl_shown_match); // none selected
	    ins_compl_insert(compl_preinsert || preinsert_longest,
		    preinsert_longest);
	}
	else
	    ins_compl_insert_bytes(compl_leader.string + get_compl_len(), -1);
    }
    else
	compl_used_match = FALSE;

    if (!allow_get_expansion)
    {
	// may undisplay the popup menu first
	ins_compl_upd_pum();

	if (pum_enough_matches())
	    // Will display the popup menu, don't redraw yet to avoid flicker.
	    pum_call_update_screen();
	else
	    // Not showing the popup menu yet, redraw to show the user what was
	    // inserted.
	    update_screen(0);

	// display the updated popup menu
	ins_compl_show_pum();
#ifdef FEAT_GUI
	if (gui.in_use)
	{
	    // Show the cursor after the match, not after the redrawn text.
	    setcursor();
	    out_flush_cursor(FALSE, FALSE);
	}
#endif

	// Delete old text to be replaced, since we're still searching and
	// don't want to match ourselves!
	ins_compl_delete();
    }

    // Enter will select a match when the match wasn't inserted and the popup
    // menu is visible.
    if (compl_no_insert && !started && compl_selected_item != -1)
	compl_enter_selects = TRUE;
    else
	compl_enter_selects = !insert_match && compl_match_array != NULL;

    // Show the file name for the match (if any)
    if (compl_shown_match->cp_fname != NULL)
	ins_compl_show_filename();

    return num_matches;
}

/*
 * Check if the current completion source exceeded its timeout. If so, stop
 * collecting, and halve the timeout.
 */
    static void
check_elapsed_time(void)
{
#ifdef ELAPSED_FUNC
    elapsed_T	*start_tv
	= &cpt_sources_array[cpt_sources_index].compl_start_tv;
    long	elapsed_ms = ELAPSED_FUNC(*start_tv);

    if (elapsed_ms > compl_timeout_ms)
    {
	compl_time_slice_expired = TRUE;
	DECAY_COMPL_TIMEOUT();
    }
#endif
}

/*
 * Call this while finding completions, to check whether the user has hit a key
 * that should change the currently displayed completion, or exit completion
 * mode.  Also, when compl_pending is not zero, show a completion as soon as
 * possible. -- webb
 * "frequency" specifies out of how many calls we actually check.
 * "in_compl_func" is TRUE when called from complete_check(), don't set
 * compl_curr_match.
 */
    void
ins_compl_check_keys(int frequency, int in_compl_func)
{
    static int	count = 0;
    int		c;

    // Don't check when reading keys from a script, :normal or feedkeys().
    // That would break the test scripts.  But do check for keys when called
    // from complete_check().
    if (!in_compl_func && (using_script() || ex_normal_busy))
	return;

    // Only do this at regular intervals
    if (++count < frequency)
	return;
    count = 0;

    // Check for a typed key.  Do use mappings, otherwise vim_is_ctrl_x_key()
    // can't do its work correctly.
    c = vpeekc_any();
    if (c != NUL
#ifdef FEAT_EVAL
	    // If test_override("char_avail", 1) was called, ignore characters
	    // waiting in the typeahead buffer.
	    && !disable_char_avail_for_testing
#endif
       )
    {
	if (vim_is_ctrl_x_key(c) && c != Ctrl_X && c != Ctrl_R)
	{
	    c = safe_vgetc();	// Eat the character
	    compl_shows_dir = ins_compl_key2dir(c);
	    (void)ins_compl_next(FALSE, ins_compl_key2count(c),
				      c != K_UP && c != K_DOWN);
	}
	else
	{
	    // Need to get the character to have KeyTyped set.  We'll put it
	    // back with vungetc() below.  But skip K_IGNORE.
	    c = safe_vgetc();
	    if (c != K_IGNORE)
	    {
		// Don't interrupt completion when the character wasn't typed,
		// e.g., when doing @q to replay keys.
		if (c != Ctrl_R && KeyTyped)
		    compl_interrupted = TRUE;

		vungetc(c);
	    }
	}
    }
    else
    {
	int normal_mode_strict = ctrl_x_mode_normal()
	    && !ctrl_x_mode_line_or_eval() && !(compl_cont_status & CONT_LOCAL)
	    && cpt_sources_array != NULL && cpt_sources_index >= 0;
	if (normal_mode_strict && (compl_autocomplete || p_cto > 0))
	    check_elapsed_time();
    }

    if (compl_pending && !got_int && !(cot_flags & COT_NOINSERT)
	    && (!compl_autocomplete || ins_compl_has_preinsert()))
    {
	// Insert the first match immediately and advance compl_shown_match,
	// before finding other matches.
	int todo = compl_pending > 0 ? compl_pending : -compl_pending;

	compl_pending = 0;
	(void)ins_compl_next(FALSE, todo, TRUE);
    }
}

/*
 * Decide the direction of Insert mode complete from the key typed.
 * Returns BACKWARD or FORWARD.
 */
    static int
ins_compl_key2dir(int c)
{
    if (c == Ctrl_P || c == Ctrl_L
	    || c == K_PAGEUP || c == K_KPAGEUP || c == K_S_UP || c == K_UP)
	return BACKWARD;
    return FORWARD;
}

/*
 * Return TRUE for keys that are used for completion only when the popup menu
 * is visible.
 */
    static int
ins_compl_pum_key(int c)
{
    return pum_visible() && (c == K_PAGEUP || c == K_KPAGEUP || c == K_S_UP
		     || c == K_PAGEDOWN || c == K_KPAGEDOWN || c == K_S_DOWN
		     || c == K_UP || c == K_DOWN);
}

/*
 * Decide the number of completions to move forward.
 * Returns 1 for most keys, height of the popup menu for page-up/down keys.
 */
    static int
ins_compl_key2count(int c)
{
    if (ins_compl_pum_key(c) && c != K_UP && c != K_DOWN)
    {
	int h = pum_get_height();
	if (h > 3)
	    h -= 2; // keep some context
	return h;
    }
    return 1;
}

/*
 * Return TRUE if completion with "c" should insert the match, FALSE if only
 * to change the currently selected completion.
 */
    static int
ins_compl_use_match(int c)
{
    switch (c)
    {
	case K_UP:
	case K_DOWN:
	case K_PAGEDOWN:
	case K_KPAGEDOWN:
	case K_S_DOWN:
	case K_PAGEUP:
	case K_KPAGEUP:
	case K_S_UP:
	    return FALSE;
    }
    return TRUE;
}

/*
 * Get the pattern, column and length for normal completion (CTRL-N CTRL-P
 * completion)
 * Sets the global variables: compl_col, compl_length and compl_pattern.
 * Uses the global variables: compl_cont_status and ctrl_x_mode
 */
    static int
get_normal_compl_info(char_u *line, int startcol, colnr_T curs_col)
{
    if ((compl_cont_status & CONT_SOL) || ctrl_x_mode_path_defines())
    {
	if (!compl_status_adding())
	{
	    while (--startcol >= 0 && vim_isIDc(line[startcol]))
		;
	    compl_col += ++startcol;
	    compl_length = curs_col - startcol;
	}
	if (p_ic)
	{
	    compl_pattern.string = str_foldcase(line + compl_col,
		    compl_length, NULL, 0);
	    if (compl_pattern.string == NULL)
	    {
		compl_pattern.length = 0;
		return FAIL;
	    }
	    compl_pattern.length = STRLEN(compl_pattern.string);
	}
	else
	{
	    compl_pattern.string = vim_strnsave(line + compl_col, (size_t)compl_length);
	    if (compl_pattern.string == NULL)
	    {
		compl_pattern.length = 0;
		return FAIL;
	    }
	    compl_pattern.length = (size_t)compl_length;
	}
    }
    else if (compl_status_adding())
    {
	char_u	    *prefix = (char_u *)"\\<";
	size_t	    prefixlen = STRLEN_LITERAL("\\<");
	size_t	    n;

	if (!vim_iswordp(line + compl_col)
		|| (compl_col > 0
		    && (vim_iswordp(mb_prevptr(line, line + compl_col)))))
	{
	    prefix = (char_u *)"";
	    prefixlen = 0;
	}

	// we need up to 2 extra chars for the prefix
	n = quote_meta(NULL, line + compl_col, compl_length) + prefixlen;
	compl_pattern.string = alloc(n);
	if (compl_pattern.string == NULL)
	{
	    compl_pattern.length = 0;
	    return FAIL;
	}
	STRCPY((char *)compl_pattern.string, prefix);
	(void)quote_meta(compl_pattern.string + prefixlen,
		line + compl_col, compl_length);
	compl_pattern.length = n - 1;
    }
    else if (--startcol < 0
	    || !vim_iswordp(mb_prevptr(line, line + startcol + 1)))
    {
	size_t	len = STRLEN_LITERAL("\\<\\k\\k");

	// Match any word of at least two chars
	compl_pattern.string = vim_strnsave((char_u *)"\\<\\k\\k", len);
	if (compl_pattern.string == NULL)
	{
	    compl_pattern.length = 0;
	    return FAIL;
	}
	compl_pattern.length = len;
	compl_col += curs_col;
	compl_length = 0;
	compl_from_nonkeyword = TRUE;
    }
    else
    {
	// Search the point of change class of multibyte character
	// or not a word single byte character backward.
	if (has_mbyte)
	{
	    int base_class;
	    int head_off;

	    startcol -= (*mb_head_off)(line, line + startcol);
	    base_class = mb_get_class(line + startcol);
	    while (--startcol >= 0)
	    {
		head_off = (*mb_head_off)(line, line + startcol);
		if (base_class != mb_get_class(line + startcol
			    - head_off))
		    break;
		startcol -= head_off;
	    }
	}
	else
	{
	    while (--startcol >= 0 && vim_iswordc(line[startcol]))
		;
	}

	compl_col += ++startcol;
	compl_length = (int)curs_col - startcol;
	if (compl_length == 1)
	{
	    // Only match word with at least two chars -- webb
	    // there's no need to call quote_meta,
	    // alloc(7) is enough  -- Acevedo
	    compl_pattern.string = alloc(7);
	    if (compl_pattern.string == NULL)
	    {
		compl_pattern.length = 0;
		return FAIL;
	    }
	    STRCPY((char *)compl_pattern.string, "\\<");
	    (void)quote_meta(compl_pattern.string + 2, line + compl_col, 1);
	    STRCAT((char *)compl_pattern.string, "\\k");
	    compl_pattern.length = STRLEN(compl_pattern.string);
	}
	else
	{
	    size_t  n = quote_meta(NULL, line + compl_col, compl_length) + 2;

	    compl_pattern.string = alloc(n);
	    if (compl_pattern.string == NULL)
	    {
		compl_pattern.length = 0;
		return FAIL;
	    }
	    STRCPY((char *)compl_pattern.string, "\\<");
	    (void)quote_meta(compl_pattern.string + 2, line + compl_col,
		    compl_length);
	    compl_pattern.length = n - 1;
	}
    }

    // Call functions in 'complete' with 'findstart=1'
    if (ctrl_x_mode_normal() && !(compl_cont_status & CONT_LOCAL))
    {
	// ^N completion, not complete() or ^X^N
	if (setup_cpt_sources() == FAIL || prepare_cpt_compl_funcs() == FAIL)
	    return FAIL;
    }

    return OK;
}

/*
 * Get the pattern, column and length for whole line completion or for the
 * complete() function.
 * Sets the global variables: compl_col, compl_length and compl_pattern.
 */
    static int
get_wholeline_compl_info(char_u *line, colnr_T curs_col)
{
    compl_col = (colnr_T)getwhitecols(line);
    compl_length = (int)curs_col - (int)compl_col;
    if (compl_length < 0)	// cursor in indent: empty pattern
	compl_length = 0;
    if (p_ic)
    {
	compl_pattern.string = str_foldcase(line + compl_col, compl_length,
		NULL, 0);
	if (compl_pattern.string == NULL)
	{
	    compl_pattern.length = 0;
	    return FAIL;
	}
	compl_pattern.length = STRLEN(compl_pattern.string);
    }
    else
    {
	compl_pattern.string = vim_strnsave(line + compl_col, (size_t)compl_length);
	if (compl_pattern.string == NULL)
	{
	    compl_pattern.length = 0;
	    return FAIL;
	}
	compl_pattern.length = (size_t)compl_length;
    }

    return OK;
}

/*
 * Get the pattern, column and length for filename completion.
 * Sets the global variables: compl_col, compl_length and compl_pattern.
 */
    static int
get_filename_compl_info(char_u *line, int startcol, colnr_T curs_col)
{
    // Go back to just before the first filename character.
    if (startcol > 0)
    {
	char_u	*p = line + startcol;

	MB_PTR_BACK(line, p);
	while (p > line && vim_isfilec(PTR2CHAR(p)))
	    MB_PTR_BACK(line, p);
	if (p == line && vim_isfilec(PTR2CHAR(p)))
	    startcol = 0;
	else
	    startcol = (int)(p - line) + 1;
    }

    compl_col += startcol;
    compl_length = (int)curs_col - startcol;
    compl_pattern.string = addstar(line + compl_col, compl_length, EXPAND_FILES);
    if (compl_pattern.string == NULL)
    {
	compl_pattern.length = 0;
	return FAIL;
    }

    compl_pattern.length = STRLEN(compl_pattern.string);

    return OK;
}

/*
 * Get the pattern, column and length for command-line completion.
 * Sets the global variables: compl_col, compl_length and compl_pattern.
 */
    static int
get_cmdline_compl_info(char_u *line, colnr_T curs_col)
{
    compl_pattern.string = vim_strnsave(line, curs_col);
    if (compl_pattern.string == NULL)
    {
	compl_pattern.length = 0;
	return FAIL;
    }
    compl_pattern.length = curs_col;
    set_cmd_context(&compl_xp, compl_pattern.string,
	    (int)compl_pattern.length, curs_col, FALSE);
    if (compl_xp.xp_context == EXPAND_UNSUCCESSFUL
	    || compl_xp.xp_context == EXPAND_NOTHING)
	// No completion possible, use an empty pattern to get a
	// "pattern not found" message.
	compl_col = curs_col;
    else
	compl_col = (int)(compl_xp.xp_pattern - compl_pattern.string);
    compl_length = curs_col - compl_col;

    return OK;
}

#ifdef FEAT_COMPL_FUNC
/*
 * Set global variables related to completion:
 * compl_col, compl_length, compl_pattern, and cpt_compl_pattern.
 */
    static int
set_compl_globals(
    int		startcol UNUSED,
    colnr_T	curs_col UNUSED,
    int		is_cpt_compl UNUSED)
{
    if (is_cpt_compl)
    {
	VIM_CLEAR_STRING(cpt_compl_pattern);
	if (startcol < compl_col)
	    return prepend_startcol_text(&cpt_compl_pattern, &compl_orig_text,
		    startcol);
	else
	{
	    cpt_compl_pattern.string = vim_strnsave(compl_orig_text.string,
		    compl_orig_text.length);
	    cpt_compl_pattern.length = compl_orig_text.length;
	}
    }
    else
    {
	if (startcol < 0 || startcol > curs_col)
	    startcol = curs_col;

	// Re-obtain line in case it has changed
	char_u	*line = ml_get(curwin->w_cursor.lnum);
	int	len = curs_col - startcol;

	compl_pattern.string = vim_strnsave(line + startcol, (size_t)len);
	if (compl_pattern.string == NULL)
	{
	    compl_pattern.length = 0;
	    return FAIL;
	}
	compl_pattern.length = (size_t)len;
	compl_col = startcol;
	compl_length = len;
    }

    return OK;
}
#endif

/*
 * Get the pattern, column and length for user defined completion ('omnifunc',
 * 'completefunc' and 'thesaurusfunc')
 * Uses the global variable: spell_bad_len
 * Callback function "cb" is set if triggered by a function in the 'cpt'
 * option; otherwise, it is NULL.
 * "startcol", when not NULL, contains the column returned by function.
 */
    static int
get_userdefined_compl_info(
    colnr_T	curs_col UNUSED,
    callback_T	*cb UNUSED,
    int		*startcol UNUSED)
{
    int		ret = FAIL;

#ifdef FEAT_COMPL_FUNC
    // Call user defined function 'completefunc' with "a:findstart"
    // set to 1 to obtain the length of text to use for completion.
    typval_T	args[3];
    int		col;
    char_u	*funcname = NULL;
    pos_T	pos;
    int		save_State = State;
    int		is_cpt_function = (cb != NULL);

    if (!is_cpt_function)
    {
	// Call 'completefunc' or 'omnifunc' or 'thesaurusfunc' and get pattern
	// length as a string
	funcname = get_complete_funcname(ctrl_x_mode);
	if (*funcname == NUL)
	{
	    semsg(_(e_option_str_is_not_set), ctrl_x_mode_function()
		    ? "completefunc" : "omnifunc");
	    return FAIL;
	}
	cb = get_insert_callback(ctrl_x_mode);
    }

    args[0].v_type = VAR_NUMBER;
    args[0].vval.v_number = 1;
    args[1].v_type = VAR_STRING;
    args[1].vval.v_string = (char_u *)"";
    args[2].v_type = VAR_UNKNOWN;
    pos = curwin->w_cursor;
    ++textlock;
    col = call_callback_retnr(cb, 2, args);
    --textlock;

    State = save_State;
    curwin->w_cursor = pos;	// restore the cursor position
    check_cursor();  // make sure cursor position is valid, just in case
    validate_cursor();
    if (!EQUAL_POS(curwin->w_cursor, pos))
    {
	emsg(_(e_complete_function_deleted_text));
	return FAIL;
    }

    if (startcol != NULL)
	*startcol = col;

    // Return value -2 means the user complete function wants to cancel the
    // complete without an error, do the same if the function did not execute
    // successfully.
    if (col == -2 || aborting())
	return FAIL;

    // Return value -3 does the same as -2 and leaves CTRL-X mode.
    if (col == -3)
    {
	if (is_cpt_function)
	    return FAIL;
	ctrl_x_mode = CTRL_X_NORMAL;
	edit_submode = NULL;
	if (!shortmess(SHM_COMPLETIONMENU))
	    msg_clr_cmdline();
	return FAIL;
    }

    // Reset extended parameters of completion, when starting new
    // completion.
    compl_opt_refresh_always = FALSE;
    compl_opt_suppress_empty = FALSE;

    ret = !is_cpt_function ? set_compl_globals(col, curs_col, FALSE) : OK;
#endif

    return ret;
}

/*
 * Get the pattern, column and length for spell completion.
 * Sets the global variables: compl_col, compl_length and compl_pattern.
 * Uses the global variable: spell_bad_len
 */
    static int
get_spell_compl_info(int startcol UNUSED, colnr_T curs_col UNUSED)
{
    int		ret = FAIL;
#ifdef FEAT_SPELL
    char_u	*line = NULL;

    if (spell_bad_len > 0)
	compl_col = curs_col - spell_bad_len;
    else
	compl_col = spell_word_start(startcol);

    if (compl_col >= (colnr_T)startcol)
    {
	compl_length = 0;
	compl_col = curs_col;
    }
    else
    {
	spell_expand_check_cap(compl_col);
	compl_length = (int)curs_col - compl_col;
    }
    // Need to obtain "line" again, it may have become invalid.
    line = ml_get(curwin->w_cursor.lnum);
    compl_pattern.string = vim_strnsave(line + compl_col, (size_t)compl_length);
    if (compl_pattern.string == NULL)
    {
	compl_pattern.length = 0;
	return FAIL;
    }

    compl_pattern.length = (size_t)compl_length;
    ret = OK;
#endif

    return ret;
}

/*
 * Get the completion pattern, column and length.
 * "startcol" - start column number of the completion pattern/text
 * "cur_col" - current cursor column
 * On return, "line_invalid" is set to TRUE, if the current line may have
 * become invalid and needs to be fetched again.
 * Returns OK on success.
 */
    static int
compl_get_info(char_u *line, int startcol, colnr_T curs_col, int *line_invalid)
{
    if (ctrl_x_mode_normal() || ctrl_x_mode_register()
	    || (ctrl_x_mode & CTRL_X_WANT_IDENT
		&& !thesaurus_func_complete(ctrl_x_mode)))
    {
	if (get_normal_compl_info(line, startcol, curs_col) != OK)
	    return FAIL;
	*line_invalid = TRUE; // 'cpt' func may have invalidated "line"
    }
    else if (ctrl_x_mode_line_or_eval())
    {
	return get_wholeline_compl_info(line, curs_col);
    }
    else if (ctrl_x_mode_files())
    {
	return get_filename_compl_info(line, startcol, curs_col);
    }
    else if (ctrl_x_mode == CTRL_X_CMDLINE)
    {
	return get_cmdline_compl_info(line, curs_col);
    }
    else if (ctrl_x_mode_function() || ctrl_x_mode_omni()
	    || thesaurus_func_complete(ctrl_x_mode))
    {
	if (get_userdefined_compl_info(curs_col, NULL, NULL) != OK)
	    return FAIL;
	*line_invalid = TRUE;	// "line" may have become invalid
    }
    else if (ctrl_x_mode_spell())
    {
	if (get_spell_compl_info(startcol, curs_col) == FAIL)
	    return FAIL;
	*line_invalid = TRUE;	// "line" may have become invalid
    }
    else
    {
	internal_error("ins_complete()");
	return FAIL;
    }

    return OK;
}

/*
 * Continue an interrupted completion mode search in "line".
 *
 * If this same ctrl_x_mode has been interrupted use the text from
 * "compl_startpos" to the cursor as a pattern to add a new word instead of
 * expand the one before the cursor, in word-wise if "compl_startpos" is not in
 * the same line as the cursor then fix it (the line has been split because it
 * was longer than 'tw').  if SOL is set then skip the previous pattern, a word
 * at the beginning of the line has been inserted, we'll look for that.
 */
    static void
ins_compl_continue_search(char_u *line)
{
    // it is a continued search
    compl_cont_status &= ~CONT_INTRPT;	// remove INTRPT
    if (ctrl_x_mode_normal() || ctrl_x_mode_path_patterns()
						|| ctrl_x_mode_path_defines())
    {
	if (compl_startpos.lnum != curwin->w_cursor.lnum)
	{
	    // line (probably) wrapped, set compl_startpos to the
	    // first non_blank in the line, if it is not a wordchar
	    // include it to get a better pattern, but then we don't
	    // want the "\\<" prefix, check it below
	    compl_col = (colnr_T)getwhitecols(line);
	    compl_startpos.col = compl_col;
	    compl_startpos.lnum = curwin->w_cursor.lnum;
	    compl_cont_status &= ~CONT_SOL;   // clear SOL if present
	}
	else
	{
	    // S_IPOS was set when we inserted a word that was at the
	    // beginning of the line, which means that we'll go to SOL
	    // mode but first we need to redefine compl_startpos
	    if (compl_cont_status & CONT_S_IPOS)
	    {
		compl_cont_status |= CONT_SOL;
		compl_startpos.col = (colnr_T)(skipwhite(
			    line + compl_length
			    + compl_startpos.col) - line);
	    }
	    compl_col = compl_startpos.col;
	}
	compl_length = curwin->w_cursor.col - (int)compl_col;
	// IObuff is used to add a "word from the next line" would we
	// have enough space?  just being paranoid
#define	MIN_SPACE 75
	if (compl_length > (IOSIZE - MIN_SPACE))
	{
	    compl_cont_status &= ~CONT_SOL;
	    compl_length = (IOSIZE - MIN_SPACE);
	    compl_col = curwin->w_cursor.col - compl_length;
	}
	compl_cont_status |= CONT_ADDING | CONT_N_ADDS;
	if (compl_length < 1)
	    compl_cont_status &= CONT_LOCAL;
    }
    else if (ctrl_x_mode_line_or_eval() || ctrl_x_mode_register())
	compl_cont_status = CONT_ADDING | CONT_N_ADDS;
    else
	compl_cont_status = 0;
}

/*
 * start insert mode completion
 */
    static int
ins_compl_start(void)
{
    char_u	*line = NULL;
    int		startcol = 0;	    // column where searched text starts
    colnr_T	curs_col;	    // cursor column
    int		line_invalid = FALSE;
    int		save_did_ai = did_ai;
    int		flags = CP_ORIGINAL_TEXT;

    // First time we hit ^N or ^P (in a row, I mean)
    did_ai = FALSE;
    did_si = FALSE;
    can_si = FALSE;
    can_si_back = FALSE;
    if (stop_arrow() == FAIL)
	return FAIL;

    line = ml_get(curwin->w_cursor.lnum);
    curs_col = curwin->w_cursor.col;
    compl_pending = 0;
    compl_lnum = curwin->w_cursor.lnum;

    if ((compl_cont_status & CONT_INTRPT) == CONT_INTRPT
	    && compl_cont_mode == ctrl_x_mode)
	// this same ctrl-x_mode was interrupted previously. Continue the
	// completion.
	ins_compl_continue_search(line);
    else
	compl_cont_status &= CONT_LOCAL;

    if (!compl_status_adding())	// normal expansion
    {
	compl_cont_mode = ctrl_x_mode;
	if (ctrl_x_mode_not_default())
	    // Remove LOCAL if ctrl_x_mode != CTRL_X_NORMAL
	    compl_cont_status = 0;
	compl_cont_status |= CONT_N_ADDS;
	compl_startpos = curwin->w_cursor;
	startcol = (int)curs_col;
	compl_col = 0;
    }

    // Work out completion pattern and original text -- webb
    if (compl_get_info(line, startcol, curs_col, &line_invalid) == FAIL)
    {
	if (ctrl_x_mode_function() || ctrl_x_mode_omni()
				|| thesaurus_func_complete(ctrl_x_mode))
	    // restore did_ai, so that adding comment leader works
	    did_ai = save_did_ai;
	return FAIL;
    }
    // If "line" was changed while getting completion info get it again.
    if (line_invalid)
	line = ml_get(curwin->w_cursor.lnum);

    if (compl_status_adding())
    {
	if (!shortmess(SHM_COMPLETIONMENU))
	    edit_submode_pre = (char_u *)_(" Adding");
	if (ctrl_x_mode_line_or_eval())
	{
	    // Insert a new line, keep indentation but ignore 'comments'.
	    char_u *old = curbuf->b_p_com;

	    curbuf->b_p_com = (char_u *)"";
	    compl_startpos.lnum = curwin->w_cursor.lnum;
	    compl_startpos.col = compl_col;
	    ins_eol('\r');
	    curbuf->b_p_com = old;
	    compl_length = 0;
	    compl_col = curwin->w_cursor.col;
	    compl_lnum = curwin->w_cursor.lnum;
	}
    }
    else
    {
	edit_submode_pre = NULL;
	compl_startpos.col = compl_col;
    }

    if (!shortmess(SHM_COMPLETIONMENU) && !compl_autocomplete)
    {
	if (compl_cont_status & CONT_LOCAL)
	    edit_submode = (char_u *)_(ctrl_x_msgs[CTRL_X_LOCAL_MSG]);
	else
	    edit_submode = (char_u *)_(CTRL_X_MSG(ctrl_x_mode));
    }

    // If any of the original typed text has been changed we need to fix
    // the redo buffer.
    ins_compl_fixRedoBufForLeader(NULL);

    // Always add completion for the original text.
    VIM_CLEAR_STRING(compl_orig_text);
    compl_orig_text.length = (size_t)compl_length;
    compl_orig_text.string = vim_strnsave(line + compl_col, (size_t)compl_length);
    if (p_ic)
	flags |= CP_ICASE;
    if (compl_orig_text.string == NULL
	    || ins_compl_add(compl_orig_text.string,
		(int)compl_orig_text.length,
		NULL, NULL, NULL, 0, flags, FALSE, NULL, FUZZY_SCORE_NONE) != OK)
    {
	VIM_CLEAR_STRING(compl_pattern);
	VIM_CLEAR_STRING(compl_orig_text);
	return FAIL;
    }

    // showmode might reset the internal line pointers, so it must
    // be called before line = ml_get(), or when this address is no
    // longer needed.  -- Acevedo.
    if (!shortmess(SHM_COMPLETIONMENU) && !compl_autocomplete)
    {
	edit_submode_extra = (char_u *)_("-- Searching...");
	edit_submode_highl = HLF_COUNT;
	showmode();
	edit_submode_extra = NULL;
	out_flush();
    }

    return OK;
}

/*
 * display the completion status message
 */
    static void
ins_compl_show_statusmsg(void)
{
    // we found no match if the list has only the "compl_orig_text"-entry
    if (is_first_match(compl_first_match->cp_next))
    {
	edit_submode_extra = compl_status_adding() && compl_length > 1
				? (char_u *)_("Hit end of paragraph")
				: (char_u *)_("Pattern not found");
	edit_submode_highl = HLF_E;
    }

    if (edit_submode_extra == NULL)
    {
	if (match_at_original_text(compl_curr_match))
	{
	    edit_submode_extra = (char_u *)_("Back at original");
	    edit_submode_highl = HLF_W;
	}
	else if (compl_cont_status & CONT_S_IPOS)
	{
	    edit_submode_extra = (char_u *)_("Word from other line");
	    edit_submode_highl = HLF_COUNT;
	}
	else if (compl_curr_match->cp_next == compl_curr_match->cp_prev)
	{
	    edit_submode_extra = (char_u *)_("The only match");
	    edit_submode_highl = HLF_COUNT;
	    compl_curr_match->cp_number = 1;
	}
	else
	{
#if defined(FEAT_COMPL_FUNC) || defined(FEAT_EVAL)
	    // Update completion sequence number when needed.
	    if (compl_curr_match->cp_number == -1)
		ins_compl_update_sequence_numbers();
#endif
	    // The match should always have a sequence number now, this is
	    // just a safety check.
	    if (compl_curr_match->cp_number != -1)
	    {
		// Space for 10 text chars. + 2x10-digit no.s = 31.
		// Translations may need more than twice that.
		static char_u match_ref[81];

		if (compl_matches > 0)
		    vim_snprintf((char *)match_ref, sizeof(match_ref),
			    _("match %d of %d"),
			    compl_curr_match->cp_number, compl_matches);
		else
		    vim_snprintf((char *)match_ref, sizeof(match_ref),
			    _("match %d"),
			    compl_curr_match->cp_number);
		edit_submode_extra = match_ref;
		edit_submode_highl = HLF_R;
		if (dollar_vcol >= 0)
		    curs_columns(FALSE);
	    }
	}
    }

    // Show a message about what (completion) mode we're in.
    if (!compl_opt_suppress_empty)
    {
	showmode();
	if (!shortmess(SHM_COMPLETIONMENU))
	{
	    if (edit_submode_extra != NULL)
	    {
		if (!p_smd)
		{
		    msg_hist_off = TRUE;
		    msg_attr((char *)edit_submode_extra,
			    edit_submode_highl < HLF_COUNT
			    ? HL_ATTR(edit_submode_highl) : 0);
		    msg_hist_off = FALSE;
		}
	    }
	    else
		msg_clr_cmdline();	// necessary for "noshowmode"
	}
    }
}

/*
 * Do Insert mode completion.
 * Called when character "c" was typed, which has a meaning for completion.
 * Returns OK if completion was done, FAIL if something failed (out of mem).
 */
    int
ins_complete(int c, int enable_pum)
{
    int		n;
    int		save_w_wrow;
    int		save_w_leftcol;
    int		insert_match;
    int		no_matches_found;
#ifdef ELAPSED_FUNC
    elapsed_T	compl_start_tv = {0}; // Time when match collection starts
    int		disable_ac_delay;

    disable_ac_delay = compl_started && ctrl_x_mode_normal()
	&& (c == Ctrl_N || c == Ctrl_P || c == Ctrl_R || ins_compl_pum_key(c));
#endif

    compl_direction = ins_compl_key2dir(c);
    insert_match = ins_compl_use_match(c);

    if (!compl_started)
    {
	if (ins_compl_start() == FAIL)
	    return FAIL;
    }
    else if (insert_match && stop_arrow() == FAIL)
	return FAIL;

#ifdef ELAPSED_FUNC
    if (compl_autocomplete && p_acl > 0 && !disable_ac_delay)
	ELAPSED_INIT(compl_start_tv);
#endif
    compl_curr_win = curwin;
    compl_curr_buf = curwin->w_buffer;
    compl_shown_match = compl_curr_match;
    compl_shows_dir = compl_direction;

    // Find next match (and following matches).
    save_w_wrow = curwin->w_wrow;
    save_w_leftcol = curwin->w_leftcol;
    n = ins_compl_next(TRUE, ins_compl_key2count(c), insert_match);

    // may undisplay the popup menu
    ins_compl_upd_pum();

    if (n > 1)		// all matches have been found
	compl_matches = n;
    compl_curr_match = compl_shown_match;
    compl_direction = compl_shows_dir;

    // Eat the ESC that vgetc() returns after a CTRL-C to avoid leaving Insert
    // mode.
    if (got_int && !global_busy)
    {
	(void)vgetc();
	got_int = FALSE;
    }

    // we found no match if the list has only the "compl_orig_text"-entry
    no_matches_found = is_first_match(compl_first_match->cp_next);
    if (no_matches_found)
    {
	// remove N_ADDS flag, so next ^X<> won't try to go to ADDING mode,
	// because we couldn't expand anything at first place, but if we used
	// ^P, ^N, ^X^I or ^X^D we might want to add-expand a single-char-word
	// (such as M in M'exico) if not tried already.  -- Acevedo
	if (compl_length > 1
		|| compl_status_adding()
		|| (ctrl_x_mode_not_default()
		    && !ctrl_x_mode_path_patterns()
		    && !ctrl_x_mode_path_defines()))
	    compl_cont_status &= ~CONT_N_ADDS;
    }

    if (compl_curr_match->cp_flags & CP_CONT_S_IPOS)
	compl_cont_status |= CONT_S_IPOS;
    else
	compl_cont_status &= ~CONT_S_IPOS;

    if (!shortmess(SHM_COMPLETIONMENU) && !compl_autocomplete)
	ins_compl_show_statusmsg();

    // Wait for the autocompletion delay to expire
#ifdef ELAPSED_FUNC
    if (compl_autocomplete && p_acl > 0 && !disable_ac_delay
	    && !no_matches_found && ELAPSED_FUNC(compl_start_tv) < p_acl)
    {
	cursor_on();
	setcursor();
	out_flush_cursor(FALSE, FALSE);
	do
	{
	    if (char_avail())
	    {
		ins_compl_restart();
		compl_interrupted = TRUE;
		break;
	    }
	    else
		ui_delay(2L, TRUE);
	} while (ELAPSED_FUNC(compl_start_tv) < p_acl);
    }
#endif

    // Show the popup menu, unless we got interrupted.
    if (enable_pum && !compl_interrupted)
	show_pum(save_w_wrow, save_w_leftcol);

    compl_was_interrupted = compl_interrupted;
    compl_interrupted = FALSE;

    return OK;
}

/*
 * Enable autocompletion
 */
    void
ins_compl_enable_autocomplete(void)
{
#ifdef ELAPSED_FUNC
    compl_autocomplete = TRUE;
#endif
}

/*
 * Remove (if needed) and show the popup menu
 */
    static void
show_pum(int prev_w_wrow, int prev_w_leftcol)
{
    // RedrawingDisabled may be set when invoked through complete().
    int save_RedrawingDisabled = RedrawingDisabled;
    RedrawingDisabled = 0;

    // If the cursor moved or the display scrolled we need to remove the pum
    // first.
    setcursor();
    if (prev_w_wrow != curwin->w_wrow || prev_w_leftcol != curwin->w_leftcol)
	ins_compl_del_pum();

    ins_compl_show_pum();
    setcursor();

    RedrawingDisabled = save_RedrawingDisabled;
}

/*
 * Looks in the first "len" chars. of "src" for search-metachars.
 * If dest is not NULL the chars. are copied there quoting (with
 * a backslash) the metachars, and dest would be NUL terminated.
 * Returns the length (needed) of dest
 */
    static unsigned
quote_meta(char_u *dest, char_u *src, int len)
{
    unsigned	m = (unsigned)len + 1;  // one extra for the NUL

    for ( ; --len >= 0; src++)
    {
	switch (*src)
	{
	    case '.':
	    case '*':
	    case '[':
		if (ctrl_x_mode_dictionary() || ctrl_x_mode_thesaurus())
		    break;
		// FALLTHROUGH
	    case '~':
		if (!magic_isset())	// quote these only if magic is set
		    break;
		// FALLTHROUGH
	    case '\\':
		if (ctrl_x_mode_dictionary() || ctrl_x_mode_thesaurus())
		    break;
		// FALLTHROUGH
	    case '^':		// currently it's not needed.
	    case '$':
		m++;
		if (dest != NULL)
		    *dest++ = '\\';
		break;
	}
	if (dest != NULL)
	    *dest++ = *src;
	// Copy remaining bytes of a multibyte character.
	if (has_mbyte)
	{
	    int mb_len = (*mb_ptr2len)(src) - 1;
	    if (mb_len > 0 && len >= mb_len)
		for (int i = 0; i < mb_len; ++i)
		{
		    --len;
		    ++src;
		    if (dest != NULL)
			*dest++ = *src;
		}
	}
    }
    if (dest != NULL)
	*dest = NUL;

    return m;
}

#if defined(EXITFREE) || defined(PROTO)
    void
free_insexpand_stuff(void)
{
    VIM_CLEAR_STRING(compl_orig_text);
# ifdef FEAT_EVAL
    free_callback(&cfu_cb);
    free_callback(&ofu_cb);
    free_callback(&tsrfu_cb);
    clear_cpt_callbacks(&cpt_cb, cpt_cb_count);
# endif
}
#endif

#ifdef FEAT_SPELL
/*
 * Called when starting CTRL_X_SPELL mode: Move backwards to a previous badly
 * spelled word, if there is one.
 */
    static void
spell_back_to_badword(void)
{
    pos_T	tpos = curwin->w_cursor;

    spell_bad_len = spell_move_to(curwin, BACKWARD, SMT_ALL, TRUE, NULL);
    if (curwin->w_cursor.col != tpos.col)
	start_arrow(&tpos);
}
#endif

/*
 * Reset the info associated with completion sources.
 */
    static void
cpt_sources_clear(void)
{
    VIM_CLEAR(cpt_sources_array);
    cpt_sources_index = -1;
    cpt_sources_count = 0;
}

/*
 * Setup completion sources.
 */
    static int
setup_cpt_sources(void)
{
    char_u  buf[LSIZE];
    int	    slen;
    int	    idx = 0;
    int	    count;
    char_u  *p;

    cpt_sources_clear();

    count = get_cpt_sources_count();
    if (count == 0)
	return OK;

    cpt_sources_array = ALLOC_CLEAR_MULT(cpt_source_T, count);
    if (cpt_sources_array == NULL)
	return FAIL;

    for (p = curbuf->b_p_cpt; *p;)
    {
	while (*p == ',' || *p == ' ') // Skip delimiters
	    p++;
	if (*p) // If not end of string, count this segment
	{
	    cpt_sources_array[idx].cs_flag = *p;
	    slen = copy_option_part(&p, buf, LSIZE, ","); // Advance p
	    if (slen > 0)
	    {
		char_u	*caret = vim_strchr(buf, '^');
		if (caret != NULL)
		    cpt_sources_array[idx].cs_max_matches
			= atoi((char *)caret + 1);
	    }
	    idx++;
	}
    }

    cpt_sources_count = count;
    return OK;
}

/*
 * Return TRUE if any of the completion sources have 'refresh' set to 'always'.
 */
    static int
is_cpt_func_refresh_always(void)
{
#ifdef FEAT_COMPL_FUNC
    for (int i = 0; i < cpt_sources_count; i++)
	if (cpt_sources_array[i].cs_refresh_always)
	    return TRUE;
#endif
    return FALSE;
}

/*
 * Make the completion list non-cyclic.
 */
    static void
ins_compl_make_linear(void)
{
    compl_T *m;

    if (compl_first_match == NULL || compl_first_match->cp_prev == NULL)
	return;
    m = compl_first_match->cp_prev;
    m->cp_next = NULL;
    compl_first_match->cp_prev = NULL;
}

/*
 * Remove the matches linked to the current completion source (as indicated by
 * cpt_sources_index) from the completion list.
 */
#ifdef FEAT_COMPL_FUNC
    static compl_T *
remove_old_matches(void)
{
    compl_T *sublist_start = NULL, *sublist_end = NULL, *insert_at = NULL;
    compl_T *current, *next;
    int	    compl_shown_removed = FALSE;
    int	    forward = (compl_first_match->cp_cpt_source_idx < 0);

    compl_direction = forward ? FORWARD : BACKWARD;
    compl_shows_dir = compl_direction;

    // Identify the sublist of old matches that needs removal
    for (current = compl_first_match; current != NULL; current = current->cp_next)
    {
	if (current->cp_cpt_source_idx < cpt_sources_index &&
		(forward || (!forward && !insert_at)))
	    insert_at = current;

	if (current->cp_cpt_source_idx == cpt_sources_index)
	{
	    if (!sublist_start)
		sublist_start = current;
	    sublist_end = current;
	    if (!compl_shown_removed && compl_shown_match == current)
		compl_shown_removed = TRUE;
	}

	if ((forward && current->cp_cpt_source_idx > cpt_sources_index)
		|| (!forward && insert_at))
	    break;
    }

    // Re-assign compl_shown_match if necessary
    if (compl_shown_removed)
    {
	if (forward)
	    compl_shown_match = compl_first_match;
	else
	{  // Last node will have the prefix that is being completed
	    for (current = compl_first_match; current->cp_next != NULL;
		    current = current->cp_next)
		;
	    compl_shown_match = current;
	}
    }

    if (!sublist_start) // No nodes to remove
	return insert_at;

    // Update links to remove sublist
    if (sublist_start->cp_prev)
	sublist_start->cp_prev->cp_next = sublist_end->cp_next;
    else
	compl_first_match = sublist_end->cp_next;

    if (sublist_end->cp_next)
	sublist_end->cp_next->cp_prev = sublist_start->cp_prev;

    // Free all nodes in the sublist
    sublist_end->cp_next = NULL;
    for (current = sublist_start; current != NULL; current = next)
    {
	next = current->cp_next;
	ins_compl_item_free(current);
    }

    return insert_at;
}
#endif

/*
 * Retrieve completion matches using the callback function "cb" and store the
 * 'refresh:always' flag.
 */
#ifdef FEAT_COMPL_FUNC
    static void
get_cpt_func_completion_matches(callback_T *cb UNUSED)
{
    int	startcol = cpt_sources_array[cpt_sources_index].cs_startcol;

    if (startcol == -2 || startcol == -3)
	return;

    if (set_compl_globals(startcol, curwin->w_cursor.col, TRUE) == OK)
    {
	expand_by_function(0, cpt_compl_pattern.string, cb);

	cpt_sources_array[cpt_sources_index].cs_refresh_always =
	    compl_opt_refresh_always;
	compl_opt_refresh_always = FALSE;
    }
}
#endif

/*
 * Retrieve completion matches from functions in the 'cpt' option where the
 * 'refresh:always' flag is set.
 */
    static void
cpt_compl_refresh(void)
{
#ifdef FEAT_COMPL_FUNC
    char_u	*cpt;
    char_u	*p;
    callback_T	*cb = NULL;
    int		startcol, ret;

    // Make the completion list linear (non-cyclic)
    ins_compl_make_linear();
    // Make a copy of 'cpt' in case the buffer gets wiped out
    cpt = vim_strsave(curbuf->b_p_cpt);
    strip_caret_numbers_in_place(cpt);

    cpt_sources_index = 0;
    for (p = cpt; *p;)
    {
	while (*p == ',' || *p == ' ') // Skip delimiters
	    p++;
	if (*p == NUL)
	    break;

	if (cpt_sources_array[cpt_sources_index].cs_refresh_always)
	{
	    cb = get_callback_if_cpt_func(p, cpt_sources_index);
	    if (cb)
	    {
		compl_curr_match = remove_old_matches();
		ret = get_userdefined_compl_info(curwin->w_cursor.col, cb,
			&startcol);
		if (ret == FAIL)
		{
		    if (startcol == -3)
			cpt_sources_array[cpt_sources_index].cs_refresh_always
			    = FALSE;
		    else
			startcol = -2;
		}
		else if (startcol < 0 || startcol > curwin->w_cursor.col)
		    startcol = curwin->w_cursor.col;
		cpt_sources_array[cpt_sources_index].cs_startcol = startcol;
		if (ret == OK)
		{
		    compl_source_start_timer(cpt_sources_index);
		    get_cpt_func_completion_matches(cb);
		}
	    }
	}

	(void)copy_option_part(&p, IObuff, IOSIZE, ","); // Advance p
	if (may_advance_cpt_index(p))
	    (void)advance_cpt_sources_index_safe();
    }
    cpt_sources_index = -1;

    vim_free(cpt);
    // Make the list cyclic
    compl_matches = ins_compl_make_cyclic();
#endif
}

/*
 * "preinserted()" function
 */
    void
f_preinserted(typval_T *argvars UNUSED, typval_T *rettv UNUSED)
{
    if (ins_compl_preinsert_effect())
	rettv->vval.v_number = 1;
}<|MERGE_RESOLUTION|>--- conflicted
+++ resolved
@@ -2384,18 +2384,6 @@
 }
 
 /*
-<<<<<<< HEAD
-=======
- * Returns TRUE if autocompletion is active.
- */
-    int
-ins_compl_autocomplete_enabled(void)
-{
-    return compl_autocomplete;
-}
-
-/*
->>>>>>> 55e6e6bb
  * Delete one character before the cursor and show the subset of the matches
  * that match the word that is now before the cursor.
  * Returns the character to be used, NUL if the work is done and another char
