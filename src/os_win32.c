/* vi:set ts=8 sts=4 sw=4 noet:
 *
 * VIM - Vi IMproved	by Bram Moolenaar
 *
 * Do ":help uganda"  in Vim to read copying and usage conditions.
 * Do ":help credits" in Vim to see a list of people who contributed.
 * See README.txt for an overview of the Vim source code.
 */
/*
 * os_win32.c
 *
 * Used for both the console version and the Win32 GUI.  A lot of code is for
 * the console version only, so there is a lot of "#ifndef FEAT_GUI_MSWIN".
 *
 * Win32 (Windows NT and Windows 95) system-dependent routines.
 * Portions lifted from the Win32 SDK samples, the MSDOS-dependent code,
 * NetHack 3.1.3, GNU Emacs 19.30, and Vile 5.5.
 *
 * George V. Reilly <george@reilly.org> wrote most of this.
 * Roger Knobbe <rogerk@wonderware.com> did the initial port of Vim 3.0.
 */

#include "vim.h"

#ifdef FEAT_MZSCHEME
# include "if_mzsch.h"
#endif

#include <sys/types.h>
#include <signal.h>
#include <limits.h>

// cproto fails on missing include files
#ifndef PROTO
# include <process.h>
# include <winternl.h>
#endif

#undef chdir
#ifdef __GNUC__
# ifndef __MINGW32__
#  include <dirent.h>
# endif
#else
# include <direct.h>
#endif

#ifndef PROTO
# if !defined(FEAT_GUI_MSWIN)
#  include <shellapi.h>
# endif
#endif

#ifdef FEAT_JOB_CHANNEL
# include <tlhelp32.h>
#endif

#ifdef __MINGW32__
# ifndef FROM_LEFT_1ST_BUTTON_PRESSED
#  define FROM_LEFT_1ST_BUTTON_PRESSED    0x0001
# endif
# ifndef RIGHTMOST_BUTTON_PRESSED
#  define RIGHTMOST_BUTTON_PRESSED	  0x0002
# endif
# ifndef FROM_LEFT_2ND_BUTTON_PRESSED
#  define FROM_LEFT_2ND_BUTTON_PRESSED    0x0004
# endif
# ifndef FROM_LEFT_3RD_BUTTON_PRESSED
#  define FROM_LEFT_3RD_BUTTON_PRESSED    0x0008
# endif
# ifndef FROM_LEFT_4TH_BUTTON_PRESSED
#  define FROM_LEFT_4TH_BUTTON_PRESSED    0x0010
# endif

/*
 * EventFlags
 */
# ifndef MOUSE_MOVED
#  define MOUSE_MOVED   0x0001
# endif
# ifndef DOUBLE_CLICK
#  define DOUBLE_CLICK  0x0002
# endif
#endif

// Record all output and all keyboard & mouse input
// #define MCH_WRITE_DUMP

#ifdef MCH_WRITE_DUMP
FILE* fdDump = NULL;
#endif

/*
 * When generating prototypes for Win32 on Unix, these lines make the syntax
 * errors disappear.  They do not need to be correct.
 */
#ifdef PROTO
# define WINAPI
typedef char * LPCSTR;
typedef char * LPWSTR;
typedef int ACCESS_MASK;
typedef int BOOL;
typedef int BOOLEAN;
typedef int CALLBACK;
typedef int COLORREF;
typedef int CONSOLE_CURSOR_INFO;
typedef int COORD;
typedef int DWORD;
typedef int HANDLE;
typedef int LPHANDLE;
typedef int HDC;
typedef int HFONT;
typedef int HICON;
typedef int HINSTANCE;
typedef int HWND;
typedef int INPUT_RECORD;
typedef int INT;
typedef int KEY_EVENT_RECORD;
typedef int LOGFONT;
typedef int LPBOOL;
typedef int LPCTSTR;
typedef int LPDWORD;
typedef int LPSTR;
typedef int LPTSTR;
typedef int LPVOID;
typedef int MOUSE_EVENT_RECORD;
typedef int PACL;
typedef int PDWORD;
typedef int PHANDLE;
typedef int PRINTDLG;
typedef int PSECURITY_DESCRIPTOR;
typedef int PSID;
typedef int SECURITY_INFORMATION;
typedef int SHORT;
typedef int SMALL_RECT;
typedef int TEXTMETRIC;
typedef int TOKEN_INFORMATION_CLASS;
typedef int TRUSTEE;
typedef int WORD;
typedef int WCHAR;
typedef void VOID;
typedef int BY_HANDLE_FILE_INFORMATION;
typedef int SE_OBJECT_TYPE;
typedef int PSNSECINFO;
typedef int PSNSECINFOW;
typedef int STARTUPINFO;
typedef int PROCESS_INFORMATION;
typedef int LPSECURITY_ATTRIBUTES;
# define __stdcall // empty
#endif

#if !defined(FEAT_GUI_MSWIN) || defined(VIMDLL)
// Win32 Console handles for input and output
static HANDLE g_hConIn  = INVALID_HANDLE_VALUE;
static HANDLE g_hConOut = INVALID_HANDLE_VALUE;

// Win32 Screen buffer,coordinate,console I/O information
static SMALL_RECT g_srScrollRegion;
static COORD	  g_coord;  // 0-based, but external coords are 1-based

// The attribute of the screen when the editor was started
static WORD  g_attrDefault = 7;  // lightgray text on black background
static WORD  g_attrCurrent;

static int g_fCBrkPressed = FALSE;  // set by ctrl-break interrupt
static int g_fCtrlCPressed = FALSE; // set when ctrl-C or ctrl-break detected
static int g_fForceExit = FALSE;    // set when forcefully exiting

static void scroll(unsigned cLines);
static void set_scroll_region(unsigned left, unsigned top,
			      unsigned right, unsigned bottom);
static void set_scroll_region_tb(unsigned top, unsigned bottom);
static void set_scroll_region_lr(unsigned left, unsigned right);
static void insert_lines(unsigned cLines);
static void delete_lines(unsigned cLines);
static void gotoxy(unsigned x, unsigned y);
static void standout(void);
static int s_cursor_visible = TRUE;
static int did_create_conin = FALSE;
// The 'input_record_buffer' is an internal dynamic fifo queue of MS-Windows
// console INPUT_RECORD events that are normally read from the console input
// buffer.  This provides an injection point for testing the low-level handling
// of INPUT_RECORDs.
typedef struct input_record_buffer_node_S
{
    INPUT_RECORD ir;
    struct input_record_buffer_node_S *next;
} input_record_buffer_node_T;
typedef struct input_record_buffer_S
{
    input_record_buffer_node_T *head;
    input_record_buffer_node_T *tail;
    int length;
} input_record_buffer_T;
static input_record_buffer_T input_record_buffer;
static int read_input_record_buffer(INPUT_RECORD* irEvents, int nMaxLength);
static int write_input_record_buffer(INPUT_RECORD* irEvents, int nLength);
#endif
#ifdef FEAT_GUI_MSWIN
static int s_dont_use_vimrun = TRUE;
static int need_vimrun_warning = FALSE;
static char *vimrun_path = "vimrun ";
#endif

static int win32_getattrs(char_u *name);
static int win32_setattrs(char_u *name, int attrs);
static int win32_set_archive(char_u *name);

static int conpty_working = 0;
static int conpty_type = 0;
static int conpty_stable = 0;
static int conpty_fix_type = 0;
static void vtp_flag_init();

#if !defined(FEAT_GUI_MSWIN) || defined(VIMDLL)
static int vtp_working = 0;
static void vtp_init();
static void vtp_exit();
static void vtp_sgr_bulk(int arg);
static void vtp_sgr_bulks(int argc, int *argv);

static int wt_working = 0;
static void wt_init(void);

static int g_color_index_bg = 0;
static int g_color_index_fg = 7;

# ifdef FEAT_TERMGUICOLORS
static guicolor_T save_console_bg_rgb;
static guicolor_T save_console_fg_rgb;
static guicolor_T store_console_bg_rgb;
static guicolor_T store_console_fg_rgb;
static int default_console_color_bg = 0x000000; // black
static int default_console_color_fg = 0xc0c0c0; // white
#  define USE_VTP		(vtp_working && is_term_win32())
#  define USE_WT		(wt_working)
# else
#  define USE_VTP		0
#  define USE_WT		0
# endif

static void set_console_color_rgb(void);
static void reset_console_color_rgb(void);
static void restore_console_color_rgb(void);
#endif  // !FEAT_GUI_MSWIN || VIMDLL

// This flag is newly created from Windows 10
#ifndef ENABLE_VIRTUAL_TERMINAL_PROCESSING
# define ENABLE_VIRTUAL_TERMINAL_PROCESSING 0x0004
#endif

#if !defined(FEAT_GUI_MSWIN) || defined(VIMDLL)
static int suppress_winsize = 1;	// don't fiddle with console
#endif

static char_u *exe_path = NULL;

static BOOL win8_or_later = FALSE;
static BOOL win10_22H2_or_later = FALSE;
#if !defined(FEAT_GUI_MSWIN) || defined(VIMDLL)
static BOOL use_alternate_screen_buffer = FALSE;
#endif

/*
 * Get version number including build number
 */
typedef BOOL (WINAPI *PfnRtlGetVersion)(LPOSVERSIONINFOW);
#define MAKE_VER(major, minor, build) \
    (((major) << 24) | ((minor) << 16) | (build))

    static DWORD
get_build_number(void)
{
    OSVERSIONINFOW	osver;
    HMODULE		hNtdll;
    PfnRtlGetVersion	pRtlGetVersion;
    DWORD		ver = MAKE_VER(0, 0, 0);

    osver.dwOSVersionInfoSize = sizeof(OSVERSIONINFOW);
    hNtdll = GetModuleHandle("ntdll.dll");
    if (hNtdll != NULL)
    {
	pRtlGetVersion =
	    (PfnRtlGetVersion)GetProcAddress(hNtdll, "RtlGetVersion");
	pRtlGetVersion(&osver);
	ver = MAKE_VER(min(osver.dwMajorVersion, 255),
		       min(osver.dwMinorVersion, 255),
		       min(osver.dwBuildNumber, 32767));
    }
    return ver;
}

#if !defined(FEAT_GUI_MSWIN) || defined(VIMDLL)
    static BOOL
is_ambiwidth_event(
    INPUT_RECORD *ir)
{
    return ir->EventType == KEY_EVENT
		&& ir->Event.KeyEvent.bKeyDown
		&& ir->Event.KeyEvent.wRepeatCount == 1
		&& ir->Event.KeyEvent.wVirtualKeyCode == 0x12
		&& ir->Event.KeyEvent.wVirtualScanCode == 0x38
		&& ir->Event.KeyEvent.uChar.UnicodeChar == 0
		&& ir->Event.KeyEvent.dwControlKeyState == 2;
}

    static void
make_ambiwidth_event(
    INPUT_RECORD *down,
    INPUT_RECORD *up)
{
    down->Event.KeyEvent.wVirtualKeyCode = 0;
    down->Event.KeyEvent.wVirtualScanCode = 0;
    down->Event.KeyEvent.uChar.UnicodeChar
				    = up->Event.KeyEvent.uChar.UnicodeChar;
    down->Event.KeyEvent.dwControlKeyState = 0;
}

/*
 * Version of ReadConsoleInput() that works with IME.
 * Works around problems on Windows 8.
 */
    static BOOL
read_console_input(
    HANDLE	    hInput,
    INPUT_RECORD    *lpBuffer,
    int		    nLength,
    LPDWORD	    lpEvents)
{
    enum
    {
	IRSIZE = 10
    };
    static INPUT_RECORD s_irCache[IRSIZE];
    static DWORD s_dwIndex = 0;
    static DWORD s_dwMax = 0;
    DWORD dwEvents;
    int head;
    int tail;
    int i;
    static INPUT_RECORD s_irPseudo;

    if (s_dwMax == 0 && input_record_buffer.length > 0)
    {
	dwEvents = read_input_record_buffer(s_irCache, IRSIZE);
	s_dwIndex = 0;
	s_dwMax = dwEvents;
    }

    if (nLength == -2)
	return (s_dwMax > 0) ? TRUE : FALSE;

    if (!win8_or_later)
    {
	if (nLength == -1)
	    return PeekConsoleInputW(hInput, lpBuffer, 1, lpEvents);
	return ReadConsoleInputW(hInput, lpBuffer, 1, &dwEvents);
    }

    if (s_dwMax == 0)
    {
	if (!vtp_working && nLength == -1)
	    return PeekConsoleInputW(hInput, lpBuffer, 1, lpEvents);
	GetNumberOfConsoleInputEvents(hInput, &dwEvents);
	if (dwEvents == 0 && nLength == -1)
	    return PeekConsoleInputW(hInput, lpBuffer, 1, lpEvents);
	ReadConsoleInputW(hInput, s_irCache, IRSIZE, &dwEvents);
	s_dwIndex = 0;
	s_dwMax = dwEvents;
	if (dwEvents == 0)
	{
	    *lpEvents = 0;
	    return TRUE;
	}

	for (i = s_dwIndex; i < (int)s_dwMax - 1; ++i)
	    if (is_ambiwidth_event(&s_irCache[i]))
		make_ambiwidth_event(&s_irCache[i], &s_irCache[i + 1]);

	if (s_dwMax > 1)
	{
	    head = 0;
	    tail = s_dwMax - 1;
	    while (head != tail)
	    {
		if (s_irCache[head].EventType == WINDOW_BUFFER_SIZE_EVENT
			&& s_irCache[head + 1].EventType
						  == WINDOW_BUFFER_SIZE_EVENT)
		{
		    // Remove duplicate event to avoid flicker.
		    for (i = head; i < tail; ++i)
			s_irCache[i] = s_irCache[i + 1];
		    --tail;
		    continue;
		}
		head++;
	    }
	    s_dwMax = tail + 1;
	}
    }

    if (s_irCache[s_dwIndex].EventType == KEY_EVENT)
    {
	if (s_irCache[s_dwIndex].Event.KeyEvent.wRepeatCount > 1)
	{
	    s_irPseudo = s_irCache[s_dwIndex];
	    s_irPseudo.Event.KeyEvent.wRepeatCount = 1;
	    s_irCache[s_dwIndex].Event.KeyEvent.wRepeatCount--;
	    *lpBuffer = s_irPseudo;
	    *lpEvents = 1;
	    return TRUE;
	}
    }

    *lpBuffer = s_irCache[s_dwIndex];
    if (!(nLength == -1 || nLength == -2) && ++s_dwIndex >= s_dwMax)
	s_dwMax = 0;
    *lpEvents = 1;
    return TRUE;
}

/*
 * Version of PeekConsoleInput() that works with IME.
 */
    static BOOL
peek_console_input(
    HANDLE	    hInput,
    INPUT_RECORD    *lpBuffer,
    DWORD	    nLength UNUSED,
    LPDWORD	    lpEvents)
{
    return read_console_input(hInput, lpBuffer, -1, lpEvents);
}

# ifdef FEAT_CLIENTSERVER
    static DWORD
msg_wait_for_multiple_objects(
    DWORD    nCount,
    LPHANDLE pHandles,
    BOOL     fWaitAll,
    DWORD    dwMilliseconds,
    DWORD    dwWakeMask)
{
    if (read_console_input(NULL, NULL, -2, NULL))
	return WAIT_OBJECT_0;
    return MsgWaitForMultipleObjects(nCount, pHandles, fWaitAll,
				     dwMilliseconds, dwWakeMask);
}
# endif

# ifndef FEAT_CLIENTSERVER
    static DWORD
wait_for_single_object(
    HANDLE hHandle,
    DWORD dwMilliseconds)
{
    if (read_console_input(NULL, NULL, -2, NULL))
	return WAIT_OBJECT_0;
    return WaitForSingleObject(hHandle, dwMilliseconds);
}
# endif
#endif   // !FEAT_GUI_MSWIN || VIMDLL

    static void
get_exe_name(void)
{
    // Maximum length of $PATH is more than MAXPATHL.  8191 is often mentioned
    // as the maximum length that works (plus a NUL byte).
#define MAX_ENV_PATH_LEN 8192
    char	temp[MAX_ENV_PATH_LEN];
    char_u	*p;

    if (exe_name == NULL)
    {
	// store the name of the executable, may be used for $VIM
	GetModuleFileName(NULL, temp, MAX_ENV_PATH_LEN - 1);
	if (*temp != NUL)
	    exe_name = FullName_save((char_u *)temp, FALSE);
    }

    if (exe_path == NULL && exe_name != NULL)
    {
	exe_path = vim_strnsave(exe_name, gettail_sep(exe_name) - exe_name);
	if (exe_path != NULL)
	{
	    // Append our starting directory to $PATH, so that when doing
	    // "!xxd" it's found in our starting directory.  Needed because
	    // SearchPath() also looks there.
	    p = mch_getenv("PATH");
	    if (p == NULL
		       || STRLEN(p) + STRLEN(exe_path) + 2 < MAX_ENV_PATH_LEN)
	    {
		if (p == NULL || *p == NUL)
		    temp[0] = NUL;
		else
		{
		    STRCPY(temp, p);
		    STRCAT(temp, ";");
		}
		STRCAT(temp, exe_path);
		vim_setenv((char_u *)"PATH", (char_u *)temp);
	    }
	}
    }
}

/*
 * Unescape characters in "p" that appear in "escaped".
 */
    static void
unescape_shellxquote(char_u *p, char_u *escaped)
{
    int	    l = (int)STRLEN(p);
    int	    n;

    while (*p != NUL)
    {
	if (*p == '^' && vim_strchr(escaped, p[1]) != NULL)
	    mch_memmove(p, p + 1, l--);
	n = (*mb_ptr2len)(p);
	p += n;
	l -= n;
    }
}

/*
 * Load library "name".
 */
    HINSTANCE
vimLoadLib(const char *name)
{
    HINSTANCE	dll = NULL;

    // No need to load any library when registering OLE.
    if (found_register_arg)
	return dll;

    // NOTE: Do not use mch_dirname() and mch_chdir() here, they may call
    // vimLoadLib() recursively, which causes a stack overflow.
    if (exe_path == NULL)
	get_exe_name();
    if (exe_path != NULL)
    {
	WCHAR old_dirw[MAXPATHL];

	if (GetCurrentDirectoryW(MAXPATHL, old_dirw) != 0)
	{
	    // Change directory to where the executable is, both to make
	    // sure we find a .dll there and to avoid looking for a .dll
	    // in the current directory.
	    SetCurrentDirectory((LPCSTR)exe_path);
	    dll = LoadLibrary(name);
	    SetCurrentDirectoryW(old_dirw);
	    return dll;
	}
    }
    return dll;
}

#if defined(VIMDLL) || defined(PROTO)
/*
 * Check if the current executable file is for the GUI subsystem.
 */
    int
mch_is_gui_executable(void)
{
    PBYTE		pImage = (PBYTE)GetModuleHandle(NULL);
    PIMAGE_DOS_HEADER	pDOS = (PIMAGE_DOS_HEADER)pImage;
    PIMAGE_NT_HEADERS	pPE;

    if (pDOS->e_magic != IMAGE_DOS_SIGNATURE)
	return FALSE;
    pPE = (PIMAGE_NT_HEADERS)(pImage + pDOS->e_lfanew);
    if (pPE->Signature != IMAGE_NT_SIGNATURE)
	return FALSE;
    if (pPE->OptionalHeader.Subsystem == IMAGE_SUBSYSTEM_WINDOWS_GUI)
	return TRUE;
    return FALSE;
}
#endif

#if defined(DYNAMIC_ICONV) || defined(DYNAMIC_GETTEXT) \
    || defined(FEAT_PYTHON3) || defined(PROTO)
/*
 * Get related information about 'funcname' which is imported by 'hInst'.
 * If 'info' is 0, return the function address.
 * If 'info' is 1, return the module name which the function is imported from.
 * If 'info' is 2, hook the function with 'ptr', and return the original
 * function address.
 */
    static void *
get_imported_func_info(HINSTANCE hInst, const char *funcname, int info,
	const void *ptr)
{
    PBYTE			pImage = (PBYTE)hInst;
    PIMAGE_DOS_HEADER		pDOS = (PIMAGE_DOS_HEADER)hInst;
    PIMAGE_NT_HEADERS		pPE;
    PIMAGE_IMPORT_DESCRIPTOR	pImpDesc;
    PIMAGE_THUNK_DATA		pIAT;	    // Import Address Table
    PIMAGE_THUNK_DATA		pINT;	    // Import Name Table
    PIMAGE_IMPORT_BY_NAME	pImpName;

    if (pDOS->e_magic != IMAGE_DOS_SIGNATURE)
	return NULL;
    pPE = (PIMAGE_NT_HEADERS)(pImage + pDOS->e_lfanew);
    if (pPE->Signature != IMAGE_NT_SIGNATURE)
	return NULL;
    pImpDesc = (PIMAGE_IMPORT_DESCRIPTOR)(pImage
	    + pPE->OptionalHeader.DataDirectory[IMAGE_DIRECTORY_ENTRY_IMPORT]
							    .VirtualAddress);
    for (; pImpDesc->FirstThunk; ++pImpDesc)
    {
	if (!pImpDesc->OriginalFirstThunk)
	    continue;
	pIAT = (PIMAGE_THUNK_DATA)(pImage + pImpDesc->FirstThunk);
	pINT = (PIMAGE_THUNK_DATA)(pImage + pImpDesc->OriginalFirstThunk);
	for (; pIAT->u1.Function; ++pIAT, ++pINT)
	{
	    if (IMAGE_SNAP_BY_ORDINAL(pINT->u1.Ordinal))
		continue;
	    pImpName = (PIMAGE_IMPORT_BY_NAME)(pImage
					+ (UINT_PTR)(pINT->u1.AddressOfData));
	    if (strcmp((char *)pImpName->Name, funcname) == 0)
	    {
		void *original;
		DWORD old, new = PAGE_READWRITE;

		switch (info)
		{
		    case 0:
			return (void *)pIAT->u1.Function;
		    case 1:
			return (void *)(pImage + pImpDesc->Name);
		    case 2:
			original = (void *)pIAT->u1.Function;
			VirtualProtect(&pIAT->u1.Function, sizeof(void *),
				new, &old);
			pIAT->u1.Function = (UINT_PTR)ptr;
			VirtualProtect(&pIAT->u1.Function, sizeof(void *),
				old, &new);
			return original;
		    default:
			return NULL;
		}
	    }
	}
    }
    return NULL;
}

/*
 * Get the module handle which 'funcname' in 'hInst' is imported from.
 */
    HINSTANCE
find_imported_module_by_funcname(HINSTANCE hInst, const char *funcname)
{
    char    *modulename;

    modulename = (char *)get_imported_func_info(hInst, funcname, 1, NULL);
    if (modulename != NULL)
	return GetModuleHandleA(modulename);
    return NULL;
}

/*
 * Get the address of 'funcname' which is imported by 'hInst' DLL.
 */
    void *
get_dll_import_func(HINSTANCE hInst, const char *funcname)
{
    return get_imported_func_info(hInst, funcname, 0, NULL);
}

/*
 * Hook the function named 'funcname' which is imported by 'hInst' DLL,
 * and return the original function address.
 */
    void *
hook_dll_import_func(HINSTANCE hInst, const char *funcname, const void *hook)
{
    return get_imported_func_info(hInst, funcname, 2, hook);
}
#endif

#if defined(DYNAMIC_GETTEXT) || defined(PROTO)
# ifndef GETTEXT_DLL
#  define GETTEXT_DLL "libintl.dll"
#  define GETTEXT_DLL_ALT1 "libintl-8.dll"
#  define GETTEXT_DLL_ALT2 "intl.dll"
# endif
// Dummy functions
static char *null_libintl_gettext(const char *);
static char *null_libintl_ngettext(const char *, const char *, unsigned long n);
static char *null_libintl_textdomain(const char *);
static char *null_libintl_bindtextdomain(const char *, const char *);
static char *null_libintl_bind_textdomain_codeset(const char *, const char *);
static int null_libintl_wputenv(const wchar_t *);

static HINSTANCE hLibintlDLL = NULL;
char *(*dyn_libintl_gettext)(const char *) = null_libintl_gettext;
char *(*dyn_libintl_ngettext)(const char *, const char *, unsigned long n)
						= null_libintl_ngettext;
char *(*dyn_libintl_textdomain)(const char *) = null_libintl_textdomain;
char *(*dyn_libintl_bindtextdomain)(const char *, const char *)
						= null_libintl_bindtextdomain;
char *(*dyn_libintl_bind_textdomain_codeset)(const char *, const char *)
				       = null_libintl_bind_textdomain_codeset;
int (*dyn_libintl_wputenv)(const wchar_t *) = null_libintl_wputenv;

    int
dyn_libintl_init(void)
{
    int i;
    static struct
    {
	char	    *name;
	FARPROC	    *ptr;
    } libintl_entry[] =
    {
	{"gettext", (FARPROC*)&dyn_libintl_gettext},
	{"ngettext", (FARPROC*)&dyn_libintl_ngettext},
	{"textdomain", (FARPROC*)&dyn_libintl_textdomain},
	{"bindtextdomain", (FARPROC*)&dyn_libintl_bindtextdomain},
	{NULL, NULL}
    };
    HINSTANCE hmsvcrt;

    // No need to initialize twice.
    if (hLibintlDLL != NULL)
	return 1;
    // Load gettext library (libintl.dll and other names).
    hLibintlDLL = vimLoadLib(GETTEXT_DLL);
# ifdef GETTEXT_DLL_ALT1
    if (!hLibintlDLL)
	hLibintlDLL = vimLoadLib(GETTEXT_DLL_ALT1);
# endif
# ifdef GETTEXT_DLL_ALT2
    if (!hLibintlDLL)
	hLibintlDLL = vimLoadLib(GETTEXT_DLL_ALT2);
# endif
    if (!hLibintlDLL)
    {
	if (p_verbose > 0)
	{
	    verbose_enter();
	    semsg(_(e_could_not_load_library_str_str), GETTEXT_DLL, GetWin32Error());
	    verbose_leave();
	}
	return 0;
    }
    for (i = 0; libintl_entry[i].name != NULL
					 && libintl_entry[i].ptr != NULL; ++i)
    {
	if ((*libintl_entry[i].ptr = GetProcAddress(hLibintlDLL,
					      libintl_entry[i].name)) == NULL)
	{
	    dyn_libintl_end();
	    if (p_verbose > 0)
	    {
		verbose_enter();
		semsg(_(e_could_not_load_library_function_str), libintl_entry[i].name);
		verbose_leave();
	    }
	    return 0;
	}
    }

    // The bind_textdomain_codeset() function is optional.
    dyn_libintl_bind_textdomain_codeset = (char *(*)(const char *, const char *))
			GetProcAddress(hLibintlDLL, "bind_textdomain_codeset");
    if (dyn_libintl_bind_textdomain_codeset == NULL)
	dyn_libintl_bind_textdomain_codeset =
					 null_libintl_bind_textdomain_codeset;

    // _wputenv() function for the libintl.dll is optional.
    hmsvcrt = find_imported_module_by_funcname(hLibintlDLL, "getenv");
    if (hmsvcrt != NULL)
	dyn_libintl_wputenv = (int (*)(const wchar_t *))
					GetProcAddress(hmsvcrt, "_wputenv");
    if (dyn_libintl_wputenv == NULL || dyn_libintl_wputenv == _wputenv)
	dyn_libintl_wputenv = null_libintl_wputenv;

    return 1;
}

    void
dyn_libintl_end(void)
{
    if (hLibintlDLL)
	FreeLibrary(hLibintlDLL);
    hLibintlDLL			= NULL;
    dyn_libintl_gettext		= null_libintl_gettext;
    dyn_libintl_ngettext	= null_libintl_ngettext;
    dyn_libintl_textdomain	= null_libintl_textdomain;
    dyn_libintl_bindtextdomain	= null_libintl_bindtextdomain;
    dyn_libintl_bind_textdomain_codeset = null_libintl_bind_textdomain_codeset;
    dyn_libintl_wputenv		= null_libintl_wputenv;
}

    static char *
null_libintl_gettext(const char *msgid)
{
    return (char*)msgid;
}

    static char *
null_libintl_ngettext(
	const char *msgid,
	const char *msgid_plural,
	unsigned long n)
{
    return (char *)(n == 1 ? msgid : msgid_plural);
}

    static char *
null_libintl_bindtextdomain(
	const char *domainname UNUSED,
	const char *dirname UNUSED)
{
    return NULL;
}

    static char *
null_libintl_bind_textdomain_codeset(
	const char *domainname UNUSED,
	const char *codeset UNUSED)
{
    return NULL;
}

    static char *
null_libintl_textdomain(const char *domainname UNUSED)
{
    return NULL;
}

    static int
null_libintl_wputenv(const wchar_t *envstring UNUSED)
{
    return 0;
}

#endif // DYNAMIC_GETTEXT

// This symbol is not defined in older versions of the SDK or Visual C++

#ifndef VER_PLATFORM_WIN32_WINDOWS
# define VER_PLATFORM_WIN32_WINDOWS 1
#endif

#ifdef HAVE_ACL
# ifndef PROTO
#  include <aclapi.h>
# endif
# ifndef PROTECTED_DACL_SECURITY_INFORMATION
#  define PROTECTED_DACL_SECURITY_INFORMATION	0x80000000L
# endif
#endif

#ifdef HAVE_ACL
/*
 * Enables or disables the specified privilege.
 */
    static BOOL
win32_enable_privilege(LPTSTR lpszPrivilege, BOOL bEnable)
{
    BOOL		bResult;
    LUID		luid;
    HANDLE		hToken;
    TOKEN_PRIVILEGES	tokenPrivileges;

    if (!OpenProcessToken(GetCurrentProcess(),
		TOKEN_ADJUST_PRIVILEGES | TOKEN_QUERY, &hToken))
	return FALSE;

    if (!LookupPrivilegeValue(NULL, lpszPrivilege, &luid))
    {
	CloseHandle(hToken);
	return FALSE;
    }

    tokenPrivileges.PrivilegeCount	     = 1;
    tokenPrivileges.Privileges[0].Luid       = luid;
    tokenPrivileges.Privileges[0].Attributes = bEnable ?
						    SE_PRIVILEGE_ENABLED : 0;

    bResult = AdjustTokenPrivileges(hToken, FALSE, &tokenPrivileges,
	    sizeof(TOKEN_PRIVILEGES), NULL, NULL);

    CloseHandle(hToken);

    return bResult && GetLastError() == ERROR_SUCCESS;
}
#endif

#ifdef _MSC_VER
// Suppress the deprecation warning for using GetVersionEx().
// It is needed for implementing "windowsversion()".
# pragma warning(push)
# pragma warning(disable: 4996)
#endif
/*
 * Set "win8_or_later" and fill in "windowsVersion" if possible.
 */
    void
PlatformId(void)
{
    static int done = FALSE;

    if (!done)
    {
	OSVERSIONINFO ovi;

	ovi.dwOSVersionInfoSize = sizeof(ovi);
	GetVersionEx(&ovi);

#ifdef FEAT_EVAL
	vim_snprintf(windowsVersion, sizeof(windowsVersion), "%d.%d",
		(int)ovi.dwMajorVersion, (int)ovi.dwMinorVersion);
#endif
	if ((ovi.dwMajorVersion == 6 && ovi.dwMinorVersion >= 2)
		|| ovi.dwMajorVersion > 6)
	    win8_or_later = TRUE;

	if ((ovi.dwMajorVersion == 10 && ovi.dwBuildNumber >= 19045)
		|| ovi.dwMajorVersion > 10)
	    win10_22H2_or_later = TRUE;

#ifdef HAVE_ACL
	// Enable privilege for getting or setting SACLs.
	win32_enable_privilege(SE_SECURITY_NAME, TRUE);
#endif
	done = TRUE;
    }
}
#ifdef _MSC_VER
# pragma warning(pop)
#endif

#if !defined(FEAT_GUI_MSWIN) || defined(VIMDLL)

# define SHIFT  (SHIFT_PRESSED)
# define CTRL   (RIGHT_CTRL_PRESSED | LEFT_CTRL_PRESSED)
# define ALT    (RIGHT_ALT_PRESSED  | LEFT_ALT_PRESSED)
# define ALT_GR (RIGHT_ALT_PRESSED  | LEFT_CTRL_PRESSED)


// When uChar.AsciiChar is 0, then we need to look at wVirtualKeyCode.
// We map function keys to their ANSI terminal equivalents, as produced
// by ANSI.SYS, for compatibility with the MS-DOS version of Vim.  Any
// ANSI key with a value >= '\300' is nonstandard, but provided anyway
// so that the user can have access to all SHIFT-, CTRL-, and ALT-
// combinations of function/arrow/etc keys.

static const struct
{
    WORD    wVirtKey;
    BOOL    fAnsiKey;
    int	    chAlone;
    int	    chShift;
    int	    chCtrl;
    int	    chAlt;
} VirtKeyMap[] =
{
//    Key	ANSI	alone	shift	ctrl	    alt
    { VK_ESCAPE,FALSE,	ESC,	ESC,	ESC,	    ESC,    },

    { VK_F1,	TRUE,	';',	'T',	'^',	    'h', },
    { VK_F2,	TRUE,	'<',	'U',	'_',	    'i', },
    { VK_F3,	TRUE,	'=',	'V',	'`',	    'j', },
    { VK_F4,	TRUE,	'>',	'W',	'a',	    'k', },
    { VK_F5,	TRUE,	'?',	'X',	'b',	    'l', },
    { VK_F6,	TRUE,	'@',	'Y',	'c',	    'm', },
    { VK_F7,	TRUE,	'A',	'Z',	'd',	    'n', },
    { VK_F8,	TRUE,	'B',	'[',	'e',	    'o', },
    { VK_F9,	TRUE,	'C',	'\\',	'f',	    'p', },
    { VK_F10,	TRUE,	'D',	']',	'g',	    'q', },
    { VK_F11,	TRUE,	'\205',	'\207',	'\211',	    '\213', },
    { VK_F12,	TRUE,	'\206',	'\210',	'\212',	    '\214', },

    { VK_HOME,	TRUE,	'G',	'\302',	'w',	    '\303', },
    { VK_UP,	TRUE,	'H',	'\304',	'\305',	    '\306', },
    { VK_PRIOR,	TRUE,	'I',	'\307',	'\204',	    '\310', }, // PgUp
    { VK_LEFT,	TRUE,	'K',	'\311',	's',	    '\312', },
    { VK_RIGHT,	TRUE,	'M',	'\313',	't',	    '\314', },
    { VK_END,	TRUE,	'O',	'\315',	'u',	    '\316', },
    { VK_DOWN,	TRUE,	'P',	'\317',	'\320',	    '\321', },
    { VK_NEXT,	TRUE,	'Q',	'\322',	'v',	    '\323', }, // PgDn
    { VK_INSERT,TRUE,	'R',	'\324',	'\325',	    '\326', },
    { VK_DELETE,TRUE,	'S',	'\327',	'\330',	    '\331', },
    { VK_BACK,	TRUE,	'x',	'y',	'z',	    '{', }, // Backspace

    { VK_SNAPSHOT,TRUE,	0,	0,	0,	    'r', }, // PrtScrn

# if 0
    // Most people don't have F13-F20, but what the hell...
    { VK_F13,	TRUE,	'\332',	'\333',	'\334',	    '\335', },
    { VK_F14,	TRUE,	'\336',	'\337',	'\340',	    '\341', },
    { VK_F15,	TRUE,	'\342',	'\343',	'\344',	    '\345', },
    { VK_F16,	TRUE,	'\346',	'\347',	'\350',	    '\351', },
    { VK_F17,	TRUE,	'\352',	'\353',	'\354',	    '\355', },
    { VK_F18,	TRUE,	'\356',	'\357',	'\360',	    '\361', },
    { VK_F19,	TRUE,	'\362',	'\363',	'\364',	    '\365', },
    { VK_F20,	TRUE,	'\366',	'\367',	'\370',	    '\371', },
# endif
    { VK_ADD,	TRUE,   'N',    'N',    'N',	'N',	}, // keyp '+'
    { VK_SUBTRACT, TRUE,'J',	'J',    'J',	'J',	}, // keyp '-'
 // { VK_DIVIDE,   TRUE,'N',	'N',    'N',	'N',	}, // keyp '/'
    { VK_MULTIPLY, TRUE,'7',	'7',    '7',	'7',	}, // keyp '*'

    { VK_NUMPAD0,TRUE,  '\332',	'\333',	'\334',	    '\335', },
    { VK_NUMPAD1,TRUE,  '\336',	'\337',	'\340',	    '\341', },
    { VK_NUMPAD2,TRUE,  '\342',	'\343',	'\344',	    '\345', },
    { VK_NUMPAD3,TRUE,  '\346',	'\347',	'\350',	    '\351', },
    { VK_NUMPAD4,TRUE,  '\352',	'\353',	'\354',	    '\355', },
    { VK_NUMPAD5,TRUE,  '\356',	'\357',	'\360',	    '\361', },
    { VK_NUMPAD6,TRUE,  '\362',	'\363',	'\364',	    '\365', },
    { VK_NUMPAD7,TRUE,  '\366',	'\367',	'\370',	    '\371', },
    { VK_NUMPAD8,TRUE,  '\372',	'\373',	'\374',	    '\375', },
    // Sorry, out of number space! <negri>
    { VK_NUMPAD9,TRUE,  '\376',	'\377',	'|',	    '}', },
};


/*
 * The return code indicates key code size.
 */
    static int
win32_kbd_patch_key(
    KEY_EVENT_RECORD *pker)
{
    UINT uMods = pker->dwControlKeyState;
    static int s_iIsDead = 0;
    static WORD awAnsiCode[2];
    static BYTE abKeystate[256];


    if (s_iIsDead == 2)
    {
	pker->uChar.UnicodeChar = (WCHAR) awAnsiCode[1];
	s_iIsDead = 0;
	return 1;
    }

<<<<<<< HEAD
    if (pker->uChar.UnicodeChar != 0)
=======
    // check if it already has a valid unicode character.
    if (pker->uChar.UnicodeChar > 0 && pker->uChar.UnicodeChar < 0xFFFD)
>>>>>>> 2468add0
	return 1;

    CLEAR_FIELD(abKeystate);

    // Clear any pending dead keys
    ToUnicode(VK_SPACE, MapVirtualKey(VK_SPACE, 0), abKeystate, awAnsiCode, 2, 0);

    if (uMods & SHIFT_PRESSED)
	abKeystate[VK_SHIFT] = 0x80;
    if (uMods & CAPSLOCK_ON)
	abKeystate[VK_CAPITAL] = 1;

    if ((uMods & ALT_GR) == ALT_GR)
    {
	abKeystate[VK_CONTROL] = abKeystate[VK_LCONTROL] =
	    abKeystate[VK_MENU] = abKeystate[VK_RMENU] = 0x80;
    }

    s_iIsDead = ToUnicode(pker->wVirtualKeyCode, pker->wVirtualScanCode,
			abKeystate, awAnsiCode, 2, 0);

    if (s_iIsDead > 0)
	pker->uChar.UnicodeChar = (WCHAR) awAnsiCode[0];

    return s_iIsDead;
}

static BOOL g_fJustGotFocus = FALSE;

/*
 * Decode a KEY_EVENT into one or two keystrokes
 */
    static BOOL
decode_key_event(
    KEY_EVENT_RECORD	*pker,
    WCHAR		*pch,
    WCHAR		*pch2,
    int			*pmodifiers,
    BOOL		fDoPost UNUSED)
{
    int i;
    const int nModifs = pker->dwControlKeyState & (SHIFT | ALT | CTRL);

    *pch = *pch2 = NUL;
    g_fJustGotFocus = FALSE;

    // ignore key up events
    if (!pker->bKeyDown)
	return FALSE;

    // ignore some keystrokes
    switch (pker->wVirtualKeyCode)
    {
    // modifiers
    case VK_SHIFT:
    case VK_CONTROL:
    case VK_MENU:   // Alt key
	return FALSE;

    default:
	break;
    }

    // Shift-TAB
    if (pker->wVirtualKeyCode == VK_TAB && (nModifs & SHIFT_PRESSED))
    {
	*pch = K_NUL;
	*pch2 = '\017';
	return TRUE;
    }

    for (i = ARRAY_LENGTH(VirtKeyMap);  --i >= 0;  )
    {
	if (VirtKeyMap[i].wVirtKey == pker->wVirtualKeyCode)
	{
	    *pch = VirtKeyMap[i].chAlone;
	    if ((nModifs & SHIFT) != 0)
		*pch = VirtKeyMap[i].chShift;
	    else if ((nModifs & CTRL) != 0 && (nModifs & ~CTRL) == 0)
		*pch = VirtKeyMap[i].chCtrl;
	    else if ((nModifs & ALT) != 0)
		*pch = VirtKeyMap[i].chAlt;

	    if (*pch != 0)
	    {
		if (VirtKeyMap[i].fAnsiKey)
		{
		    *pch2 = *pch;
		    *pch = K_NUL;
		    if (pmodifiers)
		    {
			if (pker->wVirtualKeyCode >= VK_F1
			    && pker->wVirtualKeyCode <= VK_F12)
			{
			    if ((nModifs & ALT) != 0)
			    {
				*pmodifiers |= MOD_MASK_ALT;
				if ((nModifs & SHIFT) == 0)
				    *pch2 = VirtKeyMap[i].chAlone;
			    }
			    if ((nModifs & CTRL) != 0)
			    {
				*pmodifiers |= MOD_MASK_CTRL;
				if ((nModifs & SHIFT) == 0)
				    *pch2 = VirtKeyMap[i].chAlone;
			    }
			}
			else if (pker->wVirtualKeyCode >= VK_END
				&& pker->wVirtualKeyCode <= VK_DOWN)
			{
			    // VK_END   0x23
			    // VK_HOME  0x24
			    // VK_LEFT  0x25
			    // VK_UP    0x26
			    // VK_RIGHT 0x27
			    // VK_DOWN  0x28
			    *pmodifiers = 0;
			    *pch2 = VirtKeyMap[i].chAlone;
			    if ((nModifs & SHIFT) != 0
						    && (nModifs & ~SHIFT) == 0)
			    {
				*pch2 = VirtKeyMap[i].chShift;
			    }
			    else if ((nModifs & CTRL) != 0
						     && (nModifs & ~CTRL) == 0)
			    {
				*pch2 = VirtKeyMap[i].chCtrl;
				if (pker->wVirtualKeyCode == VK_UP
				    || pker->wVirtualKeyCode == VK_DOWN)
				{
				    *pmodifiers |= MOD_MASK_CTRL;
				    *pch2 = VirtKeyMap[i].chAlone;
				}
			    }
			    else if ((nModifs & ALT) != 0
						      && (nModifs & ~ALT) == 0)
			    {
				*pch2 = VirtKeyMap[i].chAlt;
			    }
			    else if ((nModifs & SHIFT) != 0
						      && (nModifs & CTRL) != 0)
			    {
				*pmodifiers |= MOD_MASK_CTRL;
				*pch2 = VirtKeyMap[i].chShift;
			    }
			}
			else
			{
			    *pch2 = VirtKeyMap[i].chAlone;
			    if ((nModifs & SHIFT) != 0)
				*pmodifiers |= MOD_MASK_SHIFT;
			    if ((nModifs & CTRL) != 0)
				*pmodifiers |= MOD_MASK_CTRL;
			    if ((nModifs & ALT) != 0)
				*pmodifiers |= MOD_MASK_ALT;
			}
		    }
		}

		return TRUE;
	    }
	}
    }

    i = win32_kbd_patch_key(pker);

    if (i < 0)
	*pch = NUL;
    else
    {
	*pch = (i > 0) ? pker->uChar.UnicodeChar : NUL;

	if (pmodifiers != NULL)
	{
	    // Pass on the ALT key as a modifier, but only when not combined
	    // with CTRL (which is ALTGR).
	    if ((nModifs & ALT) != 0 && (nModifs & CTRL) == 0)
		*pmodifiers |= MOD_MASK_ALT;

	    // Pass on SHIFT only for special keys, because we don't know when
	    // it's already included with the character.
	    if ((nModifs & SHIFT) != 0 && *pch <= 0x20)
		*pmodifiers |= MOD_MASK_SHIFT;

	    // Pass on CTRL only for non-special keys, because we don't know
	    // when it's already included with the character.  And not when
	    // combined with ALT (which is ALTGR).
	    if ((nModifs & CTRL) != 0 && (nModifs & ALT) == 0
					       && *pch >= 0x20 && *pch < 0x80)
		*pmodifiers |= MOD_MASK_CTRL;
	}
    }

    return (*pch != NUL);
}

# if defined(FEAT_EVAL)
    static int
encode_key_event(dict_T *args, INPUT_RECORD *ir)
{
    static int s_dwMods = 0;

    char_u *action = dict_get_string(args, "event", TRUE);
    if (action && (STRICMP(action, "keydown") == 0
					|| STRICMP(action, "keyup") == 0))
    {
	BOOL isKeyDown = STRICMP(action, "keydown") == 0;
	WORD vkCode = dict_get_number_def(args, "keycode", 0);
	if (vkCode <= 0 || vkCode >= 0xFF)
	{
	    semsg(_(e_invalid_argument_nr), (long)vkCode);
	    return FALSE;
	}

	ir->EventType = KEY_EVENT;
	KEY_EVENT_RECORD ker;
	ZeroMemory(&ker, sizeof(ker));
	ker.bKeyDown = isKeyDown;
	ker.wRepeatCount = 1;
	ker.wVirtualScanCode = 0;
	ker.dwControlKeyState = 0;
	int mods = (int)dict_get_number(args, "modifiers");
	// Encode the win32 console key modifiers from Vim keyboard modifiers.
	if (mods)
	{
	    // If "modifiers" is explicitly set in the args, then we reset any
	    // remembered modifer key state that may have been set from earlier
	    // mod-key-down events, even if they are not yet unset by earlier
	    // mod-key-up events.
	    s_dwMods = 0;
	    if (mods & MOD_MASK_SHIFT)
		ker.dwControlKeyState |= SHIFT_PRESSED;
	    if (mods & MOD_MASK_CTRL)
		ker.dwControlKeyState |= LEFT_CTRL_PRESSED;
	    if (mods & MOD_MASK_ALT)
		ker.dwControlKeyState |= LEFT_ALT_PRESSED;
	}

	if (vkCode == VK_LSHIFT || vkCode == VK_RSHIFT || vkCode == VK_SHIFT)
	{
	    if (isKeyDown)
		s_dwMods |= SHIFT_PRESSED;
	    else
		s_dwMods &= ~SHIFT_PRESSED;
	}
	else if (vkCode == VK_LCONTROL || vkCode == VK_CONTROL)
	{
	    if (isKeyDown)
		s_dwMods |= LEFT_CTRL_PRESSED;
	    else
		s_dwMods &= ~LEFT_CTRL_PRESSED;
	}
	else if (vkCode == VK_RCONTROL)
	{
	    if (isKeyDown)
		s_dwMods |= RIGHT_CTRL_PRESSED;
	    else
		s_dwMods &= ~RIGHT_CTRL_PRESSED;
	}
	else if (vkCode == VK_LMENU || vkCode == VK_MENU)
	{
	    if (isKeyDown)
		s_dwMods |= LEFT_ALT_PRESSED;
	    else
		s_dwMods &= ~LEFT_ALT_PRESSED;
	}
	else if (vkCode == VK_RMENU)
	{
	    if (isKeyDown)
		s_dwMods |= RIGHT_ALT_PRESSED;
	    else
		s_dwMods &= ~RIGHT_ALT_PRESSED;
	}
	ker.dwControlKeyState |= s_dwMods;
	ker.wVirtualKeyCode = vkCode;
<<<<<<< HEAD
=======
	ker.uChar.UnicodeChar = 0xFFFD;  // UNICODE REPLACEMENT CHARACTER
>>>>>>> 2468add0
	ir->Event.KeyEvent = ker;
	vim_free(action);
    }
    else
    {
	if (action == NULL)
	{
	    semsg(_(e_missing_argument_str), "event");
	}
	else
	{
	    semsg(_(e_invalid_value_for_argument_str_str), "event", action);
	    vim_free(action);
	}
	return FALSE;
    }
    return TRUE;
}
# endif  // FEAT_EVAL
#endif // !FEAT_GUI_MSWIN || VIMDLL


/*
 * For the GUI the mouse handling is in gui_w32.c.
 */
#if defined(FEAT_GUI_MSWIN) && !defined(VIMDLL)
    void
mch_setmouse(int on UNUSED)
{
}
#else  // !FEAT_GUI_MSWIN || VIMDLL
static int g_fMouseAvail = FALSE;   // mouse present
static int g_fMouseActive = FALSE;  // mouse enabled
static int g_nMouseClick = -1;	    // mouse status
static int g_xMouse;		    // mouse x coordinate
static int g_yMouse;		    // mouse y coordinate
static DWORD g_cmodein = 0;	    // Original console input mode
static DWORD g_cmodeout = 0;	    // Original console output mode

/*
 * Enable or disable mouse input
 */
    void
mch_setmouse(int on)
{
    DWORD cmodein;

# ifdef VIMDLL
    if (gui.in_use)
	return;
# endif
    if (!g_fMouseAvail)
	return;

    g_fMouseActive = on;
    GetConsoleMode(g_hConIn, &cmodein);

    if (g_fMouseActive)
    {
	cmodein |= ENABLE_MOUSE_INPUT;
	cmodein &= ~ENABLE_QUICK_EDIT_MODE;
    }
    else
    {
	cmodein &= ~ENABLE_MOUSE_INPUT;
	cmodein |= g_cmodein & ENABLE_QUICK_EDIT_MODE;
    }

    SetConsoleMode(g_hConIn, cmodein | ENABLE_EXTENDED_FLAGS);
}


# if defined(FEAT_BEVAL_TERM) || defined(PROTO)
/*
 * Called when 'balloonevalterm' changed.
 */
    void
mch_bevalterm_changed(void)
{
    mch_setmouse(g_fMouseActive);
}
# endif

/*
 * Win32 console mouse scroll event handler.
 * Console version of the _OnMouseWheel() function in gui_w32.c
 *
 * This encodes the mouse scroll direction and keyboard modifiers into
 * g_nMouseClick, and the mouse position into g_xMouse and g_yMouse
 *
 * The direction of the scroll is decoded from two fields of the win32 console
 * mouse event record;
 *    1. The orientation - vertical or horizontal flag - from dwEventFlags
 *    2. The sign - positive or negative (aka delta flag) - from dwButtonState
 *
 * When scroll orientation is HORIZONTAL
 *    -  If the high word of the dwButtonState member contains a positive
 *	 value, the wheel was rotated to the right.
 *    -  Otherwise, the wheel was rotated to the left.
 * When scroll orientation is VERTICAL
 *    -  If the high word of the dwButtonState member contains a positive value,
 *       the wheel was rotated forward, away from the user.
 *    -  Otherwise, the wheel was rotated backward, toward the user.
 */
    static void
decode_mouse_wheel(MOUSE_EVENT_RECORD *pmer)
{
    int	    horizontal = (pmer->dwEventFlags == MOUSE_HWHEELED);
    int	    zDelta = pmer->dwButtonState;

    g_xMouse = pmer->dwMousePosition.X;
    g_yMouse = pmer->dwMousePosition.Y;

# ifdef FEAT_PROP_POPUP
    int lcol = g_xMouse;
    int lrow = g_yMouse;
    win_T *wp = mouse_find_win(&lrow, &lcol, FIND_POPUP);
    if (wp != NULL && popup_is_popup(wp))
    {
	g_nMouseClick = -1;
	cmdarg_T cap;
	oparg_T oa;
	CLEAR_FIELD(cap);
	clear_oparg(&oa);
	cap.oap = &oa;
	if (horizontal)
	{
	    cap.arg = zDelta < 0 ? MSCR_LEFT : MSCR_RIGHT;
	    cap.cmdchar = zDelta < 0 ? K_MOUSELEFT : K_MOUSERIGHT;
	}
	else
	{
	    cap.cmdchar = zDelta < 0 ? K_MOUSEUP : K_MOUSEDOWN;
	    cap.arg = zDelta < 0 ? MSCR_UP : MSCR_DOWN;
	}

	// Mouse hovers over popup window, scroll it if possible.
	mouse_row = wp->w_winrow;
	mouse_col = wp->w_wincol;
	nv_mousescroll(&cap);
	update_screen(0);
	setcursor();
	out_flush();
	return;
    }
# endif
    mouse_col = g_xMouse;
    mouse_row = g_yMouse;

    char_u modifiers = 0;
    char_u direction = 0;

    // Decode the direction into an event that Vim can process
    if (horizontal)
	direction = zDelta >= 0 ? KE_MOUSELEFT : KE_MOUSERIGHT;
    else
	direction = zDelta >= 0 ? KE_MOUSEDOWN : KE_MOUSEUP;

    // Decode the win32 console key modifiers into Vim mouse modifiers.
    if (pmer->dwControlKeyState & SHIFT_PRESSED)
	modifiers |= MOD_MASK_SHIFT; // MOUSE_SHIFT;
    if (pmer->dwControlKeyState & (RIGHT_CTRL_PRESSED | LEFT_CTRL_PRESSED))
	modifiers |= MOD_MASK_CTRL; // MOUSE_CTRL;
    if (pmer->dwControlKeyState & (RIGHT_ALT_PRESSED  | LEFT_ALT_PRESSED))
	modifiers |= MOD_MASK_ALT; // MOUSE_ALT;

    // add (bitwise or) the scroll direction and the key modifier chars
    // together.
    g_nMouseClick = ((direction << 8) | modifiers);

    return;
}

/*
 * Decode a MOUSE_EVENT.  If it's a valid event, return MOUSE_LEFT,
 * MOUSE_MIDDLE, or MOUSE_RIGHT for a click; MOUSE_DRAG for a mouse
 * move with a button held down; and MOUSE_RELEASE after a MOUSE_DRAG
 * or a MOUSE_LEFT, _MIDDLE, or _RIGHT.  We encode the button type,
 * the number of clicks, and the Shift/Ctrl/Alt modifiers in g_nMouseClick,
 * and we return the mouse position in g_xMouse and g_yMouse.
 *
 * Every MOUSE_LEFT, _MIDDLE, or _RIGHT will be followed by zero or more
 * MOUSE_DRAGs and one MOUSE_RELEASE.  MOUSE_RELEASE will be followed only
 * by MOUSE_LEFT, _MIDDLE, or _RIGHT.
 *
 * For multiple clicks, we send, say, MOUSE_LEFT/1 click, MOUSE_RELEASE,
 * MOUSE_LEFT/2 clicks, MOUSE_RELEASE, MOUSE_LEFT/3 clicks, MOUSE_RELEASE, ....
 *
 * Windows will send us MOUSE_MOVED notifications whenever the mouse
 * moves, even if it stays within the same character cell.  We ignore
 * all MOUSE_MOVED messages if the position hasn't really changed, and
 * we ignore all MOUSE_MOVED messages where no button is held down (i.e.,
 * we're only interested in MOUSE_DRAG).
 *
 * All of this is complicated by the code that fakes MOUSE_MIDDLE on
 * 2-button mouses by pressing the left & right buttons simultaneously.
 * In practice, it's almost impossible to click both at the same time,
 * so we need to delay a little.  Also, we tend not to get MOUSE_RELEASE
 * in such cases, if the user is clicking quickly.
 */
    static BOOL
decode_mouse_event(
    MOUSE_EVENT_RECORD *pmer)
{
    static int s_nOldButton = -1;
    static int s_nOldMouseClick = -1;
    static int s_xOldMouse = -1;
    static int s_yOldMouse = -1;
    static linenr_T s_old_topline = 0;
# ifdef FEAT_DIFF
    static int s_old_topfill = 0;
# endif
    static int s_cClicks = 1;
    static BOOL s_fReleased = TRUE;
    static DWORD s_dwLastClickTime = 0;
    static BOOL s_fNextIsMiddle = FALSE;

    static DWORD cButtons = 0;	// number of buttons supported

    const DWORD LEFT = FROM_LEFT_1ST_BUTTON_PRESSED;
    const DWORD MIDDLE = FROM_LEFT_2ND_BUTTON_PRESSED;
    const DWORD RIGHT = RIGHTMOST_BUTTON_PRESSED;
    const DWORD LEFT_RIGHT = LEFT | RIGHT;

    int nButton;

    if (cButtons == 0 && !GetNumberOfConsoleMouseButtons(&cButtons))
	cButtons = 2;

    if (!g_fMouseAvail || !g_fMouseActive)
    {
	g_nMouseClick = -1;
	return FALSE;
    }

    // get a spurious MOUSE_EVENT immediately after receiving focus; ignore
    if (g_fJustGotFocus)
    {
	g_fJustGotFocus = FALSE;
	return FALSE;
    }

    // If there is an unprocessed mouse click drop this one.
    if (g_nMouseClick != -1)
	return TRUE;

    if (pmer->dwEventFlags == MOUSE_WHEELED
				       || pmer->dwEventFlags == MOUSE_HWHEELED)
    {
	decode_mouse_wheel(pmer);
	return TRUE;  // we now should have a mouse scroll in g_nMouseClick
    }

    nButton = -1;
    g_xMouse = pmer->dwMousePosition.X;
    g_yMouse = pmer->dwMousePosition.Y;

    if (pmer->dwEventFlags == MOUSE_MOVED)
    {
	// Ignore MOUSE_MOVED events if (x, y) hasn't changed.	(We get these
	// events even when the mouse moves only within a char cell.)
	if (s_xOldMouse == g_xMouse && s_yOldMouse == g_yMouse)
	    return FALSE;
    }

    // If no buttons are pressed...
    if ((pmer->dwButtonState & ((1 << cButtons) - 1)) == 0)
    {
	nButton = MOUSE_RELEASE;

	// If the last thing returned was MOUSE_RELEASE, ignore this
	if (s_fReleased)
	{
# ifdef FEAT_BEVAL_TERM
	    // do return mouse move events when we want them
	    if (p_bevalterm)
		nButton = MOUSE_DRAG;
	    else
# endif
		return FALSE;
	}

	s_fReleased = TRUE;
    }
    else    // one or more buttons pressed
    {
	// on a 2-button mouse, hold down left and right buttons
	// simultaneously to get MIDDLE.

	if (cButtons == 2 && s_nOldButton != MOUSE_DRAG)
	{
	    DWORD dwLR = (pmer->dwButtonState & LEFT_RIGHT);

	    // if either left or right button only is pressed, see if the
	    // next mouse event has both of them pressed
	    if (dwLR == LEFT || dwLR == RIGHT)
	    {
		for (;;)
		{
		    // wait a short time for next input event
		    if (WaitForSingleObject(g_hConIn, p_mouset / 3)
							     != WAIT_OBJECT_0)
			break;
		    else
		    {
			DWORD cRecords = 0;
			INPUT_RECORD ir;
			MOUSE_EVENT_RECORD* pmer2 = &ir.Event.MouseEvent;

			peek_console_input(g_hConIn, &ir, 1, &cRecords);

			if (cRecords == 0 || ir.EventType != MOUSE_EVENT
				|| !(pmer2->dwButtonState & LEFT_RIGHT))
			    break;
			else
			{
			    if (pmer2->dwEventFlags != MOUSE_MOVED)
			    {
				read_console_input(g_hConIn, &ir, 1, &cRecords);

				return decode_mouse_event(pmer2);
			    }
			    else if (s_xOldMouse == pmer2->dwMousePosition.X &&
				     s_yOldMouse == pmer2->dwMousePosition.Y)
			    {
				// throw away spurious mouse move
				read_console_input(g_hConIn, &ir, 1, &cRecords);

				// are there any more mouse events in queue?
				peek_console_input(g_hConIn, &ir, 1, &cRecords);

				if (cRecords==0 || ir.EventType != MOUSE_EVENT)
				    break;
			    }
			    else
				break;
			}
		    }
		}
	    }
	}

	if (s_fNextIsMiddle)
	{
	    nButton = (pmer->dwEventFlags == MOUSE_MOVED)
		? MOUSE_DRAG : MOUSE_MIDDLE;
	    s_fNextIsMiddle = FALSE;
	}
	else if (cButtons == 2	&&
	    ((pmer->dwButtonState & LEFT_RIGHT) == LEFT_RIGHT))
	{
	    nButton = MOUSE_MIDDLE;

	    if (! s_fReleased && pmer->dwEventFlags != MOUSE_MOVED)
	    {
		s_fNextIsMiddle = TRUE;
		nButton = MOUSE_RELEASE;
	    }
	}
	else if ((pmer->dwButtonState & LEFT) == LEFT)
	    nButton = MOUSE_LEFT;
	else if ((pmer->dwButtonState & MIDDLE) == MIDDLE)
	    nButton = MOUSE_MIDDLE;
	else if ((pmer->dwButtonState & RIGHT) == RIGHT)
	    nButton = MOUSE_RIGHT;

	if (! s_fReleased && ! s_fNextIsMiddle
		&& nButton != s_nOldButton && s_nOldButton != MOUSE_DRAG)
	    return FALSE;

	s_fReleased = s_fNextIsMiddle;
    }

    if (pmer->dwEventFlags == 0 || pmer->dwEventFlags == DOUBLE_CLICK)
    {
	// button pressed or released, without mouse moving
	if (nButton != -1 && nButton != MOUSE_RELEASE)
	{
	    DWORD dwCurrentTime = GetTickCount();

	    if (s_xOldMouse != g_xMouse
		    || s_yOldMouse != g_yMouse
		    || s_nOldButton != nButton
		    || s_old_topline != curwin->w_topline
# ifdef FEAT_DIFF
		    || s_old_topfill != curwin->w_topfill
# endif
		    || (int)(dwCurrentTime - s_dwLastClickTime) > p_mouset)
	    {
		s_cClicks = 1;
	    }
	    else if (++s_cClicks > 4)
	    {
		s_cClicks = 1;
	    }

	    s_dwLastClickTime = dwCurrentTime;
	}
    }
    else if (pmer->dwEventFlags == MOUSE_MOVED)
    {
	if (nButton != -1 && nButton != MOUSE_RELEASE)
	    nButton = MOUSE_DRAG;

	s_cClicks = 1;
    }

    if (nButton == -1)
	return FALSE;

    if (nButton != MOUSE_RELEASE)
	s_nOldButton = nButton;

    g_nMouseClick = nButton;

    if (pmer->dwControlKeyState & SHIFT_PRESSED)
	g_nMouseClick |= MOUSE_SHIFT;
    if (pmer->dwControlKeyState & (RIGHT_CTRL_PRESSED | LEFT_CTRL_PRESSED))
	g_nMouseClick |= MOUSE_CTRL;
    if (pmer->dwControlKeyState & (RIGHT_ALT_PRESSED  | LEFT_ALT_PRESSED))
	g_nMouseClick |= MOUSE_ALT;

    if (nButton != MOUSE_DRAG && nButton != MOUSE_RELEASE)
	SET_NUM_MOUSE_CLICKS(g_nMouseClick, s_cClicks);

    // only pass on interesting (i.e., different) mouse events
    if (s_xOldMouse == g_xMouse
	    && s_yOldMouse == g_yMouse
	    && s_nOldMouseClick == g_nMouseClick)
    {
	g_nMouseClick = -1;
	return FALSE;
    }

    s_xOldMouse = g_xMouse;
    s_yOldMouse = g_yMouse;
    s_old_topline = curwin->w_topline;
# ifdef FEAT_DIFF
    s_old_topfill = curwin->w_topfill;
# endif
    s_nOldMouseClick = g_nMouseClick;

    return TRUE;
}

# ifdef FEAT_EVAL
    static int
encode_mouse_event(dict_T *args, INPUT_RECORD *ir)
{
    int		button;
    int		row;
    int		col;
    int		repeated_click;
    int_u	mods = 0;
    int		move;

    if (!dict_has_key(args, "row") || !dict_has_key(args, "col"))
	return FALSE;

    // Note: "move" is optional, requires fewer arguments
    move = (int)dict_get_bool(args, "move", FALSE);
    if (!move && (!dict_has_key(args, "button")
	    || !dict_has_key(args, "multiclick")
	    || !dict_has_key(args, "modifiers")))
	return FALSE;

    row = (int)dict_get_number(args, "row") - 1;
    col = (int)dict_get_number(args, "col") - 1;

    ir->EventType = MOUSE_EVENT;
    MOUSE_EVENT_RECORD mer;
    ZeroMemory(&mer, sizeof(mer));
    mer.dwMousePosition.X  = col;
    mer.dwMousePosition.Y  = row;

    if (move)
    {
	mer.dwButtonState = 0;
	mer.dwEventFlags = MOUSE_MOVED;
    }
    else
    {
	button = (int)dict_get_number(args, "button");
	repeated_click = (int)dict_get_number(args, "multiclick");
	mods = (int)dict_get_number(args, "modifiers");
	// Reset the scroll values to known values.
	// XXX: Remove this when/if the scroll step is made configurable.
	mouse_set_hor_scroll_step(6);
	mouse_set_vert_scroll_step(3);

	switch (button)
	{
	    case MOUSE_LEFT:
		mer.dwButtonState = FROM_LEFT_1ST_BUTTON_PRESSED;
		mer.dwEventFlags = repeated_click == 1 ? DOUBLE_CLICK : 0;
		break;
	    case MOUSE_MIDDLE:
		mer.dwButtonState = FROM_LEFT_2ND_BUTTON_PRESSED;
		mer.dwEventFlags = repeated_click == 1 ? DOUBLE_CLICK : 0;
		break;
	    case MOUSE_RIGHT:
		mer.dwButtonState = RIGHTMOST_BUTTON_PRESSED;
		mer.dwEventFlags = repeated_click == 1 ? DOUBLE_CLICK : 0;
		break;
	    case MOUSE_RELEASE:
		// umm?  Assume Left Release?
		mer.dwEventFlags = 0;

	    case MOUSE_MOVE:
		mer.dwButtonState = 0;
		mer.dwEventFlags = MOUSE_MOVED;
		break;
	    case MOUSE_X1:
		mer.dwButtonState = FROM_LEFT_3RD_BUTTON_PRESSED;
		break;
	    case MOUSE_X2:
		mer.dwButtonState = FROM_LEFT_4TH_BUTTON_PRESSED;
		break;
	    case MOUSE_4:  // KE_MOUSEDOWN;
		mer.dwButtonState = -1;
		mer.dwEventFlags = MOUSE_WHEELED;
		break;
	    case MOUSE_5:  // KE_MOUSEUP;
		mer.dwButtonState = +1;
		mer.dwEventFlags = MOUSE_WHEELED;
		break;
	    case MOUSE_6:  // KE_MOUSELEFT;
		mer.dwButtonState = -1;
		mer.dwEventFlags = MOUSE_HWHEELED;
		break;
	    case MOUSE_7:  // KE_MOUSERIGHT;
		mer.dwButtonState = +1;
		mer.dwEventFlags = MOUSE_HWHEELED;
		break;
	    default:
		semsg(_(e_invalid_argument_str), "button");
		return FALSE;
	}
    }

    mer.dwControlKeyState = 0;
    if (mods != 0)
    {
	// Encode the win32 console key modifiers from Vim MOUSE modifiers.
	if (mods & MOUSE_SHIFT)
	    mer.dwControlKeyState |= SHIFT_PRESSED;
	if (mods & MOUSE_CTRL)
	    mer.dwControlKeyState |= LEFT_CTRL_PRESSED;
	if (mods & MOUSE_ALT)
	    mer.dwControlKeyState |= LEFT_ALT_PRESSED;
    }
    ir->Event.MouseEvent = mer;
    return TRUE;
}
# endif  // FEAT_EVAL

    static int
write_input_record_buffer(INPUT_RECORD* irEvents, int nLength)
{
    int nCount = 0;
    while (nCount < nLength)
    {
	input_record_buffer.length++;
	input_record_buffer_node_T *event_node =
				    malloc(sizeof(input_record_buffer_node_T));
	event_node->ir = irEvents[nCount++];
	event_node->next = NULL;
	if (input_record_buffer.tail == NULL)
	{
	    input_record_buffer.head = event_node;
	    input_record_buffer.tail = event_node;
	}
	else
	{
	    input_record_buffer.tail->next = event_node;
	    input_record_buffer.tail = input_record_buffer.tail->next;
	}
    }
    return nCount;
}

    static int
read_input_record_buffer(INPUT_RECORD* irEvents, int nMaxLength)
{
    int nCount = 0;
    while (nCount < nMaxLength && input_record_buffer.head != NULL)
    {
	input_record_buffer.length--;
	input_record_buffer_node_T *pop_head = input_record_buffer.head;
	irEvents[nCount++] = pop_head->ir;
	input_record_buffer.head = pop_head->next;
	vim_free(pop_head);
	if (input_record_buffer.length == 0)
	    input_record_buffer.tail = NULL;
    }
    return nCount;
}
#endif // !FEAT_GUI_MSWIN || VIMDLL

#ifdef FEAT_EVAL
/*
 * The 'test_mswin_event' function is for testing Vim's low-level handling of
 * user input events.  ie, this manages the encoding of INPUT_RECORD events
 * so that we have a way to test how Vim decodes INPUT_RECORD events in Windows
 * consoles.
 *
 * The 'test_mswin_event' function is based on 'test_gui_event'.  In fact, when
 * the Windows GUI is running, the arguments; 'event' and 'args', are the same.
 * So, it acts as an alias for 'test_gui_event' for the Windows GUI.
 *
 * When the Windows console is running, the arguments; 'event' and 'args', are
 * a subset of what 'test_gui_event' handles, ie, only "key" and "mouse"
 * events are encoded as INPUT_RECORD events.
 *
 * Note: INPUT_RECORDs are only used by the Windows console, not the GUI.  The
 * GUI sends MSG structs instead.
 */
    int
test_mswin_event(char_u *event, dict_T *args)
{
    int lpEventsWritten = 0;

# if defined(VIMDLL) || defined(FEAT_GUI_MSWIN)
    if (gui.in_use)
	return test_gui_w32_sendevent(event, args);
# endif

# if defined(VIMDLL) || !defined(FEAT_GUI_MSWIN)

// Currently implemented event record types are; KEY_EVENT and MOUSE_EVENT
// Potentially could also implement: FOCUS_EVENT and WINDOW_BUFFER_SIZE_EVENT
// Maybe also:  MENU_EVENT

    INPUT_RECORD ir;
    BOOL input_encoded = FALSE;
    BOOL execute = FALSE;
    if (STRCMP(event, "key") == 0)
    {
	execute = dict_get_bool(args, "execute", FALSE);
	if (dict_has_key(args, "event"))
	    input_encoded = encode_key_event(args, &ir);
	else if (!execute)
	{
	    semsg(_(e_missing_argument_str), "event");
	    return FALSE;
	}
    }
    else if (STRCMP(event, "mouse") == 0)
    {
	execute = TRUE;
	input_encoded = encode_mouse_event(args, &ir);
    }
    else
    {
	semsg(_(e_invalid_value_for_argument_str_str), "event", event);
	return FALSE;
    }

    // Ideally, WriteConsoleInput would be used to inject these low-level
    // events.  But, this doesnt work well in the CI test environment.  So
    // implementing an input_record_buffer instead.
    if (input_encoded)
	lpEventsWritten = write_input_record_buffer(&ir, 1);

    // Set flags to execute the event, ie. like feedkeys mode X.
    if (execute)
    {
	int save_msg_scroll = msg_scroll;
	// Avoid a 1 second delay when the keys start Insert mode.
	msg_scroll = FALSE;
	ch_log(NULL, "test_mswin_event() executing");
	exec_normal(TRUE, TRUE, TRUE);
	msg_scroll |= save_msg_scroll;
    }

# endif
    return lpEventsWritten;
}
#endif // FEAT_EVAL

#ifdef MCH_CURSOR_SHAPE
/*
 * Set the shape of the cursor.
 * 'thickness' can be from 1 (thin) to 99 (block)
 */
    static void
mch_set_cursor_shape(int thickness)
{
    if (vtp_working)
    {
	if (*T_CSI == NUL)
	{
	    // If 't_SI' is not set, use the default cursor styles.
	    if (thickness < 50)
		vtp_printf("\033[3 q");	// underline
	    else
		vtp_printf("\033[0 q");	// default
	}
    }
    else
    {
	CONSOLE_CURSOR_INFO ConsoleCursorInfo;
	ConsoleCursorInfo.dwSize = thickness;
	ConsoleCursorInfo.bVisible = s_cursor_visible;

	SetConsoleCursorInfo(g_hConOut, &ConsoleCursorInfo);
	if (s_cursor_visible)
	    SetConsoleCursorPosition(g_hConOut, g_coord);
    }
}

    void
mch_update_cursor(void)
{
    int		idx;
    int		thickness;

# ifdef VIMDLL
    if (gui.in_use)
	return;
# endif

    /*
     * How the cursor is drawn depends on the current mode.
     */
    idx = get_shape_idx(FALSE);

    if (shape_table[idx].shape == SHAPE_BLOCK)
	thickness = 99;	// 100 doesn't work on W95
    else
	thickness = shape_table[idx].percentage;
    mch_set_cursor_shape(thickness);
}
#endif

#if !defined(FEAT_GUI_MSWIN) || defined(VIMDLL)
/*
 * Handle FOCUS_EVENT.
 */
    static void
handle_focus_event(INPUT_RECORD ir)
{
    g_fJustGotFocus = ir.Event.FocusEvent.bSetFocus;
    ui_focus_change((int)g_fJustGotFocus);
}

static void ResizeConBuf(HANDLE hConsole, COORD coordScreen);

/*
 * Wait until console input from keyboard or mouse is available,
 * or the time is up.
 * When "ignore_input" is TRUE even wait when input is available.
 * Return TRUE if something is available FALSE if not.
 */
    static int
WaitForChar(long msec, int ignore_input)
{
    DWORD	    dwNow = 0, dwEndTime = 0;
    INPUT_RECORD    ir;
    DWORD	    cRecords;
    WCHAR	    ch, ch2;
# ifdef FEAT_TIMERS
    int		    tb_change_cnt = typebuf.tb_change_cnt;
# endif

    if (msec > 0)
	// Wait until the specified time has elapsed.
	dwEndTime = GetTickCount() + msec;
    else if (msec < 0)
	// Wait forever.
	dwEndTime = INFINITE;

    // We need to loop until the end of the time period, because
    // we might get multiple unusable mouse events in that time.
    for (;;)
    {
	// Only process messages when waiting.
	if (msec != 0)
	{
# ifdef MESSAGE_QUEUE
	    parse_queued_messages();
# endif
# ifdef FEAT_MZSCHEME
	    mzvim_check_threads();
# endif
# ifdef FEAT_CLIENTSERVER
	    serverProcessPendingMessages();
# endif
	}

	if (g_nMouseClick != -1
# ifdef FEAT_CLIENTSERVER
		|| (!ignore_input && input_available())
# endif
	   )
	    return TRUE;

	if (msec > 0)
	{
	    // If the specified wait time has passed, return.  Beware that
	    // GetTickCount() may wrap around (overflow).
	    dwNow = GetTickCount();
	    if ((int)(dwNow - dwEndTime) >= 0)
		break;
	}
	if (msec != 0)
	{
	    DWORD dwWaitTime = dwEndTime - dwNow;

	    // Don't wait for more than 11 msec to avoid dropping characters,
	    // check channel while waiting for input and handle a callback from
	    // 'balloonexpr'.
	    if (dwWaitTime > 11)
		dwWaitTime = 11;

# ifdef FEAT_MZSCHEME
	    if (mzthreads_allowed() && p_mzq > 0 && (long)dwWaitTime > p_mzq)
		dwWaitTime = p_mzq; // don't wait longer than 'mzquantum'
# endif
# ifdef FEAT_TIMERS
	    // When waiting very briefly don't trigger timers.
	    if (dwWaitTime > 10)
	    {
		long	due_time;

		// Trigger timers and then get the time in msec until the next
		// one is due.  Wait up to that time.
		due_time = check_due_timer();
		if (typebuf.tb_change_cnt != tb_change_cnt)
		{
		    // timer may have used feedkeys().
		    return FALSE;
		}
		if (due_time > 0 && dwWaitTime > (DWORD)due_time)
		    dwWaitTime = due_time;
	    }
# endif
	    if (
# ifdef FEAT_CLIENTSERVER
		    // Wait for either an event on the console input or a
		    // message in the client-server window.
		    msg_wait_for_multiple_objects(1, &g_hConIn, FALSE,
				  dwWaitTime, QS_SENDMESSAGE) != WAIT_OBJECT_0
# else
		    wait_for_single_object(g_hConIn, dwWaitTime)
							      != WAIT_OBJECT_0
# endif
		    )
		continue;
	}

	cRecords = 0;
	peek_console_input(g_hConIn, &ir, 1, &cRecords);

# ifdef FEAT_MBYTE_IME
	// May have to redraw if the cursor ends up in the wrong place.
	// Only when not peeking.
	if (State == MODE_CMDLINE && msg_row == Rows - 1 && msec != 0)
	{
	    CONSOLE_SCREEN_BUFFER_INFO csbi;

	    if (GetConsoleScreenBufferInfo(g_hConOut, &csbi))
	    {
		if (csbi.dwCursorPosition.Y != msg_row)
		{
		    // The screen is now messed up, must redraw the command
		    // line and later all the windows.
		    redraw_all_later(UPD_CLEAR);
		    compute_cmdrow();
		    redrawcmd();
		}
	    }
	}
# endif

	if (cRecords > 0)
	{
	    if (ir.EventType == KEY_EVENT && ir.Event.KeyEvent.bKeyDown)
	    {
# ifdef FEAT_MBYTE_IME
		// Windows IME sends two '\n's with only one 'ENTER'.  First:
		// wVirtualKeyCode == 13. second: wVirtualKeyCode == 0
		if (ir.Event.KeyEvent.uChar.UnicodeChar == 0
			&& ir.Event.KeyEvent.wVirtualKeyCode == 13)
		{
		    read_console_input(g_hConIn, &ir, 1, &cRecords);
		    continue;
		}
# endif
		if (decode_key_event(&ir.Event.KeyEvent, &ch, &ch2,
								 NULL, FALSE))
		    return TRUE;
	    }

	    read_console_input(g_hConIn, &ir, 1, &cRecords);

	    if (ir.EventType == FOCUS_EVENT)
		handle_focus_event(ir);
	    else if (ir.EventType == WINDOW_BUFFER_SIZE_EVENT)
	    {
		COORD dwSize = ir.Event.WindowBufferSizeEvent.dwSize;

		// Only call shell_resized() when the size actually changed to
		// avoid the screen is cleared.
		if (dwSize.X != Columns || dwSize.Y != Rows)
		{
		    CONSOLE_SCREEN_BUFFER_INFO csbi;
		    GetConsoleScreenBufferInfo(g_hConOut, &csbi);
		    dwSize.X = csbi.srWindow.Right - csbi.srWindow.Left + 1;
		    dwSize.Y = csbi.srWindow.Bottom - csbi.srWindow.Top + 1;
		    if (dwSize.X != Columns || dwSize.Y != Rows)
		    {
			ResizeConBuf(g_hConOut, dwSize);
			shell_resized();
		    }
		}
	    }
	    else if (ir.EventType == MOUSE_EVENT
		    && decode_mouse_event(&ir.Event.MouseEvent))
		return TRUE;
	}
	else if (msec == 0)
	    break;
    }

# ifdef FEAT_CLIENTSERVER
    // Something might have been received while we were waiting.
    if (input_available())
	return TRUE;
# endif

    return FALSE;
}

/*
 * return non-zero if a character is available
 */
    int
mch_char_avail(void)
{
# ifdef VIMDLL
    if (gui.in_use)
	return TRUE;
# endif
    return WaitForChar(0L, FALSE);
}

# if defined(FEAT_TERMINAL) || defined(PROTO)
/*
 * Check for any pending input or messages.
 */
    int
mch_check_messages(void)
{
#  ifdef VIMDLL
    if (gui.in_use)
	return TRUE;
#  endif
    return WaitForChar(0L, TRUE);
}
# endif

/*
 * Create the console input.  Used when reading stdin doesn't work.
 */
    static void
create_conin(void)
{
    g_hConIn =	CreateFile("CONIN$", GENERIC_READ|GENERIC_WRITE,
			FILE_SHARE_READ|FILE_SHARE_WRITE,
			(LPSECURITY_ATTRIBUTES) NULL,
			OPEN_EXISTING, 0, (HANDLE)NULL);
    did_create_conin = TRUE;
}

/*
 * Get a keystroke or a mouse event, use a blocking wait.
 */
    static WCHAR
tgetch(int *pmodifiers, WCHAR *pch2)
{
    WCHAR ch;

    for (;;)
    {
	INPUT_RECORD ir;
	DWORD cRecords = 0;

# ifdef FEAT_CLIENTSERVER
	(void)WaitForChar(-1L, FALSE);
	if (input_available())
	    return 0;
	if (g_nMouseClick != -1)
	    return 0;
# endif
	if (read_console_input(g_hConIn, &ir, 1, &cRecords) == 0)
	{
	    if (did_create_conin)
		read_error_exit();
	    create_conin();
	    continue;
	}

	if (ir.EventType == KEY_EVENT)
	{
	    if (decode_key_event(&ir.Event.KeyEvent, &ch, pch2,
							    pmodifiers, TRUE))
		return ch;
	}
	else if (ir.EventType == FOCUS_EVENT)
	    handle_focus_event(ir);
	else if (ir.EventType == WINDOW_BUFFER_SIZE_EVENT)
	    shell_resized();
	else if (ir.EventType == MOUSE_EVENT)
	{
	    if (decode_mouse_event(&ir.Event.MouseEvent))
		return 0;
	}
    }
}
#endif // !FEAT_GUI_MSWIN


/*
 * mch_inchar(): low-level input function.
 * Get one or more characters from the keyboard or the mouse.
 * If time == 0, do not wait for characters.
 * If time == n, wait a short time for characters.
 * If time == -1, wait forever for characters.
 * Returns the number of characters read into buf.
 */
    int
mch_inchar(
    char_u	*buf UNUSED,
    int		maxlen UNUSED,
    long	time UNUSED,
    int		tb_change_cnt UNUSED)
{
#if !defined(FEAT_GUI_MSWIN) || defined(VIMDLL)

    int		len;
    int		c;
# ifdef VIMDLL
// Extra space for maximum three CSIs. E.g. U+1B6DB -> 0xF0 0x9B 0x9B 0x9B.
#  define TYPEAHEADSPACE    6
# else
#  define TYPEAHEADSPACE    0
# endif
# define TYPEAHEADLEN	    (20 + TYPEAHEADSPACE)
    static char_u   typeahead[TYPEAHEADLEN];	// previously typed bytes.
    static int	    typeaheadlen = 0;

# ifdef VIMDLL
    if (gui.in_use)
	return 0;
# endif

    // First use any typeahead that was kept because "buf" was too small.
    if (typeaheadlen > 0)
	goto theend;

    if (time >= 0)
    {
	if (!WaitForChar(time, FALSE))     // no character available
	    return 0;
    }
    else    // time == -1, wait forever
    {
	mch_set_winsize_now();	// Allow winsize changes from now on

	/*
	 * If there is no character available within 2 seconds (default)
	 * write the autoscript file to disk.  Or cause the CursorHold event
	 * to be triggered.
	 */
	if (!WaitForChar(p_ut, FALSE))
	{
	    if (trigger_cursorhold() && maxlen >= 3)
	    {
		buf[0] = K_SPECIAL;
		buf[1] = KS_EXTRA;
		buf[2] = (int)KE_CURSORHOLD;
		return 3;
	    }
	    before_blocking();
	}
    }

    /*
     * Try to read as many characters as there are, until the buffer is full.
     */

    // we will get at least one key. Get more if they are available.
    g_fCBrkPressed = FALSE;

# ifdef MCH_WRITE_DUMP
    if (fdDump)
	fputc('[', fdDump);
# endif

    // Keep looping until there is something in the typeahead buffer and more
    // to get and still room in the buffer (up to two bytes for a char and
    // three bytes for a modifier).
    while ((typeaheadlen == 0 || WaitForChar(0L, FALSE))
			  && typeaheadlen + 5 + TYPEAHEADSPACE <= TYPEAHEADLEN)
    {
	if (typebuf_changed(tb_change_cnt))
	{
	    // "buf" may be invalid now if a client put something in the
	    // typeahead buffer and "buf" is in the typeahead buffer.
	    typeaheadlen = 0;
	    break;
	}
	if (g_nMouseClick != -1)
	{
# ifdef MCH_WRITE_DUMP
	    if (fdDump)
		fprintf(fdDump, "{%02x @ %d, %d}",
			g_nMouseClick, g_xMouse, g_yMouse);
# endif
	    char_u modifiers = ((char_u *)(&g_nMouseClick))[0];
	    char_u scroll_dir = ((char_u *)(&g_nMouseClick))[1];

	    if (scroll_dir == KE_MOUSEDOWN
		    || scroll_dir == KE_MOUSEUP
		    || scroll_dir == KE_MOUSELEFT
		    || scroll_dir == KE_MOUSERIGHT)
	    {
		if (modifiers > 0)
		{
		    // use K_SPECIAL instead of CSI to make mappings work
		    typeahead[typeaheadlen++] = K_SPECIAL;
		    typeahead[typeaheadlen++] = KS_MODIFIER;
		    typeahead[typeaheadlen++] = modifiers;
		}
		typeahead[typeaheadlen++] = CSI;
		typeahead[typeaheadlen++] = KS_EXTRA;
		typeahead[typeaheadlen++] = scroll_dir;
	    }
	    else
	    {
		typeahead[typeaheadlen++] = ESC + 128;
		typeahead[typeaheadlen++] = 'M';
		typeahead[typeaheadlen++] = g_nMouseClick;
	    }

	    // Pass the pointer coordinates of the mouse event in 2 bytes,
	    // allowing for > 223 columns.  Both for click and scroll events.
	    // This is the same as what is used for the GUI.
	    typeahead[typeaheadlen++] = (char_u)(g_xMouse / 128 + ' ' + 1);
	    typeahead[typeaheadlen++] = (char_u)(g_xMouse % 128 + ' ' + 1);
	    typeahead[typeaheadlen++] = (char_u)(g_yMouse / 128 + ' ' + 1);
	    typeahead[typeaheadlen++] = (char_u)(g_yMouse % 128 + ' ' + 1);

	    g_nMouseClick = -1;
	}
	else
	{
	    WCHAR	ch2 = NUL;
	    int		modifiers = 0;

	    c = tgetch(&modifiers, &ch2);

	    c = simplify_key(c, &modifiers);

	    // Some chars need adjustment when the Ctrl modifier is used.
	    ++no_reduce_keys;
	    c = may_adjust_key_for_ctrl(modifiers, c);
	    --no_reduce_keys;

	    // remove the SHIFT modifier for keys where it's already included,
	    // e.g., '(' and '*'
	    modifiers = may_remove_shift_modifier(modifiers, c);

	    if (typebuf_changed(tb_change_cnt))
	    {
		// "buf" may be invalid now if a client put something in the
		// typeahead buffer and "buf" is in the typeahead buffer.
		typeaheadlen = 0;
		break;
	    }

	    if (c == Ctrl_C && ctrl_c_interrupts)
	    {
# if defined(FEAT_CLIENTSERVER)
		trash_input_buf();
# endif
		got_int = TRUE;
	    }

	    if (g_nMouseClick == -1)
	    {
		int	n = 1;

		if (ch2 == NUL)
		{
		    int	    i, j;
		    char_u  *p;
		    WCHAR   ch[2];

		    ch[0] = c;
		    if (c >= 0xD800 && c <= 0xDBFF)	// High surrogate
		    {
			ch[1] = tgetch(&modifiers, &ch2);
			n++;
		    }
		    p = utf16_to_enc(ch, &n);
		    if (p != NULL)
		    {
			for (i = 0, j = 0; i < n; i++)
			{
			    typeahead[typeaheadlen + j++] = p[i];
# ifdef VIMDLL
			    if (p[i] == CSI)
			    {
				typeahead[typeaheadlen + j++] = KS_EXTRA;
				typeahead[typeaheadlen + j++] = KE_CSI;
			    }
# endif
			}
			n = j;
			vim_free(p);
		    }
		}
		else
		{
		    typeahead[typeaheadlen] = c;
# ifdef VIMDLL
		    if (c == CSI)
		    {
			typeahead[typeaheadlen + 1] = KS_EXTRA;
			typeahead[typeaheadlen + 2] = KE_CSI;
			n = 3;
		    }
# endif
		}
		if (ch2 != NUL)
		{
		    if (c == K_NUL)
		    {
			switch (ch2)
			{
			case (WCHAR)'\324': // SHIFT+Insert
			case (WCHAR)'\325': // CTRL+Insert
			case (WCHAR)'\327': // SHIFT+Delete
			case (WCHAR)'\330': // CTRL+Delete
			    typeahead[typeaheadlen + n] = (char_u)ch2;
			    n++;
			    break;

			default:
			    typeahead[typeaheadlen + n] = 3;
			    typeahead[typeaheadlen + n + 1] = (char_u)ch2;
			    n += 2;
			    break;
			}
		    }
		    else
		    {
			typeahead[typeaheadlen + n] = 3;
			typeahead[typeaheadlen + n + 1] = (char_u)ch2;
			n += 2;
		    }
		}

		// Use the ALT key to set the 8th bit of the character
		// when it's one byte, the 8th bit isn't set yet and not
		// using a double-byte encoding (would become a lead
		// byte).
		if ((modifiers & MOD_MASK_ALT)
			&& n == 1
			&& (typeahead[typeaheadlen] & 0x80) == 0
			&& !enc_dbcs
		   )
		{
		    n = (*mb_char2bytes)(typeahead[typeaheadlen] | 0x80,
						    typeahead + typeaheadlen);
		    modifiers &= ~MOD_MASK_ALT;
		}

		if (modifiers != 0)
		{
		    // Prepend modifiers to the character.
		    mch_memmove(typeahead + typeaheadlen + 3,
						 typeahead + typeaheadlen, n);
		    typeahead[typeaheadlen++] = K_SPECIAL;
		    typeahead[typeaheadlen++] = (char_u)KS_MODIFIER;
		    typeahead[typeaheadlen++] =  modifiers;
		}

		typeaheadlen += n;

# ifdef MCH_WRITE_DUMP
		if (fdDump)
		    fputc(c, fdDump);
# endif
	    }
	}
    }

# ifdef MCH_WRITE_DUMP
    if (fdDump)
    {
	fputs("]\n", fdDump);
	fflush(fdDump);
    }
# endif

theend:
    // Move typeahead to "buf", as much as fits.
    len = 0;
    while (len < maxlen && typeaheadlen > 0)
    {
	buf[len++] = typeahead[0];
	mch_memmove(typeahead, typeahead + 1, --typeaheadlen);
    }
# ifdef FEAT_EVAL
    if (len > 0)
    {
	buf[len] = NUL;
	ch_log(NULL, "raw key input: \"%s\"", buf);
    }
# endif
    return len;

#else // FEAT_GUI_MSWIN
    return 0;
#endif // FEAT_GUI_MSWIN
}

#ifndef PROTO
# ifndef __MINGW32__
#  include <shellapi.h>	// required for FindExecutable()
# endif
#endif

/*
 * Return TRUE if "name" is an executable file, FALSE if not or it doesn't exist.
 * When returning TRUE and "path" is not NULL save the path and set "*path" to
 * the allocated memory.
 * TODO: Should somehow check if it's really executable.
 */
    static int
executable_file(char *name, char_u **path)
{
    int attrs = win32_getattrs((char_u *)name);

    // The file doesn't exist or is a folder.
    if (attrs == -1 || (attrs & FILE_ATTRIBUTE_DIRECTORY))
	return FALSE;
    // Check if the file is an AppExecLink, a special alias used by Windows
    // Store for its apps.
    if (attrs & FILE_ATTRIBUTE_REPARSE_POINT)
    {
	char_u	*res = resolve_appexeclink((char_u *)name);
	if (res == NULL)
	    return FALSE;
	// The path is already absolute.
	if (path != NULL)
	    *path = res;
	else
	    vim_free(res);
    }
    else if (path != NULL)
	*path = FullName_save((char_u *)name, FALSE);
    return TRUE;
}

/*
 * If "use_path" is TRUE: Return TRUE if "name" is in $PATH.
 * If "use_path" is FALSE: Return TRUE if "name" exists.
 * If "use_pathext" is TRUE search "name" with extensions in $PATHEXT.
 * When returning TRUE and "path" is not NULL save the path and set "*path" to
 * the allocated memory.
 */
    static int
executable_exists(char *name, char_u **path, int use_path, int use_pathext)
{
    // WinNT and later can use _MAX_PATH wide characters for a pathname, which
    // means that the maximum pathname is _MAX_PATH * 3 bytes when 'enc' is
    // UTF-8.
    char_u	buf[_MAX_PATH * 3];
    size_t	len = STRLEN(name);
    size_t	tmplen;
    char_u	*p, *e, *e2;
    char_u	*pathbuf = NULL;
    char_u	*pathext = NULL;
    char_u	*pathextbuf = NULL;
    char_u	*shname = NULL;
    int		noext = FALSE;
    int		retval = FALSE;

    if (len >= sizeof(buf))	// safety check
	return FALSE;

    // Using the name directly when a Unix-shell like 'shell'.
    shname = gettail(p_sh);
    if (strstr((char *)shname, "sh") != NULL &&
	!(strstr((char *)shname, "powershell") != NULL
				    || strstr((char *)shname, "pwsh") != NULL))
	noext = TRUE;

    if (use_pathext)
    {
	pathext = mch_getenv("PATHEXT");
	if (pathext == NULL)
	    pathext = (char_u *)".com;.exe;.bat;.cmd";

	if (noext == FALSE)
	{
	    /*
	     * Loop over all extensions in $PATHEXT.
	     * Check "name" ends with extension.
	     */
	    p = pathext;
	    while (*p)
	    {
		if (p[0] == ';'
			    || (p[0] == '.' && (p[1] == NUL || p[1] == ';')))
		{
		    // Skip empty or single ".".
		    ++p;
		    continue;
		}
		e = vim_strchr(p, ';');
		if (e == NULL)
		    e = p + STRLEN(p);
		tmplen = e - p;

		if (_strnicoll(name + len - tmplen, (char *)p, tmplen) == 0)
		{
		    noext = TRUE;
		    break;
		}

		p = e;
	    }
	}
    }

    // Prepend single "." to pathext, it means no extension added.
    if (pathext == NULL)
	pathext = (char_u *)".";
    else if (noext == TRUE)
    {
	if (pathextbuf == NULL)
	    pathextbuf = alloc(STRLEN(pathext) + 3);
	if (pathextbuf == NULL)
	{
	    retval = FALSE;
	    goto theend;
	}
	STRCPY(pathextbuf, ".;");
	STRCAT(pathextbuf, pathext);
	pathext = pathextbuf;
    }

    // Use $PATH when "use_path" is TRUE and "name" is basename.
    if (use_path && gettail((char_u *)name) == (char_u *)name)
    {
	p = mch_getenv("PATH");
	if (p != NULL)
	{
	    pathbuf = alloc(STRLEN(p) + 3);
	    if (pathbuf == NULL)
	    {
		retval = FALSE;
		goto theend;
	    }

	    if (mch_getenv("NoDefaultCurrentDirectoryInExePath") == NULL)
		STRCPY(pathbuf, ".;");
	    else
		*pathbuf = NUL;
	    STRCAT(pathbuf, p);
	}
    }

    /*
     * Walk through all entries in $PATH to check if "name" exists there and
     * is an executable file.
     */
    p = (pathbuf != NULL) ? pathbuf : (char_u *)".";
    while (*p)
    {
	if (*p == ';') // Skip empty entry
	{
	    ++p;
	    continue;
	}
	e = vim_strchr(p, ';');
	if (e == NULL)
	    e = p + STRLEN(p);

	if (e - p + len + 2 > sizeof(buf))
	{
	    retval = FALSE;
	    goto theend;
	}
	// A single "." that means current dir.
	if (e - p == 1 && *p == '.')
	    STRCPY(buf, name);
	else
	{
	    vim_strncpy(buf, p, e - p);
	    add_pathsep(buf);
	    STRCAT(buf, name);
	}
	tmplen = STRLEN(buf);

	/*
	 * Loop over all extensions in $PATHEXT.
	 * Check "name" with extension added.
	 */
	p = pathext;
	while (*p)
	{
	    if (*p == ';')
	    {
		// Skip empty entry
		++p;
		continue;
	    }
	    e2 = vim_strchr(p, (int)';');
	    if (e2 == NULL)
		e2 = p + STRLEN(p);

	    if (!(p[0] == '.' && (p[1] == NUL || p[1] == ';')))
	    {
		// Not a single "." that means no extension is added.
		if (e2 - p + tmplen + 1 > sizeof(buf))
		{
		    retval = FALSE;
		    goto theend;
		}
		vim_strncpy(buf + tmplen, p, e2 - p);
	    }
	    if (executable_file((char *)buf, path))
	    {
		retval = TRUE;
		goto theend;
	    }

	    p = e2;
	}

	p = e;
    }

theend:
    free(pathextbuf);
    free(pathbuf);
    return retval;
}

#if (defined(__MINGW32__) && __MSVCRT_VERSION__ >= 0x800) || \
	(defined(_MSC_VER) && _MSC_VER >= 1400)
/*
 * Bad parameter handler.
 *
 * Certain MS CRT functions will intentionally crash when passed invalid
 * parameters to highlight possible security holes.  Setting this function as
 * the bad parameter handler will prevent the crash.
 *
 * In debug builds the parameters contain CRT information that might help track
 * down the source of a problem, but in non-debug builds the arguments are all
 * NULL/0.  Debug builds will also produce assert dialogs from the CRT, it is
 * worth allowing these to make debugging of issues easier.
 */
    static void
bad_param_handler(const wchar_t *expression UNUSED,
    const wchar_t *function UNUSED,
    const wchar_t *file UNUSED,
    unsigned int line UNUSED,
    uintptr_t pReserved UNUSED)
{
}

# define SET_INVALID_PARAM_HANDLER \
	((void)_set_invalid_parameter_handler(bad_param_handler))
#else
# define SET_INVALID_PARAM_HANDLER
#endif

#ifdef FEAT_GUI_MSWIN

/*
 * GUI version of mch_init().
 */
    static void
mch_init_g(void)
{
# ifndef __MINGW32__
    extern int _fmode;
# endif

    // Silently handle invalid parameters to CRT functions
    SET_INVALID_PARAM_HANDLER;

    // Let critical errors result in a failure, not in a dialog box.  Required
    // for the timestamp test to work on removed floppies.
    SetErrorMode(SEM_FAILCRITICALERRORS);

    _fmode = O_BINARY;		// we do our own CR-LF translation

    // Specify window size.  Is there a place to get the default from?
    Rows = 25;
    Columns = 80;

    // Look for 'vimrun'
    {
	char_u vimrun_location[_MAX_PATH + 4];

	// First try in same directory as gvim.exe
	STRCPY(vimrun_location, exe_name);
	STRCPY(gettail(vimrun_location), "vimrun.exe");
	if (mch_getperm(vimrun_location) >= 0)
	{
	    if (*skiptowhite(vimrun_location) != NUL)
	    {
		// Enclose path with white space in double quotes.
		mch_memmove(vimrun_location + 1, vimrun_location,
						 STRLEN(vimrun_location) + 1);
		*vimrun_location = '"';
		STRCPY(gettail(vimrun_location), "vimrun\" ");
	    }
	    else
		STRCPY(gettail(vimrun_location), "vimrun ");

	    vimrun_path = (char *)vim_strsave(vimrun_location);
	    s_dont_use_vimrun = FALSE;
	}
	else if (executable_exists("vimrun.exe", NULL, TRUE, FALSE))
	    s_dont_use_vimrun = FALSE;

	// Don't give the warning for a missing vimrun.exe right now, but only
	// when vimrun was supposed to be used.  Don't bother people that do
	// not need vimrun.exe.
	if (s_dont_use_vimrun)
	    need_vimrun_warning = TRUE;
    }

    /*
     * If "finstr.exe" doesn't exist, use "grep -n" for 'grepprg'.
     * Otherwise the default "findstr /n" is used.
     */
    if (!executable_exists("findstr.exe", NULL, TRUE, FALSE))
	set_option_value_give_err((char_u *)"grepprg",
						    0, (char_u *)"grep -n", 0);

# ifdef FEAT_CLIPBOARD
    win_clip_init();
# endif

    vtp_flag_init();
}


#endif // FEAT_GUI_MSWIN

#if !defined(FEAT_GUI_MSWIN) || defined(VIMDLL)

# define SRWIDTH(sr) ((sr).Right - (sr).Left + 1)
# define SRHEIGHT(sr) ((sr).Bottom - (sr).Top + 1)

/*
 * ClearConsoleBuffer()
 * Description:
 *  Clears the entire contents of the console screen buffer, using the
 *  specified attribute.
 * Returns:
 *  TRUE on success
 */
    static BOOL
ClearConsoleBuffer(WORD wAttribute)
{
    CONSOLE_SCREEN_BUFFER_INFO csbi;
    COORD coord;
    DWORD NumCells, dummy;

    if (!GetConsoleScreenBufferInfo(g_hConOut, &csbi))
	return FALSE;

    NumCells = csbi.dwSize.X * csbi.dwSize.Y;
    coord.X = 0;
    coord.Y = 0;
    if (!FillConsoleOutputCharacter(g_hConOut, ' ', NumCells,
	    coord, &dummy))
	return FALSE;
    if (!FillConsoleOutputAttribute(g_hConOut, wAttribute, NumCells,
	    coord, &dummy))
	return FALSE;

    return TRUE;
}

/*
 * FitConsoleWindow()
 * Description:
 *  Checks if the console window will fit within given buffer dimensions.
 *  Also, if requested, will shrink the window to fit.
 * Returns:
 *  TRUE on success
 */
    static BOOL
FitConsoleWindow(
    COORD dwBufferSize,
    BOOL WantAdjust)
{
    CONSOLE_SCREEN_BUFFER_INFO csbi;
    COORD dwWindowSize;
    BOOL NeedAdjust = FALSE;

    if (GetConsoleScreenBufferInfo(g_hConOut, &csbi))
    {
	/*
	 * A buffer resize will fail if the current console window does
	 * not lie completely within that buffer.  To avoid this, we might
	 * have to move and possibly shrink the window.
	 */
	if (csbi.srWindow.Right >= dwBufferSize.X)
	{
	    dwWindowSize.X = SRWIDTH(csbi.srWindow);
	    if (dwWindowSize.X > dwBufferSize.X)
		dwWindowSize.X = dwBufferSize.X;
	    csbi.srWindow.Right = dwBufferSize.X - 1;
	    csbi.srWindow.Left = dwBufferSize.X - dwWindowSize.X;
	    NeedAdjust = TRUE;
	}
	if (csbi.srWindow.Bottom >= dwBufferSize.Y)
	{
	    dwWindowSize.Y = SRHEIGHT(csbi.srWindow);
	    if (dwWindowSize.Y > dwBufferSize.Y)
		dwWindowSize.Y = dwBufferSize.Y;
	    csbi.srWindow.Bottom = dwBufferSize.Y - 1;
	    csbi.srWindow.Top = dwBufferSize.Y - dwWindowSize.Y;
	    NeedAdjust = TRUE;
	}
	if (NeedAdjust && WantAdjust)
	{
	    if (!SetConsoleWindowInfo(g_hConOut, TRUE, &csbi.srWindow))
		return FALSE;
	}
	return TRUE;
    }

    return FALSE;
}

typedef struct ConsoleBufferStruct
{
    BOOL			IsValid;
    CONSOLE_SCREEN_BUFFER_INFO	Info;
    PCHAR_INFO			Buffer;
    COORD			BufferSize;
    PSMALL_RECT			Regions;
    int				NumRegions;
} ConsoleBuffer;

/*
 * SaveConsoleBuffer()
 * Description:
 *  Saves important information about the console buffer, including the
 *  actual buffer contents.  The saved information is suitable for later
 *  restoration by RestoreConsoleBuffer().
 * Returns:
 *  TRUE if all information was saved; FALSE otherwise
 *  If FALSE, still sets cb->IsValid if buffer characteristics were saved.
 */
    static BOOL
SaveConsoleBuffer(
    ConsoleBuffer *cb)
{
    DWORD NumCells;
    COORD BufferCoord;
    SMALL_RECT ReadRegion;
    WORD Y, Y_incr;
    int i, numregions;

    if (cb == NULL)
	return FALSE;

    if (!GetConsoleScreenBufferInfo(g_hConOut, &cb->Info))
    {
	cb->IsValid = FALSE;
	return FALSE;
    }
    cb->IsValid = TRUE;

    // VTP uses alternate screen buffer.
    // No need to save buffer contents for restoration.
    if (use_alternate_screen_buffer)
	return TRUE;

    /*
     * Allocate a buffer large enough to hold the entire console screen
     * buffer.  If this ConsoleBuffer structure has already been initialized
     * with a buffer of the correct size, then just use that one.
     */
    if (!cb->IsValid || cb->Buffer == NULL ||
	    cb->BufferSize.X != cb->Info.dwSize.X ||
	    cb->BufferSize.Y != cb->Info.dwSize.Y)
    {
	cb->BufferSize.X = cb->Info.dwSize.X;
	cb->BufferSize.Y = cb->Info.dwSize.Y;
	NumCells = cb->BufferSize.X * cb->BufferSize.Y;
	vim_free(cb->Buffer);
	cb->Buffer = ALLOC_MULT(CHAR_INFO, NumCells);
	if (cb->Buffer == NULL)
	    return FALSE;
    }

    /*
     * We will now copy the console screen buffer into our buffer.
     * ReadConsoleOutput() seems to be limited as far as how much you
     * can read at a time.  Empirically, this number seems to be about
     * 12000 cells (rows * columns).  Start at position (0, 0) and copy
     * in chunks until it is all copied.  The chunks will all have the
     * same horizontal characteristics, so initialize them now.  The
     * height of each chunk will be (12000 / width).
     */
    BufferCoord.X = 0;
    ReadRegion.Left = 0;
    ReadRegion.Right = cb->Info.dwSize.X - 1;
    Y_incr = 12000 / cb->Info.dwSize.X;

    numregions = (cb->Info.dwSize.Y + Y_incr - 1) / Y_incr;
    if (cb->Regions == NULL || numregions != cb->NumRegions)
    {
	cb->NumRegions = numregions;
	vim_free(cb->Regions);
	cb->Regions = ALLOC_MULT(SMALL_RECT, cb->NumRegions);
	if (cb->Regions == NULL)
	{
	    VIM_CLEAR(cb->Buffer);
	    return FALSE;
	}
    }

    for (i = 0, Y = 0; i < cb->NumRegions; i++, Y += Y_incr)
    {
	/*
	 * Read into position (0, Y) in our buffer.
	 */
	BufferCoord.Y = Y;
	/*
	 * Read the region whose top left corner is (0, Y) and whose bottom
	 * right corner is (width - 1, Y + Y_incr - 1).  This should define
	 * a region of size width by Y_incr.  Don't worry if this region is
	 * too large for the remaining buffer; it will be cropped.
	 */
	ReadRegion.Top = Y;
	ReadRegion.Bottom = Y + Y_incr - 1;
	if (!ReadConsoleOutputW(g_hConOut,	// output handle
		cb->Buffer,			// our buffer
		cb->BufferSize,			// dimensions of our buffer
		BufferCoord,			// offset in our buffer
		&ReadRegion))			// region to save
	{
	    VIM_CLEAR(cb->Buffer);
	    VIM_CLEAR(cb->Regions);
	    return FALSE;
	}
	cb->Regions[i] = ReadRegion;
    }

    return TRUE;
}

/*
 * RestoreConsoleBuffer()
 * Description:
 *  Restores important information about the console buffer, including the
 *  actual buffer contents, if desired.  The information to restore is in
 *  the same format used by SaveConsoleBuffer().
 * Returns:
 *  TRUE on success
 */
    static BOOL
RestoreConsoleBuffer(
    ConsoleBuffer   *cb,
    BOOL	    RestoreScreen)
{
    COORD BufferCoord;
    SMALL_RECT WriteRegion;
    int i;

    // VTP uses alternate screen buffer.
    // No need to restore buffer contents.
    if (use_alternate_screen_buffer)
	return TRUE;

    if (cb == NULL || !cb->IsValid)
	return FALSE;

    /*
     * Before restoring the buffer contents, clear the current buffer, and
     * restore the cursor position and window information.  Doing this now
     * prevents old buffer contents from "flashing" onto the screen.
     */
    if (RestoreScreen)
	ClearConsoleBuffer(cb->Info.wAttributes);

    FitConsoleWindow(cb->Info.dwSize, TRUE);
    if (!SetConsoleScreenBufferSize(g_hConOut, cb->Info.dwSize))
	return FALSE;
    if (!SetConsoleTextAttribute(g_hConOut, cb->Info.wAttributes))
	return FALSE;

    if (!RestoreScreen)
    {
	/*
	 * No need to restore the screen buffer contents, so we're done.
	 */
	return TRUE;
    }

    if (!SetConsoleCursorPosition(g_hConOut, cb->Info.dwCursorPosition))
	return FALSE;
    if (!SetConsoleWindowInfo(g_hConOut, TRUE, &cb->Info.srWindow))
	return FALSE;

    /*
     * Restore the screen buffer contents.
     */
    if (cb->Buffer != NULL)
    {
	for (i = 0; i < cb->NumRegions; i++)
	{
	    BufferCoord.X = cb->Regions[i].Left;
	    BufferCoord.Y = cb->Regions[i].Top;
	    WriteRegion = cb->Regions[i];
	    if (!WriteConsoleOutputW(g_hConOut,	// output handle
			cb->Buffer,		// our buffer
			cb->BufferSize,		// dimensions of our buffer
			BufferCoord,		// offset in our buffer
			&WriteRegion))		// region to restore
		return FALSE;
	}
    }

    return TRUE;
}

# define FEAT_RESTORE_ORIG_SCREEN
# ifdef FEAT_RESTORE_ORIG_SCREEN
static ConsoleBuffer g_cbOrig = { 0 };
# endif
static ConsoleBuffer g_cbNonTermcap = { 0 };
static ConsoleBuffer g_cbTermcap = { 0 };

char g_szOrigTitle[256] = { 0 };
HWND g_hWnd = NULL;	// also used in os_mswin.c
static HICON g_hOrigIconSmall = NULL;
static HICON g_hOrigIcon = NULL;
static HICON g_hVimIcon = NULL;
static BOOL g_fCanChangeIcon = FALSE;

/*
 * GetConsoleIcon()
 * Description:
 *  Attempts to retrieve the small icon and/or the big icon currently in
 *  use by a given window.
 * Returns:
 *  TRUE on success
 */
    static BOOL
GetConsoleIcon(
    HWND	hWnd,
    HICON	*phIconSmall,
    HICON	*phIcon)
{
    if (hWnd == NULL)
	return FALSE;

    if (phIconSmall != NULL)
	*phIconSmall = (HICON)SendMessage(hWnd, WM_GETICON,
					       (WPARAM)ICON_SMALL, (LPARAM)0);
    if (phIcon != NULL)
	*phIcon = (HICON)SendMessage(hWnd, WM_GETICON,
						 (WPARAM)ICON_BIG, (LPARAM)0);
    return TRUE;
}

/*
 * SetConsoleIcon()
 * Description:
 *  Attempts to change the small icon and/or the big icon currently in
 *  use by a given window.
 * Returns:
 *  TRUE on success
 */
    static BOOL
SetConsoleIcon(
    HWND    hWnd,
    HICON   hIconSmall,
    HICON   hIcon)
{
    if (hWnd == NULL)
	return FALSE;

    if (hIconSmall != NULL)
	SendMessage(hWnd, WM_SETICON,
			    (WPARAM)ICON_SMALL, (LPARAM)hIconSmall);
    if (hIcon != NULL)
	SendMessage(hWnd, WM_SETICON,
			    (WPARAM)ICON_BIG, (LPARAM) hIcon);
    return TRUE;
}

/*
 * SaveConsoleTitleAndIcon()
 * Description:
 *  Saves the current console window title in g_szOrigTitle, for later
 *  restoration.  Also, attempts to obtain a handle to the console window,
 *  and use it to save the small and big icons currently in use by the
 *  console window.  This is not always possible on some versions of Windows;
 *  nor is it possible when running Vim remotely using Telnet (since the
 *  console window the user sees is owned by a remote process).
 */
    static void
SaveConsoleTitleAndIcon(void)
{
    // Save the original title.
    if (!GetConsoleTitle(g_szOrigTitle, sizeof(g_szOrigTitle)))
	return;

    /*
     * Obtain a handle to the console window using GetConsoleWindow() from
     * KERNEL32.DLL; we need to handle in order to change the window icon.
     * This function only exists on NT-based Windows, starting with Windows
     * 2000.  On older operating systems, we can't change the window icon
     * anyway.
     */
    g_hWnd = GetConsoleWindow();
    if (g_hWnd == NULL)
	return;

    // Save the original console window icon.
    GetConsoleIcon(g_hWnd, &g_hOrigIconSmall, &g_hOrigIcon);
    if (g_hOrigIconSmall == NULL || g_hOrigIcon == NULL)
	return;

    // Extract the first icon contained in the Vim executable.
    if (
# ifdef FEAT_LIBCALL
	    mch_icon_load((HANDLE *)&g_hVimIcon) == FAIL ||
# endif
	    g_hVimIcon == NULL)
	g_hVimIcon = ExtractIcon(NULL, (LPCSTR)exe_name, 0);
    if (g_hVimIcon != NULL)
	g_fCanChangeIcon = TRUE;
}

static int g_fWindInitCalled = FALSE;
static int g_fTermcapMode = FALSE;
static CONSOLE_CURSOR_INFO g_cci;

/*
 * non-GUI version of mch_init().
 */
    static void
mch_init_c(void)
{
# ifndef FEAT_RESTORE_ORIG_SCREEN
    CONSOLE_SCREEN_BUFFER_INFO csbi;
# endif
# ifndef __MINGW32__
    extern int _fmode;
# endif

    // Silently handle invalid parameters to CRT functions
    SET_INVALID_PARAM_HANDLER;

    // Let critical errors result in a failure, not in a dialog box.  Required
    // for the timestamp test to work on removed floppies.
    SetErrorMode(SEM_FAILCRITICALERRORS);

    _fmode = O_BINARY;		// we do our own CR-LF translation
    out_flush();

    // Obtain handles for the standard Console I/O devices
    if (read_cmd_fd == 0)
	g_hConIn =  GetStdHandle(STD_INPUT_HANDLE);
    else
	create_conin();
    g_hConOut = GetStdHandle(STD_OUTPUT_HANDLE);

    wt_init();
    vtp_flag_init();
    vtp_init();
# ifdef FEAT_RESTORE_ORIG_SCREEN
    // Save the initial console buffer for later restoration
    SaveConsoleBuffer(&g_cbOrig);
    g_attrCurrent = g_attrDefault = g_cbOrig.Info.wAttributes;
# else
    // Get current text attributes
    GetConsoleScreenBufferInfo(g_hConOut, &csbi);
    g_attrCurrent = g_attrDefault = csbi.wAttributes;
# endif
    if (cterm_normal_fg_color == 0)
	cterm_normal_fg_color = (g_attrCurrent & 0xf) + 1;
    if (cterm_normal_bg_color == 0)
	cterm_normal_bg_color = ((g_attrCurrent >> 4) & 0xf) + 1;

    // Fg and Bg color index number at startup
    g_color_index_fg = g_attrDefault & 0xf;
    g_color_index_bg = (g_attrDefault >> 4) & 0xf;

    // set termcap codes to current text attributes
    update_tcap(g_attrCurrent);

    GetConsoleCursorInfo(g_hConOut, &g_cci);
    GetConsoleMode(g_hConIn,  &g_cmodein);
    GetConsoleMode(g_hConOut, &g_cmodeout);

    SaveConsoleTitleAndIcon();
    /*
     * Set both the small and big icons of the console window to Vim's icon.
     * Note that Vim presently only has one size of icon (32x32), but it
     * automatically gets scaled down to 16x16 when setting the small icon.
     */
    if (g_fCanChangeIcon)
	SetConsoleIcon(g_hWnd, g_hVimIcon, g_hVimIcon);

    ui_get_shellsize();

# ifdef MCH_WRITE_DUMP
    fdDump = fopen("dump", "wt");

    if (fdDump)
    {
	time_t t;

	time(&t);
	fputs(ctime(&t), fdDump);
	fflush(fdDump);
    }
# endif

    g_fWindInitCalled = TRUE;

    g_fMouseAvail = GetSystemMetrics(SM_MOUSEPRESENT);

# ifdef FEAT_CLIPBOARD
    win_clip_init();
# endif
}

/*
 * non-GUI version of mch_exit().
 * Shut down and exit with status `r'
 * Careful: mch_exit() may be called before mch_init()!
 */
    static void
mch_exit_c(int r)
{
    exiting = TRUE;

    vtp_exit();

    stoptermcap();
    if (g_fWindInitCalled)
	settmode(TMODE_COOK);

    ml_close_all(TRUE);		// remove all memfiles

    if (g_fWindInitCalled)
    {
	mch_restore_title(SAVE_RESTORE_BOTH);
	/*
	 * Restore both the small and big icons of the console window to
	 * what they were at startup.  Don't do this when the window is
	 * closed, Vim would hang here.
	 */
	if (g_fCanChangeIcon && !g_fForceExit)
	    SetConsoleIcon(g_hWnd, g_hOrigIconSmall, g_hOrigIcon);

# ifdef MCH_WRITE_DUMP
	if (fdDump)
	{
	    time_t t;

	    time(&t);
	    fputs(ctime(&t), fdDump);
	    fclose(fdDump);
	}
	fdDump = NULL;
# endif
    }

    SetConsoleCursorInfo(g_hConOut, &g_cci);
    SetConsoleMode(g_hConIn,  g_cmodein | ENABLE_EXTENDED_FLAGS);
    SetConsoleMode(g_hConOut, g_cmodeout);

# ifdef DYNAMIC_GETTEXT
    dyn_libintl_end();
# endif

    exit(r);
}
#endif // !FEAT_GUI_MSWIN

    void
mch_init(void)
{
#ifdef VIMDLL
    if (gui.starting)
	mch_init_g();
    else
	mch_init_c();
#elif defined(FEAT_GUI_MSWIN)
    mch_init_g();
#else
    mch_init_c();
#endif
}

    void
mch_exit(int r)
{
#ifdef FEAT_NETBEANS_INTG
    netbeans_send_disconnect();
#endif

#ifdef VIMDLL
    if (gui.in_use || gui.starting)
	mch_exit_g(r);
    else
	mch_exit_c(r);
#elif defined(FEAT_GUI_MSWIN)
    mch_exit_g(r);
#else
    mch_exit_c(r);
#endif
}

/*
 * Do we have an interactive window?
 */
    int
mch_check_win(
    int argc UNUSED,
    char **argv UNUSED)
{
    get_exe_name();

#if defined(FEAT_GUI_MSWIN) && !defined(VIMDLL)
    return OK;	    // GUI always has a tty
#else
# ifdef VIMDLL
    if (gui.in_use)
	return OK;
# endif
    if (isatty(1))
	return OK;
    return FAIL;
#endif
}

/*
 * Set the case of the file name, if it already exists.
 * When "len" is > 0, also expand short to long filenames.
 */
    void
fname_case(
    char_u	*name,
    int		len)
{
    int	    flen;
    WCHAR   *p;
    WCHAR   buf[_MAX_PATH + 1];

    flen = (int)STRLEN(name);
    if (flen == 0)
	return;

    slash_adjust(name);

    p = enc_to_utf16(name, NULL);
    if (p == NULL)
	return;

    if (GetLongPathNameW(p, buf, _MAX_PATH))
    {
	char_u	*q = utf16_to_enc(buf, NULL);

	if (q != NULL)
	{
	    if (len > 0 || flen >= (int)STRLEN(q))
		vim_strncpy(name, q, (len > 0) ? len - 1 : flen);
	    vim_free(q);
	}
    }
    vim_free(p);
}


/*
 * Insert user name in s[len].
 */
    int
mch_get_user_name(
    char_u  *s,
    int	    len)
{
    WCHAR wszUserName[256 + 1];	// UNLEN is 256
    DWORD wcch = ARRAY_LENGTH(wszUserName);

    if (GetUserNameW(wszUserName, &wcch))
    {
	char_u  *p = utf16_to_enc(wszUserName, NULL);

	if (p != NULL)
	{
	    vim_strncpy(s, p, len - 1);
	    vim_free(p);
	    return OK;
	}
    }
    s[0] = NUL;
    return FAIL;
}


/*
 * Insert host name in s[len].
 */
    void
mch_get_host_name(
    char_u	*s,
    int		len)
{
    WCHAR wszHostName[256 + 1];
    DWORD wcch = ARRAY_LENGTH(wszHostName);

    if (GetComputerNameW(wszHostName, &wcch))
    {
	char_u  *p = utf16_to_enc(wszHostName, NULL);

	if (p != NULL)
	{
	    vim_strncpy(s, p, len - 1);
	    vim_free(p);
	    return;
	}
    }
}


/*
 * return process ID
 */
    long
mch_get_pid(void)
{
    return (long)GetCurrentProcessId();
}

/*
 * return TRUE if process "pid" is still running
 */
    int
mch_process_running(long pid)
{
    HANDLE  hProcess = OpenProcess(PROCESS_QUERY_INFORMATION, 0, (DWORD)pid);
    DWORD   status = 0;
    int	    ret = FALSE;

    if (hProcess == NULL)
	return FALSE;  // might not have access
    if (GetExitCodeProcess(hProcess, &status) )
	ret = status == STILL_ACTIVE;
    CloseHandle(hProcess);
    return ret;
}

/*
 * Get name of current directory into buffer 'buf' of length 'len' bytes.
 * Return OK for success, FAIL for failure.
 */
    int
mch_dirname(
    char_u	*buf,
    int		len)
{
    WCHAR   wbuf[_MAX_PATH + 1];

    /*
     * Originally this was:
     *    return (getcwd(buf, len) != NULL ? OK : FAIL);
     * But the Win32s known bug list says that getcwd() doesn't work
     * so use the Win32 system call instead. <Negri>
     */
    if (GetCurrentDirectoryW(_MAX_PATH, wbuf) != 0)
    {
	WCHAR   wcbuf[_MAX_PATH + 1];
	char_u  *p = NULL;

	if (GetLongPathNameW(wbuf, wcbuf, _MAX_PATH) != 0)
	{
	    p = utf16_to_enc(wcbuf, NULL);
	    if (STRLEN(p) >= (size_t)len)
	    {
		// long path name is too long, fall back to short one
		vim_free(p);
		p = NULL;
	    }
	}
	if (p == NULL)
	    p = utf16_to_enc(wbuf, NULL);

	if (p != NULL)
	{
	    vim_strncpy(buf, p, len - 1);
	    vim_free(p);
	    return OK;
	}
    }
    return FAIL;
}

/*
 * Get file permissions for "name".
 * Return mode_t or -1 for error.
 */
    long
mch_getperm(char_u *name)
{
    stat_T	st;
    int		n;

    n = mch_stat((char *)name, &st);
    return n == 0 ? (long)(unsigned short)st.st_mode : -1L;
}


/*
 * Set file permission for "name" to "perm".
 *
 * Return FAIL for failure, OK otherwise.
 */
    int
mch_setperm(char_u *name, long perm)
{
    long	n;
    WCHAR	*p;

    p = enc_to_utf16(name, NULL);
    if (p == NULL)
	return FAIL;

    n = _wchmod(p, perm);
    vim_free(p);
    if (n == -1)
	return FAIL;

    win32_set_archive(name);

    return OK;
}

/*
 * Set hidden flag for "name".
 */
    void
mch_hide(char_u *name)
{
    int attrs = win32_getattrs(name);
    if (attrs == -1)
	return;

    attrs |= FILE_ATTRIBUTE_HIDDEN;
    win32_setattrs(name, attrs);
}

/*
 * Return TRUE if file "name" exists and is hidden.
 */
    int
mch_ishidden(char_u *name)
{
    int f = win32_getattrs(name);

    if (f == -1)
	return FALSE;		    // file does not exist at all

    return (f & FILE_ATTRIBUTE_HIDDEN) != 0;
}

/*
 * return TRUE if "name" is a directory
 * return FALSE if "name" is not a directory or upon error
 */
    int
mch_isdir(char_u *name)
{
    int f = win32_getattrs(name);

    if (f == -1)
	return FALSE;		    // file does not exist at all

    return (f & FILE_ATTRIBUTE_DIRECTORY) != 0;
}

/*
 * return TRUE if "name" is a directory, NOT a symlink to a directory
 * return FALSE if "name" is not a directory
 * return FALSE for error
 */
    int
mch_isrealdir(char_u *name)
{
    return mch_isdir(name) && !mch_is_symbolic_link(name);
}

/*
 * Create directory "name".
 * Return 0 on success, -1 on error.
 */
    int
mch_mkdir(char_u *name)
{
    WCHAR   *p;
    int	    retval;

    p = enc_to_utf16(name, NULL);
    if (p == NULL)
	return -1;
    retval = _wmkdir(p);
    vim_free(p);
    return retval;
}

/*
 * Delete directory "name".
 * Return 0 on success, -1 on error.
 */
    int
mch_rmdir(char_u *name)
{
    WCHAR   *p;
    int	    retval;

    p = enc_to_utf16(name, NULL);
    if (p == NULL)
	return -1;
    retval = _wrmdir(p);
    vim_free(p);
    return retval;
}

/*
 * Return TRUE if file "fname" has more than one link.
 */
    int
mch_is_hard_link(char_u *fname)
{
    BY_HANDLE_FILE_INFORMATION info;

    return win32_fileinfo(fname, &info) == FILEINFO_OK
						   && info.nNumberOfLinks > 1;
}

/*
 * Return TRUE if "name" is a symbolic link (or a junction).
 */
    int
mch_is_symbolic_link(char_u *name)
{
    HANDLE		hFind;
    int			res = FALSE;
    DWORD		fileFlags = 0, reparseTag = 0;
    WCHAR		*wn;
    WIN32_FIND_DATAW	findDataW;

    wn = enc_to_utf16(name, NULL);
    if (wn == NULL)
	return FALSE;

    hFind = FindFirstFileW(wn, &findDataW);
    vim_free(wn);
    if (hFind != INVALID_HANDLE_VALUE)
    {
	fileFlags = findDataW.dwFileAttributes;
	reparseTag = findDataW.dwReserved0;
	FindClose(hFind);
    }

    if ((fileFlags & FILE_ATTRIBUTE_REPARSE_POINT)
	    && (reparseTag == IO_REPARSE_TAG_SYMLINK
		|| reparseTag == IO_REPARSE_TAG_MOUNT_POINT))
	res = TRUE;

    return res;
}

/*
 * Return TRUE if file "fname" has more than one link or if it is a symbolic
 * link.
 */
    int
mch_is_linked(char_u *fname)
{
    if (mch_is_hard_link(fname) || mch_is_symbolic_link(fname))
	return TRUE;
    return FALSE;
}

/*
 * Get the by-handle-file-information for "fname".
 * Returns FILEINFO_OK when OK.
 * Returns FILEINFO_ENC_FAIL when enc_to_utf16() failed.
 * Returns FILEINFO_READ_FAIL when CreateFile() failed.
 * Returns FILEINFO_INFO_FAIL when GetFileInformationByHandle() failed.
 */
    int
win32_fileinfo(char_u *fname, BY_HANDLE_FILE_INFORMATION *info)
{
    HANDLE	hFile;
    int		res = FILEINFO_READ_FAIL;
    WCHAR	*wn;

    wn = enc_to_utf16(fname, NULL);
    if (wn == NULL)
	return FILEINFO_ENC_FAIL;

    hFile = CreateFileW(wn,	// file name
	    GENERIC_READ,	// access mode
	    FILE_SHARE_READ | FILE_SHARE_WRITE,	// share mode
	    NULL,		// security descriptor
	    OPEN_EXISTING,	// creation disposition
	    FILE_FLAG_BACKUP_SEMANTICS,	// file attributes
	    NULL);		// handle to template file
    vim_free(wn);

    if (hFile != INVALID_HANDLE_VALUE)
    {
	if (GetFileInformationByHandle(hFile, info) != 0)
	    res = FILEINFO_OK;
	else
	    res = FILEINFO_INFO_FAIL;
	CloseHandle(hFile);
    }

    return res;
}

/*
 * get file attributes for `name'
 * -1 : error
 * else FILE_ATTRIBUTE_* defined in winnt.h
 */
    static int
win32_getattrs(char_u *name)
{
    int		attr;
    WCHAR	*p;

    p = enc_to_utf16(name, NULL);
    if (p == NULL)
	return INVALID_FILE_ATTRIBUTES;

    attr = GetFileAttributesW(p);
    vim_free(p);

    return attr;
}

/*
 * set file attributes for `name' to `attrs'
 *
 * return -1 for failure, 0 otherwise
 */
    static int
win32_setattrs(char_u *name, int attrs)
{
    int	    res;
    WCHAR   *p;

    p = enc_to_utf16(name, NULL);
    if (p == NULL)
	return -1;

    res = SetFileAttributesW(p, attrs);
    vim_free(p);

    return res ? 0 : -1;
}

/*
 * Set archive flag for "name".
 */
    static int
win32_set_archive(char_u *name)
{
    int attrs = win32_getattrs(name);
    if (attrs == -1)
	return -1;

    attrs |= FILE_ATTRIBUTE_ARCHIVE;
    return win32_setattrs(name, attrs);
}

/*
 * Return TRUE if file or directory "name" is writable (not readonly).
 * Strange semantics of Win32: a readonly directory is writable, but you can't
 * delete a file.  Let's say this means it is writable.
 */
    int
mch_writable(char_u *name)
{
    int attrs = win32_getattrs(name);

    return (attrs != -1 && (!(attrs & FILE_ATTRIBUTE_READONLY)
			  || (attrs & FILE_ATTRIBUTE_DIRECTORY)));
}

/*
 * Return TRUE if "name" can be executed, FALSE if not.
 * If "use_path" is FALSE only check if "name" is executable.
 * When returning TRUE and "path" is not NULL save the path and set "*path" to
 * the allocated memory.
 */
    int
mch_can_exe(char_u *name, char_u **path, int use_path UNUSED)
{
    return executable_exists((char *)name, path, TRUE, TRUE);
}

/*
 * Check what "name" is:
 * NODE_NORMAL: file or directory (or doesn't exist)
 * NODE_WRITABLE: writable device, socket, fifo, etc.
 * NODE_OTHER: non-writable things
 */
    int
mch_nodetype(char_u *name)
{
    HANDLE	hFile;
    int		type;
    WCHAR	*wn;

    // We can't open a file with a name "\\.\con" or "\\.\prn" and trying to
    // read from it later will cause Vim to hang.  Thus return NODE_WRITABLE
    // here.
    if (STRNCMP(name, "\\\\.\\", 4) == 0)
	return NODE_WRITABLE;

    wn = enc_to_utf16(name, NULL);
    if (wn == NULL)
	return NODE_NORMAL;

    hFile = CreateFileW(wn,	    // file name
	    GENERIC_WRITE,	    // access mode
	    0,			    // share mode
	    NULL,		    // security descriptor
	    OPEN_EXISTING,	    // creation disposition
	    0,			    // file attributes
	    NULL);		    // handle to template file
    vim_free(wn);
    if (hFile == INVALID_HANDLE_VALUE)
	return NODE_NORMAL;

    type = GetFileType(hFile);
    CloseHandle(hFile);
    if (type == FILE_TYPE_CHAR)
	return NODE_WRITABLE;
    if (type == FILE_TYPE_DISK)
	return NODE_NORMAL;
    return NODE_OTHER;
}

#ifdef HAVE_ACL
struct my_acl
{
    PSECURITY_DESCRIPTOR    pSecurityDescriptor;
    PSID		    pSidOwner;
    PSID		    pSidGroup;
    PACL		    pDacl;
    PACL		    pSacl;
};
#endif

/*
 * Return a pointer to the ACL of file "fname" in allocated memory.
 * Return NULL if the ACL is not available for whatever reason.
 */
    vim_acl_T
mch_get_acl(char_u *fname)
{
#ifndef HAVE_ACL
    return (vim_acl_T)NULL;
#else
    struct my_acl   *p = NULL;
    DWORD   err;

    p = ALLOC_CLEAR_ONE(struct my_acl);
    if (p != NULL)
    {
	WCHAR	*wn;

	wn = enc_to_utf16(fname, NULL);
	if (wn == NULL)
	{
	    vim_free(p);
	    return NULL;
	}

	// Try to retrieve the entire security descriptor.
	err = GetNamedSecurityInfoW(
		wn,			// Abstract filename
		SE_FILE_OBJECT,		// File Object
		OWNER_SECURITY_INFORMATION |
		GROUP_SECURITY_INFORMATION |
		DACL_SECURITY_INFORMATION |
		SACL_SECURITY_INFORMATION,
		&p->pSidOwner,		// Ownership information.
		&p->pSidGroup,		// Group membership.
		&p->pDacl,		// Discretionary information.
		&p->pSacl,		// For auditing purposes.
		&p->pSecurityDescriptor);
	if (err == ERROR_ACCESS_DENIED ||
		err == ERROR_PRIVILEGE_NOT_HELD)
	{
	    // Retrieve only DACL.
	    (void)GetNamedSecurityInfoW(
		    wn,
		    SE_FILE_OBJECT,
		    DACL_SECURITY_INFORMATION,
		    NULL,
		    NULL,
		    &p->pDacl,
		    NULL,
		    &p->pSecurityDescriptor);
	}
	if (p->pSecurityDescriptor == NULL)
	{
	    mch_free_acl((vim_acl_T)p);
	    p = NULL;
	}
	vim_free(wn);
    }

    return (vim_acl_T)p;
#endif
}

#ifdef HAVE_ACL
/*
 * Check if "acl" contains inherited ACE.
 */
    static BOOL
is_acl_inherited(PACL acl)
{
    DWORD   i;
    ACL_SIZE_INFORMATION    acl_info;
    PACCESS_ALLOWED_ACE	    ace;

    acl_info.AceCount = 0;
    GetAclInformation(acl, &acl_info, sizeof(acl_info), AclSizeInformation);
    for (i = 0; i < acl_info.AceCount; i++)
    {
	GetAce(acl, i, (LPVOID *)&ace);
	if (ace->Header.AceFlags & INHERITED_ACE)
	    return TRUE;
    }
    return FALSE;
}
#endif

/*
 * Set the ACL of file "fname" to "acl" (unless it's NULL).
 * Errors are ignored.
 * This must only be called with "acl" equal to what mch_get_acl() returned.
 */
    void
mch_set_acl(char_u *fname, vim_acl_T acl)
{
#ifdef HAVE_ACL
    struct my_acl   *p = (struct my_acl *)acl;
    SECURITY_INFORMATION    sec_info = 0;
    WCHAR	    *wn;

    if (p == NULL)
	return;

    wn = enc_to_utf16(fname, NULL);
    if (wn == NULL)
	return;

    // Set security flags
    if (p->pSidOwner)
	sec_info |= OWNER_SECURITY_INFORMATION;
    if (p->pSidGroup)
	sec_info |= GROUP_SECURITY_INFORMATION;
    if (p->pDacl)
    {
	sec_info |= DACL_SECURITY_INFORMATION;
	// Do not inherit its parent's DACL.
	// If the DACL is inherited, Cygwin permissions would be changed.
	if (!is_acl_inherited(p->pDacl))
	    sec_info |= PROTECTED_DACL_SECURITY_INFORMATION;
    }
    if (p->pSacl)
	sec_info |= SACL_SECURITY_INFORMATION;

    (void)SetNamedSecurityInfoW(
	    wn,			// Abstract filename
	    SE_FILE_OBJECT,	// File Object
	    sec_info,
	    p->pSidOwner,	// Ownership information.
	    p->pSidGroup,	// Group membership.
	    p->pDacl,		// Discretionary information.
	    p->pSacl		// For auditing purposes.
	    );
    vim_free(wn);
#endif
}

    void
mch_free_acl(vim_acl_T acl)
{
#ifdef HAVE_ACL
    struct my_acl   *p = (struct my_acl *)acl;

    if (p != NULL)
    {
	LocalFree(p->pSecurityDescriptor);	// Free the memory just in case
	vim_free(p);
    }
#endif
}

#if !defined(FEAT_GUI_MSWIN) || defined(VIMDLL)

/*
 * handler for ctrl-break, ctrl-c interrupts, and fatal events.
 */
    static BOOL WINAPI
handler_routine(
    DWORD dwCtrlType)
{
    INPUT_RECORD ir;
    DWORD out;

    switch (dwCtrlType)
    {
    case CTRL_C_EVENT:
	if (ctrl_c_interrupts)
	    g_fCtrlCPressed = TRUE;
	return TRUE;

    case CTRL_BREAK_EVENT:
	g_fCBrkPressed	= TRUE;
	ctrl_break_was_pressed = TRUE;
	// ReadConsoleInput is blocking, send a key event to continue.
	ir.EventType = KEY_EVENT;
	ir.Event.KeyEvent.bKeyDown = TRUE;
	ir.Event.KeyEvent.wRepeatCount = 1;
	ir.Event.KeyEvent.wVirtualKeyCode = VK_CANCEL;
	ir.Event.KeyEvent.wVirtualScanCode = 0;
	ir.Event.KeyEvent.dwControlKeyState = 0;
	ir.Event.KeyEvent.uChar.UnicodeChar = 0;
	WriteConsoleInput(g_hConIn, &ir, 1, &out);
	return TRUE;

    // fatal events: shut down gracefully
    case CTRL_CLOSE_EVENT:
    case CTRL_LOGOFF_EVENT:
    case CTRL_SHUTDOWN_EVENT:
	windgoto((int)Rows - 1, 0);
	g_fForceExit = TRUE;

	vim_snprintf((char *)IObuff, IOSIZE, _("Vim: Caught %s event\n"),
		(dwCtrlType == CTRL_CLOSE_EVENT
		     ? _("close")
		     : dwCtrlType == CTRL_LOGOFF_EVENT
			 ? _("logoff")
			 : _("shutdown")));
# ifdef DEBUG
	OutputDebugString(IObuff);
# endif

	preserve_exit();	// output IObuff, preserve files and exit

	return TRUE;		// not reached

    default:
	return FALSE;
    }
}


/*
 * set the tty in (raw) ? "raw" : "cooked" mode
 */
    void
mch_settmode(tmode_T tmode)
{
    DWORD cmodein;
    DWORD cmodeout;
    BOOL bEnableHandler;

# ifdef VIMDLL
    if (gui.in_use)
	return;
# endif
    GetConsoleMode(g_hConIn, &cmodein);
    GetConsoleMode(g_hConOut, &cmodeout);
    if (tmode == TMODE_RAW)
    {
	cmodein &= ~(ENABLE_LINE_INPUT | ENABLE_PROCESSED_INPUT |
		     ENABLE_ECHO_INPUT);
	if (g_fMouseActive)
	{
	    cmodein |= ENABLE_MOUSE_INPUT;
	    cmodein &= ~ENABLE_QUICK_EDIT_MODE;
	}
	else
	{
	    cmodein |= g_cmodein & ENABLE_QUICK_EDIT_MODE;
	}
	cmodeout &= ~(
# ifdef FEAT_TERMGUICOLORS
	    // Do not turn off the ENABLE_PROCESSED_OUTPUT flag when using
	    // VTP.
	    ((vtp_working) ? 0 : ENABLE_PROCESSED_OUTPUT) |
# else
	    ENABLE_PROCESSED_OUTPUT |
# endif
	    ENABLE_WRAP_AT_EOL_OUTPUT);
	bEnableHandler = TRUE;
    }
    else // cooked
    {
	cmodein |= (ENABLE_LINE_INPUT | ENABLE_PROCESSED_INPUT |
		    ENABLE_ECHO_INPUT);
	cmodeout |= (ENABLE_PROCESSED_OUTPUT | ENABLE_WRAP_AT_EOL_OUTPUT);
	bEnableHandler = FALSE;
    }
    SetConsoleMode(g_hConIn, cmodein | ENABLE_EXTENDED_FLAGS);
    SetConsoleMode(g_hConOut, cmodeout);
    SetConsoleCtrlHandler(handler_routine, bEnableHandler);

# ifdef MCH_WRITE_DUMP
    if (fdDump)
    {
	fprintf(fdDump, "mch_settmode(%s, in = %x, out = %x)\n",
		tmode == TMODE_RAW ? "raw" :
				    tmode == TMODE_COOK ? "cooked" : "normal",
		cmodein, cmodeout);
	fflush(fdDump);
    }
# endif
}


/*
 * Get the size of the current window in `Rows' and `Columns'
 * Return OK when size could be determined, FAIL otherwise.
 */
    int
mch_get_shellsize(void)
{
    CONSOLE_SCREEN_BUFFER_INFO csbi;

# ifdef VIMDLL
    if (gui.in_use)
	return OK;
# endif
    if (!g_fTermcapMode && g_cbTermcap.IsValid)
    {
	/*
	 * For some reason, we are trying to get the screen dimensions
	 * even though we are not in termcap mode.  The 'Rows' and 'Columns'
	 * variables are really intended to mean the size of Vim screen
	 * while in termcap mode.
	 */
	Rows = g_cbTermcap.Info.dwSize.Y;
	Columns = g_cbTermcap.Info.dwSize.X;
    }
    else if (GetConsoleScreenBufferInfo(g_hConOut, &csbi))
    {
	Rows = csbi.srWindow.Bottom - csbi.srWindow.Top + 1;
	Columns = csbi.srWindow.Right - csbi.srWindow.Left + 1;
    }
    else
    {
	Rows = 25;
	Columns = 80;
    }
    return OK;
}

/*
 * Resize console buffer to 'COORD'
 */
    static void
ResizeConBuf(
    HANDLE  hConsole,
    COORD   coordScreen)
{
    if (!SetConsoleScreenBufferSize(hConsole, coordScreen))
    {
# ifdef MCH_WRITE_DUMP
	if (fdDump)
	{
	    fprintf(fdDump, "SetConsoleScreenBufferSize failed: %lx\n",
		    GetLastError());
	    fflush(fdDump);
	}
# endif
    }
}

/*
 * Resize console window size to 'srWindowRect'
 */
    static void
ResizeWindow(
    HANDLE     hConsole,
    SMALL_RECT srWindowRect)
{
    if (!SetConsoleWindowInfo(hConsole, TRUE, &srWindowRect))
    {
# ifdef MCH_WRITE_DUMP
	if (fdDump)
	{
	    fprintf(fdDump, "SetConsoleWindowInfo failed: %lx\n",
		    GetLastError());
	    fflush(fdDump);
	}
# endif
    }
}

/*
 * Set a console window to `xSize' * `ySize'
 */
    static void
ResizeConBufAndWindow(
    HANDLE  hConsole,
    int	    xSize,
    int	    ySize)
{
    CONSOLE_SCREEN_BUFFER_INFO csbi;	// hold current console buffer info
    SMALL_RECT	    srWindowRect;	// hold the new console size
    COORD	    coordScreen;
    COORD	    cursor;
    static int	    resized = FALSE;

# ifdef MCH_WRITE_DUMP
    if (fdDump)
    {
	fprintf(fdDump, "ResizeConBufAndWindow(%d, %d)\n", xSize, ySize);
	fflush(fdDump);
    }
# endif

    // get the largest size we can size the console window to
    coordScreen = GetLargestConsoleWindowSize(hConsole);

    // define the new console window size and scroll position
    srWindowRect.Left = srWindowRect.Top = (SHORT) 0;
    srWindowRect.Right =  (SHORT) (min(xSize, coordScreen.X) - 1);
    srWindowRect.Bottom = (SHORT) (min(ySize, coordScreen.Y) - 1);

    if (GetConsoleScreenBufferInfo(g_hConOut, &csbi))
    {
	int sx, sy;

	sx = csbi.srWindow.Right - csbi.srWindow.Left + 1;
	sy = csbi.srWindow.Bottom - csbi.srWindow.Top + 1;
	if (sy < ySize || sx < xSize)
	{
	    /*
	     * Increasing number of lines/columns, do buffer first.
	     * Use the maximal size in x and y direction.
	     */
	    if (sy < ySize)
		coordScreen.Y = ySize;
	    else
		coordScreen.Y = sy;
	    if (sx < xSize)
		coordScreen.X = xSize;
	    else
		coordScreen.X = sx;
	    SetConsoleScreenBufferSize(hConsole, coordScreen);
	}
    }

    // define the new console buffer size
    coordScreen.X = xSize;
    coordScreen.Y = ySize;

    // In the new console call API, only the first time in reverse order
    if (!vtp_working || resized)
    {
	ResizeWindow(hConsole, srWindowRect);
	ResizeConBuf(hConsole, coordScreen);
    }
    else
    {
	// Workaround for a Windows 10 bug
	cursor.X = srWindowRect.Left;
	cursor.Y = srWindowRect.Top;
	SetConsoleCursorPosition(hConsole, cursor);

	ResizeConBuf(hConsole, coordScreen);
	ResizeWindow(hConsole, srWindowRect);
	resized = TRUE;
    }
}


/*
 * Set the console window to `Rows' * `Columns'
 */
    void
mch_set_shellsize(void)
{
    COORD coordScreen;

# ifdef VIMDLL
    if (gui.in_use)
	return;
# endif
    // Don't change window size while still starting up
    if (suppress_winsize != 0)
    {
	suppress_winsize = 2;
	return;
    }

    if (term_console)
    {
	coordScreen = GetLargestConsoleWindowSize(g_hConOut);

	// Clamp Rows and Columns to reasonable values
	if (Rows > coordScreen.Y)
	    Rows = coordScreen.Y;
	if (Columns > coordScreen.X)
	    Columns = coordScreen.X;

	ResizeConBufAndWindow(g_hConOut, Columns, Rows);
    }
}

/*
 * Rows and/or Columns has changed.
 */
    void
mch_new_shellsize(void)
{
# ifdef VIMDLL
    if (gui.in_use)
	return;
# endif
    set_scroll_region(0, 0, Columns - 1, Rows - 1);
}


/*
 * Called when started up, to set the winsize that was delayed.
 */
    void
mch_set_winsize_now(void)
{
    if (suppress_winsize == 2)
    {
	suppress_winsize = 0;
	mch_set_shellsize();
	shell_resized();
    }
    suppress_winsize = 0;
}
#endif // FEAT_GUI_MSWIN

    static BOOL
vim_create_process(
    char		*cmd,
    BOOL		inherit_handles,
    DWORD		flags,
    STARTUPINFO		*si,
    PROCESS_INFORMATION *pi,
    LPVOID		*env,
    char		*cwd)
{
    BOOL	ret = FALSE;
    WCHAR	*wcmd, *wcwd = NULL;

    wcmd = enc_to_utf16((char_u *)cmd, NULL);
    if (wcmd == NULL)
	return FALSE;
    if (cwd != NULL)
    {
	wcwd = enc_to_utf16((char_u *)cwd, NULL);
	if (wcwd == NULL)
	    goto theend;
    }

    ret = CreateProcessW(
	    NULL,		// Executable name
	    wcmd,		// Command to execute
	    NULL,		// Process security attributes
	    NULL,		// Thread security attributes
	    inherit_handles,	// Inherit handles
	    flags,		// Creation flags
	    env,		// Environment
	    wcwd,		// Current directory
	    (LPSTARTUPINFOW)si,	// Startup information
	    pi);		// Process information
theend:
    vim_free(wcmd);
    vim_free(wcwd);
    return ret;
}


    static HINSTANCE
vim_shell_execute(
    char *cmd,
    INT	 n_show_cmd)
{
    HINSTANCE	ret;
    WCHAR	*wcmd;

    wcmd = enc_to_utf16((char_u *)cmd, NULL);
    if (wcmd == NULL)
	return (HINSTANCE) 0;

    ret = ShellExecuteW(NULL, NULL, wcmd, NULL, NULL, n_show_cmd);
    vim_free(wcmd);
    return ret;
}


#if defined(FEAT_GUI_MSWIN) || defined(PROTO)

/*
 * Specialised version of system() for Win32 GUI mode.
 * This version proceeds as follows:
 *    1. Create a console window for use by the subprocess
 *    2. Run the subprocess (it gets the allocated console by default)
 *    3. Wait for the subprocess to terminate and get its exit code
 *    4. Prompt the user to press a key to close the console window
 */
    static int
mch_system_classic(char *cmd, int options)
{
    STARTUPINFO		si;
    PROCESS_INFORMATION pi;
    DWORD		ret = 0;
    HWND		hwnd = GetFocus();

    si.cb = sizeof(si);
    si.lpReserved = NULL;
    si.lpDesktop = NULL;
    si.lpTitle = NULL;
    si.dwFlags = STARTF_USESHOWWINDOW;
    /*
     * It's nicer to run a filter command in a minimized window.
     * Don't activate the window to keep focus on Vim.
     */
    if (options & SHELL_DOOUT)
	si.wShowWindow = SW_SHOWMINNOACTIVE;
    else
	si.wShowWindow = SW_SHOWNORMAL;
    si.cbReserved2 = 0;
    si.lpReserved2 = NULL;

    // Now, run the command
    vim_create_process(cmd, FALSE,
	    CREATE_DEFAULT_ERROR_MODE |	CREATE_NEW_CONSOLE,
	    &si, &pi, NULL, NULL);

    // Wait for the command to terminate before continuing
    {
# ifdef FEAT_GUI
	int	    delay = 1;

	// Keep updating the window while waiting for the shell to finish.
	for (;;)
	{
	    MSG	msg;

	    if (PeekMessageW(&msg, (HWND)NULL, 0, 0, PM_REMOVE))
	    {
		TranslateMessage(&msg);
		DispatchMessageW(&msg);
		delay = 1;
		continue;
	    }
	    if (WaitForSingleObject(pi.hProcess, delay) != WAIT_TIMEOUT)
		break;

	    // We start waiting for a very short time and then increase it, so
	    // that we respond quickly when the process is quick, and don't
	    // consume too much overhead when it's slow.
	    if (delay < 50)
		delay += 10;
	}
# else
	WaitForSingleObject(pi.hProcess, INFINITE);
# endif

	// Get the command exit code
	GetExitCodeProcess(pi.hProcess, &ret);
    }

    // Close the handles to the subprocess, so that it goes away
    CloseHandle(pi.hThread);
    CloseHandle(pi.hProcess);

    // Try to get input focus back.  Doesn't always work though.
    PostMessage(hwnd, WM_SETFOCUS, 0, 0);

    return ret;
}

/*
 * Thread launched by the gui to send the current buffer data to the
 * process. This way avoid to hang up vim totally if the children
 * process take a long time to process the lines.
 */
    static unsigned int __stdcall
sub_process_writer(LPVOID param)
{
    HANDLE	    g_hChildStd_IN_Wr = param;
    linenr_T	    lnum = curbuf->b_op_start.lnum;
    DWORD	    len = 0;
    DWORD	    l;
    char_u	    *lp = ml_get(lnum);
    char_u	    *s;
    int		    written = 0;

    for (;;)
    {
	l = (DWORD)STRLEN(lp + written);
	if (l == 0)
	    len = 0;
	else if (lp[written] == NL)
	{
	    // NL -> NUL translation
	    WriteFile(g_hChildStd_IN_Wr, "", 1, &len, NULL);
	}
	else
	{
	    s = vim_strchr(lp + written, NL);
	    WriteFile(g_hChildStd_IN_Wr, (char *)lp + written,
		      s == NULL ? l : (DWORD)(s - (lp + written)),
		      &len, NULL);
	}
	if (len == l)
	{
	    // Finished a line, add a NL, unless this line should not have
	    // one.
	    if (lnum != curbuf->b_op_end.lnum
		|| (!curbuf->b_p_bin
		    && curbuf->b_p_fixeol)
		|| (lnum != curbuf->b_no_eol_lnum
		    && (lnum != curbuf->b_ml.ml_line_count
			|| curbuf->b_p_eol)))
	    {
		WriteFile(g_hChildStd_IN_Wr, "\n", 1,
						  (LPDWORD)&vim_ignored, NULL);
	    }

	    ++lnum;
	    if (lnum > curbuf->b_op_end.lnum)
		break;

	    lp = ml_get(lnum);
	    written = 0;
	}
	else if (len > 0)
	    written += len;
    }

    // finished all the lines, close pipe
    CloseHandle(g_hChildStd_IN_Wr);
    return 0;
}


# define BUFLEN 100	// length for buffer, stolen from unix version

/*
 * This function read from the children's stdout and write the
 * data on screen or in the buffer accordingly.
 */
    static void
dump_pipe(int	    options,
	  HANDLE    g_hChildStd_OUT_Rd,
	  garray_T  *ga,
	  char_u    buffer[],
	  DWORD	    *buffer_off)
{
    DWORD	availableBytes = 0;
    DWORD	i;
    int		ret;
    DWORD	len;
    DWORD	toRead;

    // we query the pipe to see if there is any data to read
    // to avoid to perform a blocking read
    ret = PeekNamedPipe(g_hChildStd_OUT_Rd, // pipe to query
			NULL,		    // optional buffer
			0,		    // buffer size
			NULL,		    // number of read bytes
			&availableBytes,    // available bytes total
			NULL);		    // byteLeft

    // We got real data in the pipe, read it
    while (ret != 0 && availableBytes > 0)
    {
	toRead = (DWORD)(BUFLEN - *buffer_off);
	toRead = availableBytes < toRead ? availableBytes : toRead;
	ReadFile(g_hChildStd_OUT_Rd, buffer + *buffer_off, toRead , &len, NULL);

	// If we haven't read anything, there is a problem
	if (len == 0)
	    break;

	availableBytes -= len;

	if (options & SHELL_READ)
	{
	    // Do NUL -> NL translation, append NL separated
	    // lines to the current buffer.
	    for (i = 0; i < len; ++i)
	    {
		if (buffer[i] == NL)
		    append_ga_line(ga);
		else if (buffer[i] == NUL)
		    ga_append(ga, NL);
		else
		    ga_append(ga, buffer[i]);
	    }
	}
	else if (has_mbyte)
	{
	    int		l;
	    int		c;
	    char_u	*p;

	    len += *buffer_off;
	    buffer[len] = NUL;

	    // Check if the last character in buffer[] is
	    // incomplete, keep these bytes for the next
	    // round.
	    for (p = buffer; p < buffer + len; p += l)
	    {
		l = MB_CPTR2LEN(p);
		if (l == 0)
		    l = 1;  // NUL byte?
		else if (MB_BYTE2LEN(*p) != l)
		    break;
	    }
	    if (p == buffer)	// no complete character
	    {
		// avoid getting stuck at an illegal byte
		if (len >= 12)
		    ++p;
		else
		{
		    *buffer_off = len;
		    return;
		}
	    }
	    c = *p;
	    *p = NUL;
	    msg_puts((char *)buffer);
	    if (p < buffer + len)
	    {
		*p = c;
		*buffer_off = (DWORD)((buffer + len) - p);
		mch_memmove(buffer, p, *buffer_off);
		return;
	    }
	    *buffer_off = 0;
	}
	else
	{
	    buffer[len] = NUL;
	    msg_puts((char *)buffer);
	}

	windgoto(msg_row, msg_col);
	cursor_on();
	out_flush();
    }
}

/*
 * Version of system to use for windows NT > 5.0 (Win2K), use pipe
 * for communication and doesn't open any new window.
 */
    static int
mch_system_piped(char *cmd, int options)
{
    STARTUPINFO		si;
    PROCESS_INFORMATION pi;
    DWORD		ret = 0;

    HANDLE g_hChildStd_IN_Rd = NULL;
    HANDLE g_hChildStd_IN_Wr = NULL;
    HANDLE g_hChildStd_OUT_Rd = NULL;
    HANDLE g_hChildStd_OUT_Wr = NULL;

    char_u	buffer[BUFLEN + 1]; // reading buffer + size
    DWORD	len;

    // buffer used to receive keys
    char_u	ta_buf[BUFLEN + 1];	// TypeAHead
    int		ta_len = 0;		// valid bytes in ta_buf[]

    DWORD	i;
    int		noread_cnt = 0;
    garray_T	ga;
    int		delay = 1;
    DWORD	buffer_off = 0;	// valid bytes in buffer[]
    char	*p = NULL;

    SECURITY_ATTRIBUTES saAttr;

    // Set the bInheritHandle flag so pipe handles are inherited.
    saAttr.nLength = sizeof(SECURITY_ATTRIBUTES);
    saAttr.bInheritHandle = TRUE;
    saAttr.lpSecurityDescriptor = NULL;

    if ( ! CreatePipe(&g_hChildStd_OUT_Rd, &g_hChildStd_OUT_Wr, &saAttr, 0)
	// Ensure the read handle to the pipe for STDOUT is not inherited.
       || ! SetHandleInformation(g_hChildStd_OUT_Rd, HANDLE_FLAG_INHERIT, 0)
	// Create a pipe for the child process's STDIN.
       || ! CreatePipe(&g_hChildStd_IN_Rd, &g_hChildStd_IN_Wr, &saAttr, 0)
	// Ensure the write handle to the pipe for STDIN is not inherited.
       || ! SetHandleInformation(g_hChildStd_IN_Wr, HANDLE_FLAG_INHERIT, 0) )
    {
	CloseHandle(g_hChildStd_IN_Rd);
	CloseHandle(g_hChildStd_IN_Wr);
	CloseHandle(g_hChildStd_OUT_Rd);
	CloseHandle(g_hChildStd_OUT_Wr);
	msg_puts(_("\nCannot create pipes\n"));
    }

    si.cb = sizeof(si);
    si.lpReserved = NULL;
    si.lpDesktop = NULL;
    si.lpTitle = NULL;
    si.dwFlags = STARTF_USESHOWWINDOW | STARTF_USESTDHANDLES;

    // set-up our file redirection
    si.hStdError = g_hChildStd_OUT_Wr;
    si.hStdOutput = g_hChildStd_OUT_Wr;
    si.hStdInput = g_hChildStd_IN_Rd;
    si.wShowWindow = SW_HIDE;
    si.cbReserved2 = 0;
    si.lpReserved2 = NULL;

    if (options & SHELL_READ)
	ga_init2(&ga, 1, BUFLEN);

    if (cmd != NULL)
    {
	p = (char *)vim_strsave((char_u *)cmd);
	if (p != NULL)
	    unescape_shellxquote((char_u *)p, p_sxe);
	else
	    p = cmd;
    }

    // Now, run the command.
    // About "Inherit handles" being TRUE: this command can be litigious,
    // handle inheritance was deactivated for pending temp file, but, if we
    // deactivate it, the pipes don't work for some reason.
     vim_create_process(p, TRUE, CREATE_DEFAULT_ERROR_MODE,
	     &si, &pi, NULL, NULL);

    if (p != cmd)
	vim_free(p);

    // Close our unused side of the pipes
    CloseHandle(g_hChildStd_IN_Rd);
    CloseHandle(g_hChildStd_OUT_Wr);

    if (options & SHELL_WRITE)
    {
	HANDLE thread = (HANDLE)
	 _beginthreadex(NULL,  // security attributes
			0,     // default stack size
			sub_process_writer, // function to be executed
			g_hChildStd_IN_Wr,  // parameter
			0,		 // creation flag, start immediately
			NULL);		    // we don't care about thread id
	CloseHandle(thread);
	g_hChildStd_IN_Wr = NULL;
    }

    // Keep updating the window while waiting for the shell to finish.
    for (;;)
    {
	MSG	msg;

	if (PeekMessageW(&msg, (HWND)NULL, 0, 0, PM_REMOVE))
	{
	    TranslateMessage(&msg);
	    DispatchMessageW(&msg);
	}

	// write pipe information in the window
	if ((options & (SHELL_READ|SHELL_WRITE))
# ifdef FEAT_GUI
		|| gui.in_use
# endif
	    )
	{
	    len = 0;
	    if (!(options & SHELL_EXPAND)
		&& ((options &
			(SHELL_READ|SHELL_WRITE|SHELL_COOKED))
		    != (SHELL_READ|SHELL_WRITE|SHELL_COOKED)
# ifdef FEAT_GUI
		    || gui.in_use
# endif
		    )
		&& (ta_len > 0 || noread_cnt > 4))
	    {
		if (ta_len == 0)
		{
		    // Get extra characters when we don't have any.  Reset the
		    // counter and timer.
		    noread_cnt = 0;
		    len = ui_inchar(ta_buf, BUFLEN, 10L, 0);
		}
		if (ta_len > 0 || len > 0)
		{
		    /*
		     * For pipes: Check for CTRL-C: send interrupt signal to
		     * child.  Check for CTRL-D: EOF, close pipe to child.
		     */
		    if (len == 1 && cmd != NULL)
		    {
			if (ta_buf[ta_len] == Ctrl_C)
			{
			    // Learn what exit code is expected, for
			// now put 9 as SIGKILL
			    TerminateProcess(pi.hProcess, 9);
			}
			if (ta_buf[ta_len] == Ctrl_D)
			{
			    CloseHandle(g_hChildStd_IN_Wr);
			    g_hChildStd_IN_Wr = NULL;
			}
		    }

		    len = term_replace_keycodes(ta_buf, ta_len, len);

		    /*
		     * For pipes: echo the typed characters.  For a pty this
		     * does not seem to work.
		     */
		    for (i = ta_len; i < ta_len + len; ++i)
		    {
			if (ta_buf[i] == '\n' || ta_buf[i] == '\b')
			    msg_putchar(ta_buf[i]);
			else if (has_mbyte)
			{
			    int l = (*mb_ptr2len)(ta_buf + i);

			    msg_outtrans_len(ta_buf + i, l);
			    i += l - 1;
			}
			else
			    msg_outtrans_len(ta_buf + i, 1);
		    }
		    windgoto(msg_row, msg_col);
		    out_flush();

		    ta_len += len;

		    /*
		     * Write the characters to the child, unless EOF has been
		     * typed for pipes.  Write one character at a time, to
		     * avoid losing too much typeahead.  When writing buffer
		     * lines, drop the typed characters (only check for
		     * CTRL-C).
		     */
		    if (options & SHELL_WRITE)
			ta_len = 0;
		    else if (g_hChildStd_IN_Wr != NULL)
		    {
			WriteFile(g_hChildStd_IN_Wr, (char*)ta_buf,
				    1, &len, NULL);
			// if we are typing in, we want to keep things reactive
			delay = 1;
			if (len > 0)
			{
			    ta_len -= len;
			    mch_memmove(ta_buf, ta_buf + len, ta_len);
			}
		    }
		}
	    }
	}

	if (ta_len)
	    ui_inchar_undo(ta_buf, ta_len);

	if (WaitForSingleObject(pi.hProcess, delay) != WAIT_TIMEOUT)
	{
	    dump_pipe(options, g_hChildStd_OUT_Rd, &ga, buffer, &buffer_off);
	    break;
	}

	++noread_cnt;
	dump_pipe(options, g_hChildStd_OUT_Rd, &ga, buffer, &buffer_off);

	// We start waiting for a very short time and then increase it, so
	// that we respond quickly when the process is quick, and don't
	// consume too much overhead when it's slow.
	if (delay < 50)
	    delay += 10;
    }

    // Close the pipe
    CloseHandle(g_hChildStd_OUT_Rd);
    if (g_hChildStd_IN_Wr != NULL)
	CloseHandle(g_hChildStd_IN_Wr);

    WaitForSingleObject(pi.hProcess, INFINITE);

    // Get the command exit code
    GetExitCodeProcess(pi.hProcess, &ret);

    if (options & SHELL_READ)
    {
	if (ga.ga_len > 0)
	{
	    append_ga_line(&ga);
	    // remember that the NL was missing
	    curbuf->b_no_eol_lnum = curwin->w_cursor.lnum;
	}
	else
	    curbuf->b_no_eol_lnum = 0;
	ga_clear(&ga);
    }

    // Close the handles to the subprocess, so that it goes away
    CloseHandle(pi.hThread);
    CloseHandle(pi.hProcess);

    return ret;
}

    static int
mch_system_g(char *cmd, int options)
{
    // if we can pipe and the shelltemp option is off
    if (!p_stmp)
	return mch_system_piped(cmd, options);
    else
	return mch_system_classic(cmd, options);
}
#endif

#if !defined(FEAT_GUI_MSWIN) || defined(VIMDLL)
    static int
mch_system_c(char *cmd, int options UNUSED)
{
    int		ret;
    WCHAR	*wcmd;
    char_u	*buf;
    size_t	len;

    // If the command starts and ends with double quotes, enclose the command
    // in parentheses.
    len = STRLEN(cmd);
    if (len >= 2 && cmd[0] == '"' && cmd[len - 1] == '"')
    {
	len += 3;
	buf = alloc(len);
	if (buf == NULL)
	    return -1;
	vim_snprintf((char *)buf, len, "(%s)", cmd);
	wcmd = enc_to_utf16(buf, NULL);
	free(buf);
    }
    else
	wcmd = enc_to_utf16((char_u *)cmd, NULL);

    if (wcmd == NULL)
	return -1;

    ret = _wsystem(wcmd);
    vim_free(wcmd);
    return ret;
}

#endif

    static int
mch_system(char *cmd, int options)
{
#ifdef VIMDLL
    if (gui.in_use || gui.starting)
	return mch_system_g(cmd, options);
    else
	return mch_system_c(cmd, options);
#elif defined(FEAT_GUI_MSWIN)
    return mch_system_g(cmd, options);
#else
    return mch_system_c(cmd, options);
#endif
}

#if defined(FEAT_GUI) && defined(FEAT_TERMINAL)
/*
 * Use a terminal window to run a shell command in.
 */
    static int
mch_call_shell_terminal(
    char_u	*cmd,
    int		options UNUSED)	// SHELL_*, see vim.h
{
    jobopt_T	opt;
    char_u	*newcmd = NULL;
    typval_T	argvar[2];
    long_u	cmdlen;
    int		retval = -1;
    buf_T	*buf;
    job_T	*job;
    aco_save_T	aco;
    oparg_T	oa;		// operator arguments

    if (cmd == NULL)
	cmdlen = STRLEN(p_sh) + 1;
    else
	cmdlen = STRLEN(p_sh) + STRLEN(p_shcf) + STRLEN(cmd) + 10;
    newcmd = alloc(cmdlen);
    if (newcmd == NULL)
	return 255;
    if (cmd == NULL)
    {
	STRCPY(newcmd, p_sh);
	ch_log(NULL, "starting terminal to run a shell");
    }
    else
    {
	vim_snprintf((char *)newcmd, cmdlen, "%s %s %s", p_sh, p_shcf, cmd);
	ch_log(NULL, "starting terminal for system command '%s'", cmd);
    }

    init_job_options(&opt);

    argvar[0].v_type = VAR_STRING;
    argvar[0].vval.v_string = newcmd;
    argvar[1].v_type = VAR_UNKNOWN;
    buf = term_start(argvar, NULL, &opt, TERM_START_SYSTEM);
    if (buf == NULL)
    {
	vim_free(newcmd);
	return 255;
    }

    job = term_getjob(buf->b_term);
    ++job->jv_refcount;

    // Find a window to make "buf" curbuf.
    aucmd_prepbuf(&aco, buf);
    if (curbuf == buf)
    {
	// Only do this when a window was found for "buf".
	clear_oparg(&oa);
	while (term_use_loop())
	{
	    if (oa.op_type == OP_NOP && oa.regname == NUL && !VIsual_active)
	    {
		// If terminal_loop() returns OK we got a key that is handled
		// in Normal model. We don't do redrawing anyway.
		if (terminal_loop(TRUE) == OK)
		    normal_cmd(&oa, TRUE);
	    }
	    else
		normal_cmd(&oa, TRUE);
	}
	retval = job->jv_exitval;
	ch_log(NULL, "system command finished");

	job_unref(job);

	// restore curwin/curbuf and a few other things
	aucmd_restbuf(&aco);
    }

    wait_return(TRUE);
    do_buffer(DOBUF_WIPE, DOBUF_FIRST, FORWARD, buf->b_fnum, TRUE);

    vim_free(newcmd);
    return retval;
}
#endif

/*
 * Either execute a command by calling the shell or start a new shell
 */
    int
mch_call_shell(
    char_u  *cmd,
    int	    options)	// SHELL_*, see vim.h
{
    int		x = 0;
    int		tmode = cur_tmode;
    WCHAR	szShellTitle[512];

#ifdef FEAT_EVAL
    ch_log(NULL, "executing shell command: %s", cmd);
#endif
    // Change the title to reflect that we are in a subshell.
    if (GetConsoleTitleW(szShellTitle, ARRAY_LENGTH(szShellTitle) - 4) > 0)
    {
	if (cmd == NULL)
	    wcscat(szShellTitle, L" :sh");
	else
	{
	    WCHAR *wn = enc_to_utf16((char_u *)cmd, NULL);

	    if (wn != NULL)
	    {
		wcscat(szShellTitle, L" - !");
		if ((wcslen(szShellTitle) + wcslen(wn) <
			    ARRAY_LENGTH(szShellTitle)))
		    wcscat(szShellTitle, wn);
		SetConsoleTitleW(szShellTitle);
		vim_free(wn);
	    }
	}
    }

    out_flush();

#ifdef MCH_WRITE_DUMP
    if (fdDump)
    {
	fprintf(fdDump, "mch_call_shell(\"%s\", %d)\n", cmd, options);
	fflush(fdDump);
    }
#endif
#if defined(FEAT_GUI) && defined(FEAT_TERMINAL)
    // TODO: make the terminal window work with input or output redirected.
    if (
# ifdef VIMDLL
	    gui.in_use &&
# endif
	    vim_strchr(p_go, GO_TERMINAL) != NULL
	 && (options & (SHELL_FILTER|SHELL_DOOUT|SHELL_WRITE|SHELL_READ)) == 0)
    {
	char_u	*cmdbase = cmd;

	if (cmdbase != NULL)
	    // Skip a leading quote and (.
	    while (*cmdbase == '"' || *cmdbase == '(')
		++cmdbase;

	// Check the command does not begin with "start "
	if (cmdbase == NULL || STRNICMP(cmdbase, "start", 5) != 0
						   || !VIM_ISWHITE(cmdbase[5]))
	{
	    // Use a terminal window to run the command in.
	    x = mch_call_shell_terminal(cmd, options);
	    resettitle();
	    return x;
	}
    }
#endif

    /*
     * Catch all deadly signals while running the external command, because a
     * CTRL-C, Ctrl-Break or illegal instruction  might otherwise kill us.
     */
    signal(SIGINT, SIG_IGN);
#if defined(__GNUC__) && !defined(__MINGW32__)
    signal(SIGKILL, SIG_IGN);
#else
    signal(SIGBREAK, SIG_IGN);
#endif
    signal(SIGILL, SIG_IGN);
    signal(SIGFPE, SIG_IGN);
    signal(SIGSEGV, SIG_IGN);
    signal(SIGTERM, SIG_IGN);
    signal(SIGABRT, SIG_IGN);

    if (options & SHELL_COOKED)
	settmode(TMODE_COOK);	// set to normal mode

    if (cmd == NULL)
    {
	x = mch_system((char *)p_sh, options);
    }
    else
    {
	// we use "command" or "cmd" to start the shell; slow but easy
	char_u	*newcmd = NULL;
	char_u	*cmdbase = cmd;
	long_u	cmdlen;

	// Skip a leading ", ( and "(.
	if (*cmdbase == '"' )
	    ++cmdbase;
	if (*cmdbase == '(')
	    ++cmdbase;

	if ((STRNICMP(cmdbase, "start", 5) == 0) && VIM_ISWHITE(cmdbase[5]))
	{
	    STARTUPINFO		si;
	    PROCESS_INFORMATION	pi;
	    DWORD		flags = CREATE_NEW_CONSOLE;
	    INT			n_show_cmd = SW_SHOWNORMAL;
	    char_u		*p;

	    ZeroMemory(&si, sizeof(si));
	    si.cb = sizeof(si);
	    si.lpReserved = NULL;
	    si.lpDesktop = NULL;
	    si.lpTitle = NULL;
	    si.dwFlags = 0;
	    si.cbReserved2 = 0;
	    si.lpReserved2 = NULL;

	    cmdbase = skipwhite(cmdbase + 5);
	    if ((STRNICMP(cmdbase, "/min", 4) == 0)
		    && VIM_ISWHITE(cmdbase[4]))
	    {
		cmdbase = skipwhite(cmdbase + 4);
		si.dwFlags = STARTF_USESHOWWINDOW;
		si.wShowWindow = SW_SHOWMINNOACTIVE;
		n_show_cmd = SW_SHOWMINNOACTIVE;
	    }
	    else if ((STRNICMP(cmdbase, "/b", 2) == 0)
		    && VIM_ISWHITE(cmdbase[2]))
	    {
		cmdbase = skipwhite(cmdbase + 2);
		flags = CREATE_NO_WINDOW;
		si.dwFlags = STARTF_USESTDHANDLES;
		si.hStdInput = CreateFile("\\\\.\\NUL",	// File name
		    GENERIC_READ,			// Access flags
		    0,					// Share flags
		    NULL,				// Security att.
		    OPEN_EXISTING,			// Open flags
		    FILE_ATTRIBUTE_NORMAL,		// File att.
		    NULL);				// Temp file
		si.hStdOutput = si.hStdInput;
		si.hStdError = si.hStdInput;
	    }

	    // Remove a trailing ", ) and )" if they have a match
	    // at the start of the command.
	    if (cmdbase > cmd)
	    {
		p = cmdbase + STRLEN(cmdbase);
		if (p > cmdbase && p[-1] == '"' && *cmd == '"')
		    *--p = NUL;
		if (p > cmdbase && p[-1] == ')'
			&& (*cmd =='(' || cmd[1] == '('))
		    *--p = NUL;
	    }

	    newcmd = cmdbase;
	    unescape_shellxquote(cmdbase, p_sxe);

	    /*
	     * If creating new console, arguments are passed to the
	     * 'cmd.exe' as-is. If it's not, arguments are not treated
	     * correctly for current 'cmd.exe'. So unescape characters in
	     * shellxescape except '|' for avoiding to be treated as
	     * argument to them. Pass the arguments to sub-shell.
	     */
	    if (flags != CREATE_NEW_CONSOLE)
	    {
		char_u	*subcmd;
		char_u	*cmd_shell = mch_getenv("COMSPEC");

		if (cmd_shell == NULL || *cmd_shell == NUL)
		    cmd_shell = (char_u *)default_shell();

		subcmd = vim_strsave_escaped_ext(cmdbase,
			(char_u *)"|", '^', FALSE);
		if (subcmd != NULL)
		{
		    // make "cmd.exe /c arguments"
		    cmdlen = STRLEN(cmd_shell) + STRLEN(subcmd) + 5;
		    newcmd = alloc(cmdlen);
		    if (newcmd != NULL)
			vim_snprintf((char *)newcmd, cmdlen, "%s /c %s",
						       cmd_shell, subcmd);
		    else
			newcmd = cmdbase;
		    vim_free(subcmd);
		}
	    }

	    /*
	     * Now, start the command as a process, so that it doesn't
	     * inherit our handles which causes unpleasant dangling swap
	     * files if we exit before the spawned process
	     */
	    if (vim_create_process((char *)newcmd, FALSE, flags,
			&si, &pi, NULL, NULL))
		x = 0;
	    else if (vim_shell_execute((char *)newcmd, n_show_cmd)
							       > (HINSTANCE)32)
		x = 0;
	    else
	    {
		x = -1;
#ifdef FEAT_GUI_MSWIN
# ifdef VIMDLL
		if (gui.in_use)
# endif
		    emsg(_(e_command_not_found));
#endif
	    }

	    if (newcmd != cmdbase)
		vim_free(newcmd);

	    if (si.dwFlags == STARTF_USESTDHANDLES && si.hStdInput != NULL)
	    {
		// Close the handle to \\.\NUL created above.
		CloseHandle(si.hStdInput);
	    }
	    // Close the handles to the subprocess, so that it goes away
	    CloseHandle(pi.hThread);
	    CloseHandle(pi.hProcess);
	}
	else
	{
	    cmdlen =
#ifdef FEAT_GUI_MSWIN
		((gui.in_use || gui.starting) ?
		    (!s_dont_use_vimrun && p_stmp ?
			STRLEN(vimrun_path) : STRLEN(p_sh) + STRLEN(p_shcf))
		    : 0) +
#endif
		STRLEN(p_sh) + STRLEN(p_shcf) + STRLEN(cmd) + 10;

	    newcmd = alloc(cmdlen);
	    if (newcmd != NULL)
	    {
#if defined(FEAT_GUI_MSWIN)
		if (
# ifdef VIMDLL
		    (gui.in_use || gui.starting) &&
# endif
		    need_vimrun_warning)
		{
		    char *msg = _("VIMRUN.EXE not found in your $PATH.\n"
			"External commands will not pause after completion.\n"
			"See  :help win32-vimrun  for more information.");
		    char *title = _("Vim Warning");
		    WCHAR *wmsg = enc_to_utf16((char_u *)msg, NULL);
		    WCHAR *wtitle = enc_to_utf16((char_u *)title, NULL);

		    if (wmsg != NULL && wtitle != NULL)
			MessageBoxW(NULL, wmsg, wtitle, MB_ICONWARNING);
		    vim_free(wmsg);
		    vim_free(wtitle);
		    need_vimrun_warning = FALSE;
		}
		if (
# ifdef VIMDLL
		    (gui.in_use || gui.starting) &&
# endif
		    !s_dont_use_vimrun && p_stmp)
		    // Use vimrun to execute the command.  It opens a console
		    // window, which can be closed without killing Vim.
		    vim_snprintf((char *)newcmd, cmdlen, "%s%s%s %s %s",
			    vimrun_path,
			    (msg_silent != 0 || (options & SHELL_DOOUT))
								 ? "-s " : "",
			    p_sh, p_shcf, cmd);
		else if (
# ifdef VIMDLL
			(gui.in_use || gui.starting) &&
# endif
			s_dont_use_vimrun && STRCMP(p_shcf, "/c") == 0)
		    // workaround for the case that "vimrun" does not exist
		    vim_snprintf((char *)newcmd, cmdlen, "%s %s %s %s %s",
					   p_sh, p_shcf, p_sh, p_shcf, cmd);
		else
#endif
		    vim_snprintf((char *)newcmd, cmdlen, "%s %s %s",
							   p_sh, p_shcf, cmd);
		x = mch_system((char *)newcmd, options);
		vim_free(newcmd);
	    }
	}
    }

    if (tmode == TMODE_RAW)
    {
	// The shell may have messed with the mode, always set it.
	cur_tmode = TMODE_UNKNOWN;
	settmode(TMODE_RAW);	// set to raw mode
    }

    // Print the return value, unless "vimrun" was used.
    if (x != 0 && !(options & SHELL_SILENT) && !emsg_silent
#if defined(FEAT_GUI_MSWIN)
	    && ((gui.in_use || gui.starting) ?
		((options & SHELL_DOOUT) || s_dont_use_vimrun || !p_stmp) : 1)
#endif
	    )
    {
	smsg(_("shell returned %d"), x);
	msg_putchar('\n');
    }
    resettitle();

    signal(SIGINT, SIG_DFL);
#if defined(__GNUC__) && !defined(__MINGW32__)
    signal(SIGKILL, SIG_DFL);
#else
    signal(SIGBREAK, SIG_DFL);
#endif
    signal(SIGILL, SIG_DFL);
    signal(SIGFPE, SIG_DFL);
    signal(SIGSEGV, SIG_DFL);
    signal(SIGTERM, SIG_DFL);
    signal(SIGABRT, SIG_DFL);

    return x;
}

#if defined(FEAT_JOB_CHANNEL) || defined(PROTO)
    static HANDLE
job_io_file_open(
	char_u *fname,
	DWORD dwDesiredAccess,
	DWORD dwShareMode,
	LPSECURITY_ATTRIBUTES lpSecurityAttributes,
	DWORD dwCreationDisposition,
	DWORD dwFlagsAndAttributes)
{
    HANDLE h;
    WCHAR *wn;

    wn = enc_to_utf16(fname, NULL);
    if (wn == NULL)
	return INVALID_HANDLE_VALUE;

    h = CreateFileW(wn, dwDesiredAccess, dwShareMode,
	    lpSecurityAttributes, dwCreationDisposition,
	    dwFlagsAndAttributes, NULL);
    vim_free(wn);
    return h;
}

/*
 * Turn the dictionary "env" into a NUL separated list that can be used as the
 * environment argument of vim_create_process().
 */
    void
win32_build_env(dict_T *env, garray_T *gap, int is_terminal)
{
    hashitem_T	*hi;
    long_u	todo = env != NULL ? env->dv_hashtab.ht_used : 0;
    LPVOID	base = GetEnvironmentStringsW();

    // for last \0
    if (ga_grow(gap, 1) == FAIL)
	return;

    if (env != NULL)
    {
	for (hi = env->dv_hashtab.ht_array; todo > 0; ++hi)
	{
	    if (!HASHITEM_EMPTY(hi))
	    {
		typval_T *item = &dict_lookup(hi)->di_tv;
		WCHAR   *wkey = enc_to_utf16((char_u *)hi->hi_key, NULL);
		WCHAR   *wval = enc_to_utf16(tv_get_string(item), NULL);
		--todo;
		if (wkey != NULL && wval != NULL)
		{
		    size_t	n;
		    size_t	lkey = wcslen(wkey);
		    size_t	lval = wcslen(wval);

		    if (ga_grow(gap, (int)(lkey + lval + 2)) != OK)
			continue;
		    for (n = 0; n < lkey; n++)
			*((WCHAR*)gap->ga_data + gap->ga_len++) = wkey[n];
		    *((WCHAR*)gap->ga_data + gap->ga_len++) = L'=';
		    for (n = 0; n < lval; n++)
			*((WCHAR*)gap->ga_data + gap->ga_len++) = wval[n];
		    *((WCHAR*)gap->ga_data + gap->ga_len++) = L'\0';
		}
		vim_free(wkey);
		vim_free(wval);
	    }
	}
    }

    if (base)
    {
	WCHAR	*p = (WCHAR*) base;

	// for last \0
	if (ga_grow(gap, 1) == FAIL)
	    return;

	while (*p != 0 || *(p + 1) != 0)
	{
	    if (ga_grow(gap, 1) == OK)
		*((WCHAR*)gap->ga_data + gap->ga_len++) = *p;
	    p++;
	}
	FreeEnvironmentStrings(base);
	*((WCHAR*)gap->ga_data + gap->ga_len++) = L'\0';
    }

# if defined(FEAT_CLIENTSERVER) || defined(FEAT_TERMINAL)
    {
#  ifdef FEAT_CLIENTSERVER
	char_u	*servername = get_vim_var_str(VV_SEND_SERVER);
	size_t	servername_len = STRLEN(servername);
#  endif
#  ifdef FEAT_TERMINAL
	char_u	*version = get_vim_var_str(VV_VERSION);
	size_t	version_len = STRLEN(version);
#  endif
	// size of "VIM_SERVERNAME=" and value,
	// plus "VIM_TERMINAL=" and value,
	// plus two terminating NULs
	size_t	n = 0
#  ifdef FEAT_CLIENTSERVER
		    + 15 + servername_len
#  endif
#  ifdef FEAT_TERMINAL
		    + 13 + version_len + 2
#  endif
		    ;

	if (ga_grow(gap, (int)n) == OK)
	{
#  ifdef FEAT_CLIENTSERVER
	    for (n = 0; n < 15; n++)
		*((WCHAR*)gap->ga_data + gap->ga_len++) =
		    (WCHAR)"VIM_SERVERNAME="[n];
	    for (n = 0; n < servername_len; n++)
		*((WCHAR*)gap->ga_data + gap->ga_len++) =
		    (WCHAR)servername[n];
	    *((WCHAR*)gap->ga_data + gap->ga_len++) = L'\0';
#  endif
#  ifdef FEAT_TERMINAL
	    if (is_terminal)
	    {
		for (n = 0; n < 13; n++)
		    *((WCHAR*)gap->ga_data + gap->ga_len++) =
			(WCHAR)"VIM_TERMINAL="[n];
		for (n = 0; n < version_len; n++)
		    *((WCHAR*)gap->ga_data + gap->ga_len++) =
			(WCHAR)version[n];
		*((WCHAR*)gap->ga_data + gap->ga_len++) = L'\0';
	    }
#  endif
	}
    }
# endif
}

/*
 * Create a pair of pipes.
 * Return TRUE for success, FALSE for failure.
 */
    static BOOL
create_pipe_pair(HANDLE handles[2])
{
    static LONG		s;
    char		name[64];
    SECURITY_ATTRIBUTES sa;

    sprintf(name, "\\\\?\\pipe\\vim-%08lx-%08lx",
	    GetCurrentProcessId(),
	    InterlockedIncrement(&s));

    // Create named pipe. Max size of named pipe is 65535.
    handles[1] = CreateNamedPipe(
	    name,
	    PIPE_ACCESS_OUTBOUND | FILE_FLAG_OVERLAPPED,
	    PIPE_TYPE_BYTE | PIPE_NOWAIT,
	    1, MAX_NAMED_PIPE_SIZE, 0, 0, NULL);

    if (handles[1] == INVALID_HANDLE_VALUE)
	return FALSE;

    sa.nLength = sizeof(sa);
    sa.bInheritHandle = TRUE;
    sa.lpSecurityDescriptor = NULL;

    handles[0] = CreateFile(name,
	    FILE_GENERIC_READ,
	    FILE_SHARE_READ, &sa,
	    OPEN_EXISTING, FILE_ATTRIBUTE_NORMAL, 0);

    if (handles[0] == INVALID_HANDLE_VALUE)
    {
	CloseHandle(handles[1]);
	return FALSE;
    }

    return TRUE;
}

    void
mch_job_start(char *cmd, job_T *job, jobopt_T *options)
{
    STARTUPINFO		si;
    PROCESS_INFORMATION	pi;
    HANDLE		jo;
    SECURITY_ATTRIBUTES saAttr;
    channel_T		*channel = NULL;
    HANDLE		ifd[2];
    HANDLE		ofd[2];
    HANDLE		efd[2];
    garray_T		ga;

    int		use_null_for_in = options->jo_io[PART_IN] == JIO_NULL;
    int		use_null_for_out = options->jo_io[PART_OUT] == JIO_NULL;
    int		use_null_for_err = options->jo_io[PART_ERR] == JIO_NULL;
    int		use_file_for_in = options->jo_io[PART_IN] == JIO_FILE;
    int		use_file_for_out = options->jo_io[PART_OUT] == JIO_FILE;
    int		use_file_for_err = options->jo_io[PART_ERR] == JIO_FILE;
    int		use_out_for_err = options->jo_io[PART_ERR] == JIO_OUT;

    if (use_out_for_err && use_null_for_out)
	use_null_for_err = TRUE;

    ifd[0] = INVALID_HANDLE_VALUE;
    ifd[1] = INVALID_HANDLE_VALUE;
    ofd[0] = INVALID_HANDLE_VALUE;
    ofd[1] = INVALID_HANDLE_VALUE;
    efd[0] = INVALID_HANDLE_VALUE;
    efd[1] = INVALID_HANDLE_VALUE;
    ga_init2(&ga, sizeof(wchar_t), 500);

    jo = CreateJobObject(NULL, NULL);
    if (jo == NULL)
    {
	job->jv_status = JOB_FAILED;
	goto failed;
    }

    if (options->jo_env != NULL)
	win32_build_env(options->jo_env, &ga, FALSE);

    ZeroMemory(&pi, sizeof(pi));
    ZeroMemory(&si, sizeof(si));
    si.cb = sizeof(si);
    si.dwFlags |= STARTF_USESHOWWINDOW;
    si.wShowWindow = SW_HIDE;

    saAttr.nLength = sizeof(SECURITY_ATTRIBUTES);
    saAttr.bInheritHandle = TRUE;
    saAttr.lpSecurityDescriptor = NULL;

    if (use_file_for_in)
    {
	char_u *fname = options->jo_io_name[PART_IN];

	ifd[0] = job_io_file_open(fname, GENERIC_READ,
		FILE_SHARE_READ | FILE_SHARE_WRITE,
		&saAttr, OPEN_EXISTING, FILE_ATTRIBUTE_NORMAL);
	if (ifd[0] == INVALID_HANDLE_VALUE)
	{
	    semsg(_(e_cant_open_file_str), fname);
	    goto failed;
	}
    }
    else if (!use_null_for_in
	    && (!create_pipe_pair(ifd)
		|| !SetHandleInformation(ifd[1], HANDLE_FLAG_INHERIT, 0)))
	goto failed;

    if (use_file_for_out)
    {
	char_u *fname = options->jo_io_name[PART_OUT];

	ofd[1] = job_io_file_open(fname, GENERIC_WRITE,
		FILE_SHARE_READ | FILE_SHARE_WRITE,
		&saAttr, CREATE_ALWAYS, FILE_ATTRIBUTE_NORMAL);
	if (ofd[1] == INVALID_HANDLE_VALUE)
	{
	    semsg(_(e_cant_open_file_str), fname);
	    goto failed;
	}
    }
    else if (!use_null_for_out &&
	    (!CreatePipe(&ofd[0], &ofd[1], &saAttr, 0)
	    || !SetHandleInformation(ofd[0], HANDLE_FLAG_INHERIT, 0)))
	goto failed;

    if (use_file_for_err)
    {
	char_u *fname = options->jo_io_name[PART_ERR];

	efd[1] = job_io_file_open(fname, GENERIC_WRITE,
		FILE_SHARE_READ | FILE_SHARE_WRITE,
		&saAttr, CREATE_ALWAYS, FILE_ATTRIBUTE_NORMAL);
	if (efd[1] == INVALID_HANDLE_VALUE)
	{
	    semsg(_(e_cant_open_file_str), fname);
	    goto failed;
	}
    }
    else if (!use_out_for_err && !use_null_for_err &&
	    (!CreatePipe(&efd[0], &efd[1], &saAttr, 0)
	    || !SetHandleInformation(efd[0], HANDLE_FLAG_INHERIT, 0)))
	goto failed;

    si.dwFlags |= STARTF_USESTDHANDLES;
    si.hStdInput = ifd[0];
    si.hStdOutput = ofd[1];
    si.hStdError = use_out_for_err ? ofd[1] : efd[1];

    if (!use_null_for_in || !use_null_for_out || !use_null_for_err)
    {
	if (options->jo_set & JO_CHANNEL)
	{
	    channel = options->jo_channel;
	    if (channel != NULL)
		++channel->ch_refcount;
	}
	else
	    channel = add_channel();
	if (channel == NULL)
	    goto failed;
    }

    if (!vim_create_process(cmd, TRUE,
	    CREATE_SUSPENDED |
	    CREATE_DEFAULT_ERROR_MODE |
	    CREATE_NEW_PROCESS_GROUP |
	    CREATE_UNICODE_ENVIRONMENT |
	    CREATE_NEW_CONSOLE,
	    &si, &pi,
	    ga.ga_data,
	    (char *)options->jo_cwd))
    {
	CloseHandle(jo);
	job->jv_status = JOB_FAILED;
	goto failed;
    }

    ga_clear(&ga);

    if (!AssignProcessToJobObject(jo, pi.hProcess))
    {
	// if failing, switch the way to terminate
	// process with TerminateProcess.
	CloseHandle(jo);
	jo = NULL;
    }
    ResumeThread(pi.hThread);
    CloseHandle(pi.hThread);
    job->jv_proc_info = pi;
    job->jv_job_object = jo;
    job->jv_status = JOB_STARTED;

    CloseHandle(ifd[0]);
    CloseHandle(ofd[1]);
    if (!use_out_for_err && !use_null_for_err)
	CloseHandle(efd[1]);

    job->jv_channel = channel;
    if (channel != NULL)
    {
	channel_set_pipes(channel,
		      use_file_for_in || use_null_for_in
					      ? INVALID_FD : (sock_T)ifd[1],
		      use_file_for_out || use_null_for_out
					     ? INVALID_FD : (sock_T)ofd[0],
		      use_out_for_err || use_file_for_err || use_null_for_err
					    ? INVALID_FD : (sock_T)efd[0]);
	channel_set_job(channel, job, options);
    }
    return;

failed:
    CloseHandle(ifd[0]);
    CloseHandle(ofd[0]);
    CloseHandle(efd[0]);
    CloseHandle(ifd[1]);
    CloseHandle(ofd[1]);
    CloseHandle(efd[1]);
    channel_unref(channel);
    ga_clear(&ga);
}

    char *
mch_job_status(job_T *job)
{
    DWORD dwExitCode = 0;

    if (!GetExitCodeProcess(job->jv_proc_info.hProcess, &dwExitCode)
	    || dwExitCode != STILL_ACTIVE)
    {
	job->jv_exitval = (int)dwExitCode;
	if (job->jv_status < JOB_ENDED)
	{
	    ch_log(job->jv_channel, "Job ended");
	    job->jv_status = JOB_ENDED;
	}
	return "dead";
    }
    return "run";
}

    job_T *
mch_detect_ended_job(job_T *job_list)
{
    HANDLE jobHandles[MAXIMUM_WAIT_OBJECTS];
    job_T *jobArray[MAXIMUM_WAIT_OBJECTS];
    job_T *job = job_list;

    while (job != NULL)
    {
	DWORD n;
	DWORD result;

	for (n = 0; n < MAXIMUM_WAIT_OBJECTS
				       && job != NULL; job = job->jv_next)
	{
	    if (job->jv_status == JOB_STARTED)
	    {
		jobHandles[n] = job->jv_proc_info.hProcess;
		jobArray[n] = job;
		++n;
	    }
	}
	if (n == 0)
	    continue;
	result = WaitForMultipleObjects(n, jobHandles, FALSE, 0);
	if (result >= WAIT_OBJECT_0 && result < WAIT_OBJECT_0 + n)
	{
	    job_T *wait_job = jobArray[result - WAIT_OBJECT_0];

	    if (STRCMP(mch_job_status(wait_job), "dead") == 0)
		return wait_job;
	}
    }
    return NULL;
}

    static BOOL
terminate_all(HANDLE process, int code)
{
    PROCESSENTRY32  pe;
    HANDLE	    h = INVALID_HANDLE_VALUE;
    DWORD	    pid = GetProcessId(process);

    if (pid != 0)
    {
	h = CreateToolhelp32Snapshot(TH32CS_SNAPPROCESS, 0);
	if (h != INVALID_HANDLE_VALUE)
	{
	    pe.dwSize = sizeof(PROCESSENTRY32);
	    if (!Process32First(h, &pe))
		goto theend;

	    do
	    {
		if (pe.th32ParentProcessID == pid)
		{
		    HANDLE ph = OpenProcess(
				  PROCESS_ALL_ACCESS, FALSE, pe.th32ProcessID);
		    if (ph != NULL)
		    {
			terminate_all(ph, code);
			CloseHandle(ph);
		    }
		}
	    } while (Process32Next(h, &pe));

	    CloseHandle(h);
	}
    }

theend:
    return TerminateProcess(process, code);
}

/*
 * Send a (deadly) signal to "job".
 * Return FAIL if it didn't work.
 */
    int
mch_signal_job(job_T *job, char_u *how)
{
    int ret;

    if (STRCMP(how, "term") == 0 || STRCMP(how, "kill") == 0 || *how == NUL)
    {
	// deadly signal
	if (job->jv_job_object != NULL)
	{
	    if (job->jv_channel != NULL && job->jv_channel->ch_anonymous_pipe)
		job->jv_channel->ch_killing = TRUE;
	    return TerminateJobObject(job->jv_job_object, (UINT)-1) ? OK : FAIL;
	}
	return terminate_all(job->jv_proc_info.hProcess, -1) ? OK : FAIL;
    }

    if (!AttachConsole(job->jv_proc_info.dwProcessId))
	return FAIL;
    ret = GenerateConsoleCtrlEvent(
		STRCMP(how, "int") == 0 ? CTRL_C_EVENT : CTRL_BREAK_EVENT,
		job->jv_proc_info.dwProcessId)
	    ? OK : FAIL;
    FreeConsole();
    return ret;
}

/*
 * Clear the data related to "job".
 */
    void
mch_clear_job(job_T *job)
{
    if (job->jv_status != JOB_FAILED)
    {
	if (job->jv_job_object != NULL)
	    CloseHandle(job->jv_job_object);
	CloseHandle(job->jv_proc_info.hProcess);
    }
}
#endif


#if !defined(FEAT_GUI_MSWIN) || defined(VIMDLL)

/*
 * Start termcap mode
 */
    static void
termcap_mode_start(void)
{
    DWORD cmodein;

    if (g_fTermcapMode)
	return;

    // VTP uses alternate screen buffer.
    // Switch to a new alternate screen buffer.
    // But, not if running in a nested terminal
    if (use_alternate_screen_buffer)
	vtp_printf("\033[?1049h");

    SaveConsoleBuffer(&g_cbNonTermcap);

    if (g_cbTermcap.IsValid)
    {
	/*
	 * We've been in termcap mode before.  Restore certain screen
	 * characteristics, including the buffer size and the window
	 * size.  Since we will be redrawing the screen, we don't need
	 * to restore the actual contents of the buffer.
	 */
	RestoreConsoleBuffer(&g_cbTermcap, FALSE);
	reset_console_color_rgb();
	SetConsoleWindowInfo(g_hConOut, TRUE, &g_cbTermcap.Info.srWindow);
	Rows = g_cbTermcap.Info.dwSize.Y;
	Columns = g_cbTermcap.Info.dwSize.X;
    }
    else
    {
	/*
	 * This is our first time entering termcap mode.  Clear the console
	 * screen buffer, and resize the buffer to match the current window
	 * size.  We will use this as the size of our editing environment.
	 */
	ClearConsoleBuffer(g_attrCurrent);
	set_console_color_rgb();
	ResizeConBufAndWindow(g_hConOut, Columns, Rows);
    }

    resettitle();

    GetConsoleMode(g_hConIn, &cmodein);
    if (g_fMouseActive)
    {
	cmodein |= ENABLE_MOUSE_INPUT;
	cmodein &= ~ENABLE_QUICK_EDIT_MODE;
    }
    else
    {
	cmodein &= ~ENABLE_MOUSE_INPUT;
	cmodein |= g_cmodein & ENABLE_QUICK_EDIT_MODE;
    }
    cmodein |= ENABLE_WINDOW_INPUT;
    SetConsoleMode(g_hConIn, cmodein | ENABLE_EXTENDED_FLAGS);

    redraw_later_clear();
    g_fTermcapMode = TRUE;
}


/*
 * End termcap mode
 */
    static void
termcap_mode_end(void)
{
    DWORD cmodein;
    ConsoleBuffer *cb;
    COORD coord;
    DWORD dwDummy;

    if (!g_fTermcapMode)
	return;

    SaveConsoleBuffer(&g_cbTermcap);

    GetConsoleMode(g_hConIn, &cmodein);
    cmodein &= ~(ENABLE_MOUSE_INPUT | ENABLE_WINDOW_INPUT);
    cmodein |= g_cmodein & ENABLE_QUICK_EDIT_MODE;
    SetConsoleMode(g_hConIn, cmodein | ENABLE_EXTENDED_FLAGS);

# ifdef FEAT_RESTORE_ORIG_SCREEN
    cb = exiting ? &g_cbOrig : &g_cbNonTermcap;
# else
    cb = &g_cbNonTermcap;
# endif
    RestoreConsoleBuffer(cb, p_rs);
    restore_console_color_rgb();

    // VTP uses alternate screen buffer.
    // Switch back to main screen buffer.
    if (exiting && use_alternate_screen_buffer)
	vtp_printf("\033[?1049l");

    if (!USE_WT && (p_rs || exiting))
    {
	/*
	 * Clear anything that happens to be on the current line.
	 */
	coord.X = 0;
	coord.Y = (SHORT) (p_rs ? cb->Info.dwCursorPosition.Y : (Rows - 1));
	if (!vtp_working)
	    FillConsoleOutputCharacter(g_hConOut, ' ',
		    cb->Info.dwSize.X, coord, &dwDummy);
	/*
	 * The following is just for aesthetics.  If we are exiting without
	 * restoring the screen, then we want to have a prompt string
	 * appear at the bottom line.  However, the command interpreter
	 * seems to always advance the cursor one line before displaying
	 * the prompt string, which causes the screen to scroll.  To
	 * counter this, move the cursor up one line before exiting.
	 */
	if (exiting && !p_rs)
	    coord.Y--;
	/*
	 * Position the cursor at the leftmost column of the desired row.
	 */
	SetConsoleCursorPosition(g_hConOut, coord);
    }
    SetConsoleCursorInfo(g_hConOut, &g_cci);
    g_fTermcapMode = FALSE;
}
#endif // !FEAT_GUI_MSWIN || VIMDLL


#if defined(FEAT_GUI_MSWIN) && !defined(VIMDLL)
    void
mch_write(
    char_u  *s UNUSED,
    int	    len UNUSED)
{
    // never used
}

#else

/*
 * clear `n' chars, starting from `coord'
 */
    static void
clear_chars(
    COORD coord,
    DWORD n)
{
    if (!vtp_working)
    {
	DWORD dwDummy;

	FillConsoleOutputCharacter(g_hConOut, ' ', n, coord, &dwDummy);
	FillConsoleOutputAttribute(g_hConOut, g_attrCurrent, n, coord,
								     &dwDummy);
    }
    else
    {
	set_console_color_rgb();
	gotoxy(coord.X + 1, coord.Y + 1);
	vtp_printf("\033[%dX", n);
    }
}


/*
 * Clear the screen
 */
    static void
clear_screen(void)
{
    g_coord.X = g_coord.Y = 0;

    if (!vtp_working)
	clear_chars(g_coord, Rows * Columns);
    else
    {
	set_console_color_rgb();
	gotoxy(1, 1);
	vtp_printf("\033[2J");
    }
}


/*
 * Clear to end of display
 */
    static void
clear_to_end_of_display(void)
{
    COORD save = g_coord;

    if (!vtp_working)
	clear_chars(g_coord, (Rows - g_coord.Y - 1)
					   * Columns + (Columns - g_coord.X));
    else
    {
	set_console_color_rgb();
	gotoxy(g_coord.X + 1, g_coord.Y + 1);
	vtp_printf("\033[0J");

	gotoxy(save.X + 1, save.Y + 1);
	g_coord = save;
    }
}


/*
 * Clear to end of line
 */
    static void
clear_to_end_of_line(void)
{
    COORD save = g_coord;

    if (!vtp_working)
	clear_chars(g_coord, Columns - g_coord.X);
    else
    {
	set_console_color_rgb();
	gotoxy(g_coord.X + 1, g_coord.Y + 1);
	vtp_printf("\033[0K");

	gotoxy(save.X + 1, save.Y + 1);
	g_coord = save;
    }
}


/*
 * Scroll the scroll region up by `cLines' lines
 */
    static void
scroll(unsigned cLines)
{
    COORD oldcoord = g_coord;

    gotoxy(g_srScrollRegion.Left + 1, g_srScrollRegion.Top + 1);
    delete_lines(cLines);

    g_coord = oldcoord;
}


/*
 * Set the scroll region
 */
    static void
set_scroll_region(
    unsigned left,
    unsigned top,
    unsigned right,
    unsigned bottom)
{
    if (left >= right
	    || top >= bottom
	    || right > (unsigned) Columns - 1
	    || bottom > (unsigned) Rows - 1)
	return;

    g_srScrollRegion.Left =   left;
    g_srScrollRegion.Top =    top;
    g_srScrollRegion.Right =  right;
    g_srScrollRegion.Bottom = bottom;
}

    static void
set_scroll_region_tb(
    unsigned top,
    unsigned bottom)
{
    if (top >= bottom || bottom > (unsigned)Rows - 1)
	return;

    g_srScrollRegion.Top = top;
    g_srScrollRegion.Bottom = bottom;
}

    static void
set_scroll_region_lr(
    unsigned left,
    unsigned right)
{
    if (left >= right || right > (unsigned)Columns - 1)
	return;

    g_srScrollRegion.Left = left;
    g_srScrollRegion.Right = right;
}


/*
 * Insert `cLines' lines at the current cursor position
 */
    static void
insert_lines(unsigned cLines)
{
    SMALL_RECT	    source, clip;
    COORD	    dest;
    CHAR_INFO	    fill;

    gotoxy(g_srScrollRegion.Left + 1, g_srScrollRegion.Top + 1);

    dest.X = g_srScrollRegion.Left;
    dest.Y = g_coord.Y + cLines;

    source.Left   = g_srScrollRegion.Left;
    source.Top	  = g_coord.Y;
    source.Right  = g_srScrollRegion.Right;
    source.Bottom = g_srScrollRegion.Bottom - cLines;

    clip.Left   = g_srScrollRegion.Left;
    clip.Top    = g_coord.Y;
    clip.Right  = g_srScrollRegion.Right;
    clip.Bottom = g_srScrollRegion.Bottom;

    fill.Char.AsciiChar = ' ';
    if (!(vtp_working
# ifdef FEAT_TERMGUICOLORS
		&& (p_tgc || t_colors >= 256)
# endif
	 ))
	fill.Attributes = g_attrCurrent;
    else
	fill.Attributes = g_attrDefault;

    set_console_color_rgb();

    ScrollConsoleScreenBuffer(g_hConOut, &source, &clip, dest, &fill);

    // Here we have to deal with a win32 console flake: If the scroll
    // region looks like abc and we scroll c to a and fill with d we get
    // cbd... if we scroll block c one line at a time to a, we get cdd...
    // vim expects cdd consistently... So we have to deal with that
    // here... (this also occurs scrolling the same way in the other
    // direction).

    if (source.Bottom < dest.Y)
    {
	COORD coord;
	int   i;

	coord.X = source.Left;
	for (i = clip.Top; i < dest.Y; ++i)
	{
	    coord.Y = i;
	    clear_chars(coord, source.Right - source.Left + 1);
	}
    }

    if (vtp_working)
    {
	COORD coord;
	int i;

	coord.X = source.Left;
	for (i = source.Top; i < dest.Y; ++i)
	{
	    coord.Y = i;
	    clear_chars(coord, source.Right - source.Left + 1);
	}
    }
}


/*
 * Delete `cLines' lines at the current cursor position
 */
    static void
delete_lines(unsigned cLines)
{
    SMALL_RECT	    source, clip;
    COORD	    dest;
    CHAR_INFO	    fill;
    int		    nb;

    gotoxy(g_srScrollRegion.Left + 1, g_srScrollRegion.Top + 1);

    dest.X = g_srScrollRegion.Left;
    dest.Y = g_coord.Y;

    source.Left   = g_srScrollRegion.Left;
    source.Top	  = g_coord.Y + cLines;
    source.Right  = g_srScrollRegion.Right;
    source.Bottom = g_srScrollRegion.Bottom;

    clip.Left   = g_srScrollRegion.Left;
    clip.Top    = g_coord.Y;
    clip.Right  = g_srScrollRegion.Right;
    clip.Bottom = g_srScrollRegion.Bottom;

    fill.Char.AsciiChar = ' ';
    if (!vtp_working)
	fill.Attributes = g_attrCurrent;
    else
	fill.Attributes = g_attrDefault;

    set_console_color_rgb();

    ScrollConsoleScreenBuffer(g_hConOut, &source, &clip, dest, &fill);

    // Here we have to deal with a win32 console flake; See insert_lines()
    // above.

    nb = dest.Y + (source.Bottom - source.Top) + 1;

    if (nb < source.Top)
    {
	COORD coord;
	int   i;

	coord.X = source.Left;
	for (i = nb; i < clip.Bottom; ++i)
	{
	    coord.Y = i;
	    clear_chars(coord, source.Right - source.Left + 1);
	}
    }

    if (vtp_working)
    {
	COORD coord;
	int i;

	coord.X = source.Left;
	for (i = nb; i <= source.Bottom; ++i)
	{
	    coord.Y = i;
	    clear_chars(coord, source.Right - source.Left + 1);
	}
    }
}


/*
 * Set the cursor position to (x,y) (1-based).
 */
    static void
gotoxy(
    unsigned x,
    unsigned y)
{
    if (x < 1 || x > (unsigned)Columns || y < 1 || y > (unsigned)Rows)
	return;

    if (!(vtp_working
# ifdef FEAT_TERMGUICOLORS
		&& (p_tgc || t_colors >= 256)
# endif
	 ))
    {
	// There are reports of double-width characters not displayed
	// correctly.  This workaround should fix it, similar to how it's done
	// for VTP.
	g_coord.X = 0;
	SetConsoleCursorPosition(g_hConOut, g_coord);

	// external cursor coords are 1-based; internal are 0-based
	g_coord.X = x - 1;
	g_coord.Y = y - 1;
	SetConsoleCursorPosition(g_hConOut, g_coord);
    }
    else
    {
	// Move the cursor to the left edge of the screen to prevent screen
	// destruction.  Insider build bug.  Always enabled because it's cheap
	// and avoids mistakes with recognizing the build.
	vtp_printf("\033[%d;%dH", g_coord.Y + 1, 1);

	vtp_printf("\033[%d;%dH", y, x);

	g_coord.X = x - 1;
	g_coord.Y = y - 1;
    }
}


/*
 * Set the current text attribute = (foreground | background)
 * See ../runtime/doc/os_win32.txt for the numbers.
 */
    static void
textattr(WORD wAttr)
{
    g_attrCurrent = wAttr & 0xff;

    SetConsoleTextAttribute(g_hConOut, wAttr);
}


    static void
textcolor(WORD wAttr)
{
    g_attrCurrent = (g_attrCurrent & 0xf0) + (wAttr & 0x0f);

    if (!vtp_working)
	SetConsoleTextAttribute(g_hConOut, g_attrCurrent);
    else
	vtp_sgr_bulk(wAttr);
}


    static void
textbackground(WORD wAttr)
{
    g_attrCurrent = (g_attrCurrent & 0x0f) + ((wAttr & 0x0f) << 4);

    if (!vtp_working)
	SetConsoleTextAttribute(g_hConOut, g_attrCurrent);
    else
	vtp_sgr_bulk(wAttr);
}


/*
 * restore the default text attribute (whatever we started with)
 */
    static void
normvideo(void)
{
    if (!vtp_working)
	textattr(g_attrDefault);
    else
	vtp_sgr_bulk(0);
}


static WORD g_attrPreStandout = 0;

/*
 * Make the text standout, by brightening it
 */
    static void
standout(void)
{
    g_attrPreStandout = g_attrCurrent;

    textattr((WORD) (g_attrCurrent|FOREGROUND_INTENSITY|BACKGROUND_INTENSITY));
}


/*
 * Turn off standout mode
 */
    static void
standend(void)
{
    if (g_attrPreStandout)
	textattr(g_attrPreStandout);

    g_attrPreStandout = 0;
}


/*
 * Set normal fg/bg color, based on T_ME.  Called when t_me has been set.
 */
    void
mch_set_normal_colors(void)
{
    char_u	*p;
    int		n;

    cterm_normal_fg_color = (g_attrDefault & 0xf) + 1;
    cterm_normal_bg_color = ((g_attrDefault >> 4) & 0xf) + 1;
    if (
# ifdef FEAT_TERMGUICOLORS
	!p_tgc &&
# endif
	T_ME[0] == ESC && T_ME[1] == '|')
    {
	p = T_ME + 2;
	n = getdigits(&p);
	if (*p == 'm' && n > 0)
	{
	    cterm_normal_fg_color = (n & 0xf) + 1;
	    cterm_normal_bg_color = ((n >> 4) & 0xf) + 1;
	}
    }
# ifdef FEAT_TERMGUICOLORS
    cterm_normal_fg_gui_color = INVALCOLOR;
    cterm_normal_bg_gui_color = INVALCOLOR;
# endif
}


/*
 * visual bell: flash the screen
 */
    static void
visual_bell(void)
{
    COORD   coordOrigin = {0, 0};
    WORD    attrFlash = ~g_attrCurrent & 0xff;

    DWORD   dwDummy;
    LPWORD  oldattrs = ALLOC_MULT(WORD, Rows * Columns);

    if (oldattrs == NULL)
	return;
    ReadConsoleOutputAttribute(g_hConOut, oldattrs, Rows * Columns,
			       coordOrigin, &dwDummy);
    FillConsoleOutputAttribute(g_hConOut, attrFlash, Rows * Columns,
			       coordOrigin, &dwDummy);

    Sleep(15);	    // wait for 15 msec
    if (!vtp_working)
	WriteConsoleOutputAttribute(g_hConOut, oldattrs, Rows * Columns,
				coordOrigin, &dwDummy);
    vim_free(oldattrs);
}


/*
 * Make the cursor visible or invisible
 */
    static void
cursor_visible(BOOL fVisible)
{
    s_cursor_visible = fVisible;

    if (vtp_working)
	vtp_printf("\033[?25%c", fVisible ? 'h' : 'l');

# ifdef MCH_CURSOR_SHAPE
    mch_update_cursor();
# endif
}


/*
 * Write "cbToWrite" bytes in `pchBuf' to the screen.
 * Returns the number of bytes actually written (at least one).
 */
    static DWORD
write_chars(
    char_u *pchBuf,
    DWORD  cbToWrite)
{
    COORD	    coord = g_coord;
    DWORD	    written;
    DWORD	    n, cchwritten;
    static DWORD    cells;
    static WCHAR    *unicodebuf = NULL;
    static int	    unibuflen = 0;
    static int	    length;
    int		    cp = enc_utf8 ? CP_UTF8 : enc_codepage;
    static WCHAR    *utf8spbuf = NULL;
    static int	    utf8splength;
    static DWORD    utf8spcells;
    static WCHAR    **utf8usingbuf = &unicodebuf;

    if (cbToWrite != 1 || *pchBuf != ' ' || !enc_utf8)
    {
	utf8usingbuf = &unicodebuf;
	do
	{
	    length = MultiByteToWideChar(cp, 0, (LPCSTR)pchBuf, cbToWrite,
							unicodebuf, unibuflen);
	    if (length && length <= unibuflen)
		break;
	    vim_free(unicodebuf);
	    unicodebuf = length ? LALLOC_MULT(WCHAR, length) : NULL;
	    unibuflen = unibuflen ? 0 : length;
	} while(1);
	cells = mb_string2cells(pchBuf, cbToWrite);
    }
    else // cbToWrite == 1 && *pchBuf == ' ' && enc_utf8
    {
	if (utf8usingbuf != &utf8spbuf)
	{
	    if (utf8spbuf == NULL)
	    {
		cells = mb_string2cells((char_u *)" ", 1);
		length = MultiByteToWideChar(CP_UTF8, 0, " ", 1, NULL, 0);
		utf8spbuf = LALLOC_MULT(WCHAR, length);
		if (utf8spbuf != NULL)
		{
		    MultiByteToWideChar(CP_UTF8, 0, " ", 1, utf8spbuf, length);
		    utf8usingbuf = &utf8spbuf;
		    utf8splength = length;
		    utf8spcells = cells;
		}
	    }
	    else
	    {
		utf8usingbuf = &utf8spbuf;
		length = utf8splength;
		cells = utf8spcells;
	    }
	}
    }

    if (!(vtp_working
# ifdef FEAT_TERMGUICOLORS
	    && (p_tgc || t_colors >= 256)
# endif
	))
    {
	FillConsoleOutputAttribute(g_hConOut, g_attrCurrent, cells,
				    coord, &written);
	// When writing fails or didn't write a single character, pretend one
	// character was written, otherwise we get stuck.
	if (WriteConsoleOutputCharacterW(g_hConOut, *utf8usingbuf, length,
		    coord, &cchwritten) == 0
		|| cchwritten == 0 || cchwritten == (DWORD)-1)
	    cchwritten = 1;
    }
    else
    {
	if (WriteConsoleW(g_hConOut, *utf8usingbuf, length, &cchwritten,
		    NULL) == 0 || cchwritten == 0)
	    cchwritten = 1;
    }

    if (cchwritten == (DWORD)length)
    {
	written = cbToWrite;
	g_coord.X += (SHORT)cells;
    }
    else
    {
	char_u *p = pchBuf;
	for (n = 0; n < cchwritten; n++)
	    MB_CPTR_ADV(p);
	written = p - pchBuf;
	g_coord.X += (SHORT)mb_string2cells(pchBuf, written);
    }

    while (g_coord.X > g_srScrollRegion.Right)
    {
	g_coord.X -= (SHORT) Columns;
	if (g_coord.Y < g_srScrollRegion.Bottom)
	    g_coord.Y++;
    }

    // Cursor under VTP is always in the correct position, no need to reset.
    if (!(vtp_working
# ifdef FEAT_TERMGUICOLORS
		&& (p_tgc || t_colors >= 256)
# endif
	 ))
	gotoxy(g_coord.X + 1, g_coord.Y + 1);

    return written;
}

    static char_u *
get_seq(
    int *args,
    int *count,
    char_u *head)
{
    int argc;
    char_u *p;

    if (head == NULL || *head != '\033')
	return NULL;

    argc = 0;
    p = head;
    ++p;
    do
    {
	++p;
	args[argc] = getdigits(&p);
	argc += (argc < 15) ? 1 : 0;
    } while (*p == ';');
    *count = argc;

    return p;
}

    static char_u *
get_sgr(
    int *args,
    int *count,
    char_u *head)
{
    char_u *p = get_seq(args, count, head);

    return (p && *p == 'm') ? ++p : NULL;
}

/*
 * Pointer to next if SGR (^[[n;2;*;*;*m), NULL otherwise.
 */
    static char_u *
sgrn2(
    char_u *head,
    int	   n)
{
    int argc;
    int args[16];
    char_u *p = get_sgr(args, &argc, head);

    return p && argc == 5 && args[0] == n && args[1] == 2 ? p : NULL;
}

/*
 * Pointer to next if SGR(^[[nm)<space>ESC, NULL otherwise.
 */
    static char_u *
sgrnc(
    char_u *head,
    int	   n)
{
    int argc;
    int args[16];
    char_u *p = get_sgr(args, &argc, head);

    return p && argc == 1 && args[0] == n && (p = skipwhite(p)) && *p == '\033'
								    ? p : NULL;
}

    static char_u *
skipblank(char_u *q)
{
    char_u *p = q;

    while (*p == ' ' || *p == '\t' || *p == '\n' || *p == '\r')
	++p;
    return p;
}

/*
 * Pointer to the next if any whitespace that may follow SGR is ESC, otherwise
 * NULL.
 */
    static char_u *
sgrn2c(
    char_u *head,
    int	   n)
{
    char_u *p = sgrn2(head, n);

    return p && *p != NUL && (p = skipblank(p)) && *p == '\033' ? p : NULL;
}

/*
 * If there is only a newline between the sequence immediately following it,
 * a pointer to the character following the newline is returned.
 * Otherwise NULL.
 */
    static char_u *
sgrn2cn(
    char_u *head,
    int n)
{
    char_u *p = sgrn2(head, n);

    return p && p[0] == 0x0a && p[1] == '\033' ? ++p : NULL;
}

/*
 * mch_write(): write the output buffer to the screen, translating ESC
 * sequences into calls to console output routines.
 */
    void
mch_write(
    char_u  *s,
    int	    len)
{
    char_u  *end = s + len;

# ifdef VIMDLL
    if (gui.in_use)
	return;
# endif

    if (!term_console)
    {
	write(1, s, (unsigned)len);
	return;
    }

    // translate ESC | sequences into faked bios calls
    while (len--)
    {
	int prefix = -1;
	char_u ch;

	// While processing a sequence, on rare occasions it seems that another
	// sequence may be inserted asynchronously.
	if (len < 0)
	{
	    redraw_all_later(UPD_CLEAR);
	    return;
	}

	while (s + ++prefix < end)
	{
	    ch = s[prefix];
	    if (ch <= 0x1e && !(ch != '\n' && ch != '\r' && ch != '\b'
						&& ch != '\a' && ch != '\033'))
		break;
	}

	if (p_wd)
	{
	    WaitForChar(p_wd, FALSE);
	    if (prefix != 0)
		prefix = 1;
	}

	if (prefix != 0)
	{
	    DWORD nWritten;

	    nWritten = write_chars(s, prefix);
# ifdef MCH_WRITE_DUMP
	    if (fdDump)
	    {
		fputc('>', fdDump);
		fwrite(s, sizeof(char_u), nWritten, fdDump);
		fputs("<\n", fdDump);
	    }
# endif
	    len -= (nWritten - 1);
	    s += nWritten;
	}
	else if (s[0] == '\n')
	{
	    // \n, newline: go to the beginning of the next line or scroll
	    if (g_coord.Y == g_srScrollRegion.Bottom)
	    {
		scroll(1);
		gotoxy(g_srScrollRegion.Left + 1, g_srScrollRegion.Bottom + 1);
	    }
	    else
	    {
		gotoxy(g_srScrollRegion.Left + 1, g_coord.Y + 2);
	    }
# ifdef MCH_WRITE_DUMP
	    if (fdDump)
		fputs("\\n\n", fdDump);
# endif
	    s++;
	}
	else if (s[0] == '\r')
	{
	    // \r, carriage return: go to beginning of line
	    gotoxy(g_srScrollRegion.Left+1, g_coord.Y + 1);
# ifdef MCH_WRITE_DUMP
	    if (fdDump)
		fputs("\\r\n", fdDump);
# endif
	    s++;
	}
	else if (s[0] == '\b')
	{
	    // \b, backspace: move cursor one position left
	    if (g_coord.X > g_srScrollRegion.Left)
		g_coord.X--;
	    else if (g_coord.Y > g_srScrollRegion.Top)
	    {
		g_coord.X = g_srScrollRegion.Right;
		g_coord.Y--;
	    }
	    gotoxy(g_coord.X + 1, g_coord.Y + 1);
# ifdef MCH_WRITE_DUMP
	    if (fdDump)
		fputs("\\b\n", fdDump);
# endif
	    s++;
	}
	else if (s[0] == '\a')
	{
	    // \a, bell
	    MessageBeep(0xFFFFFFFF);
# ifdef MCH_WRITE_DUMP
	    if (fdDump)
		fputs("\\a\n", fdDump);
# endif
	    s++;
	}
	else if (s[0] == ESC && len >= 3-1 && s[1] == '|')
	{
# ifdef MCH_WRITE_DUMP
	    char_u  *old_s = s;
# endif
	    char_u  *p;
	    int	    arg1 = 0, arg2 = 0, argc = 0, args[16];
	    char_u  *sp;

	    switch (s[2])
	    {
	    case '0': case '1': case '2': case '3': case '4':
	    case '5': case '6': case '7': case '8': case '9':
		if (*(p = get_seq(args, &argc, s)) != 'm')
		    goto notsgr;

		p = s;

		// Handling frequent optional sequences.  Output to the screen
		// takes too long, so do not output as much as possible.

		// If resetFG,FG,BG,<cr>,BG,FG are connected, the preceding
		// resetFG,FG,BG are omitted.
		if (sgrn2(sgrn2(sgrn2cn(sgrn2(sgrnc(p, 39), 38), 48), 48), 38))
		{
		    p = sgrn2(sgrn2(sgrnc(p, 39), 38), 48);
		    len = len + 1 - (int)(p - s);
		    s = p;
		    break;
		}

		// If FG,BG,BG,FG of SGR are connected, the first FG can be
		// omitted.
		if (sgrn2(sgrn2(sgrn2c((sp = sgrn2(p, 38)), 48), 48), 38))
		    p = sp;

		// If FG,BG,FG,BG of SGR are connected, the first FG can be
		// omitted.
		if (sgrn2(sgrn2(sgrn2c((sp = sgrn2(p, 38)), 48), 38), 48))
		    p = sp;

		// If BG,BG of SGR are connected, the first BG can be omitted.
		if (sgrn2((sp = sgrn2(p, 48)), 48))
		    p = sp;

		// If restoreFG and FG are connected, the restoreFG can be
		// omitted.
		if (sgrn2((sp = sgrnc(p, 39)), 38))
		    p = sp;

		p = get_seq(args, &argc, p);

notsgr:
		arg1 = args[0];
		arg2 = args[1];
		if (*p == 'm')
		{
		    if (argc == 1 && args[0] == 0)
			normvideo();
		    else if (argc == 1)
		    {
			if (vtp_working
# ifdef FEAT_TERMGUICOLORS
				&& (p_tgc || t_colors >= 256)
# endif
			   )
			    textcolor((WORD)arg1);
			else
			    textattr((WORD)arg1);
		    }
		    else if (vtp_working)
			vtp_sgr_bulks(argc, args);
		}
		else if (argc == 2 && *p == 'H')
		{
		    gotoxy(arg2, arg1);
		}
		else if (argc == 2 && *p == 'r')
		{
		    set_scroll_region(0, arg1 - 1, Columns - 1, arg2 - 1);
		}
		else if (argc == 2 && *p == 'R')
		{
		    set_scroll_region_tb(arg1, arg2);
		}
		else if (argc == 2 && *p == 'V')
		{
		    set_scroll_region_lr(arg1, arg2);
		}
		else if (argc == 1 && *p == 'A')
		{
		    gotoxy(g_coord.X + 1,
			   max(g_srScrollRegion.Top, g_coord.Y - arg1) + 1);
		}
		else if (argc == 1 && *p == 'b')
		{
		    textbackground((WORD) arg1);
		}
		else if (argc == 1 && *p == 'C')
		{
		    gotoxy(min(g_srScrollRegion.Right, g_coord.X + arg1) + 1,
			   g_coord.Y + 1);
		}
		else if (argc == 1 && *p == 'f')
		{
		    textcolor((WORD) arg1);
		}
		else if (argc == 1 && *p == 'H')
		{
		    gotoxy(1, arg1);
		}
		else if (argc == 1 && *p == 'L')
		{
		    insert_lines(arg1);
		}
		else if (argc == 1 && *p == 'M')
		{
		    delete_lines(arg1);
		}

		len -= (int)(p - s);
		s = p + 1;
		break;

	    case 'A':
		gotoxy(g_coord.X + 1,
		       max(g_srScrollRegion.Top, g_coord.Y - 1) + 1);
		goto got3;

	    case 'B':
		visual_bell();
		goto got3;

	    case 'C':
		gotoxy(min(g_srScrollRegion.Right, g_coord.X + 1) + 1,
		       g_coord.Y + 1);
		goto got3;

	    case 'E':
		termcap_mode_end();
		goto got3;

	    case 'F':
		standout();
		goto got3;

	    case 'f':
		standend();
		goto got3;

	    case 'H':
		gotoxy(1, 1);
		goto got3;

	    case 'j':
		clear_to_end_of_display();
		goto got3;

	    case 'J':
		clear_screen();
		goto got3;

	    case 'K':
		clear_to_end_of_line();
		goto got3;

	    case 'L':
		insert_lines(1);
		goto got3;

	    case 'M':
		delete_lines(1);
		goto got3;

	    case 'S':
		termcap_mode_start();
		goto got3;

	    case 'V':
		cursor_visible(TRUE);
		goto got3;

	    case 'v':
		cursor_visible(FALSE);
		goto got3;

	    got3:
		s += 3;
		len -= 2;
	    }

# ifdef MCH_WRITE_DUMP
	    if (fdDump)
	    {
		fputs("ESC | ", fdDump);
		fwrite(old_s + 2, sizeof(char_u), s - old_s - 2, fdDump);
		fputc('\n', fdDump);
	    }
# endif
	}
	else if (s[0] == ESC && len >= 3-1 && s[1] == '[')
	{
	    int l = 2;

	    if (isdigit(s[l]))
		l++;
	    if (s[l] == ' ' && s[l + 1] == 'q')
	    {
		// DECSCUSR (cursor style) sequences
		if (vtp_working)
		    vtp_printf("%.*s", l + 2, s);   // Pass through
		s += l + 2;
		len -= l + 1;
	    }
	}
	else
	{
	    // Write a single character
	    DWORD nWritten;

	    nWritten = write_chars(s, 1);
# ifdef MCH_WRITE_DUMP
	    if (fdDump)
	    {
		fputc('>', fdDump);
		fwrite(s, sizeof(char_u), nWritten, fdDump);
		fputs("<\n", fdDump);
	    }
# endif

	    len -= (nWritten - 1);
	    s += nWritten;
	}
    }

# ifdef MCH_WRITE_DUMP
    if (fdDump)
	fflush(fdDump);
# endif
}

#endif // FEAT_GUI_MSWIN


/*
 * Delay for "msec" milliseconds.
 */
    void
mch_delay(
    long    msec,
    int	    flags UNUSED)
{
#if defined(FEAT_GUI_MSWIN) && !defined(VIMDLL)
    Sleep((int)msec);	    // never wait for input
#else // Console
# ifdef VIMDLL
    if (gui.in_use)
    {
	Sleep((int)msec);	    // never wait for input
	return;
    }
# endif
    if (flags & MCH_DELAY_IGNOREINPUT)
# ifdef FEAT_MZSCHEME
	if (mzthreads_allowed() && p_mzq > 0 && msec > p_mzq)
	{
	    int towait = p_mzq;

	    // if msec is large enough, wait by portions in p_mzq
	    while (msec > 0)
	    {
		mzvim_check_threads();
		if (msec < towait)
		    towait = msec;
		Sleep(towait);
		msec -= towait;
	    }
	}
	else
# endif
	    Sleep((int)msec);
    else
	WaitForChar(msec, FALSE);
#endif
}


/*
 * This version of remove is not scared by a readonly (backup) file.
 * This can also remove a symbolic link like Unix.
 * Return 0 for success, -1 for failure.
 */
    int
mch_remove(char_u *name)
{
    WCHAR	*wn;
    int		n;

    /*
     * On Windows, deleting a directory's symbolic link is done by
     * RemoveDirectory(): mch_rmdir.  It seems unnatural, but it is fact.
     */
    if (mch_isdir(name) && mch_is_symbolic_link(name))
	return mch_rmdir(name);

    win32_setattrs(name, FILE_ATTRIBUTE_NORMAL);

    wn = enc_to_utf16(name, NULL);
    if (wn == NULL)
	return -1;

    n = DeleteFileW(wn) ? 0 : -1;
    vim_free(wn);
    return n;
}


/*
 * Check for an "interrupt signal": CTRL-break or CTRL-C.
 */
    void
mch_breakcheck(int force UNUSED)
{
#if !defined(FEAT_GUI_MSWIN) || defined(VIMDLL)
# ifdef VIMDLL
    if (!gui.in_use)
# endif
	if (g_fCtrlCPressed || g_fCBrkPressed)
	{
	    ctrl_break_was_pressed = g_fCBrkPressed;
	    g_fCtrlCPressed = g_fCBrkPressed = FALSE;
	    got_int = TRUE;
	}
#endif
}

// physical RAM to leave for the OS
#define WINNT_RESERVE_BYTES     (256*1024*1024)

/*
 * How much main memory in KiB that can be used by VIM.
 */
    long_u
mch_total_mem(int special UNUSED)
{
    MEMORYSTATUSEX  ms;

    // Need to use GlobalMemoryStatusEx() when there is more memory than
    // what fits in 32 bits.
    ms.dwLength = sizeof(MEMORYSTATUSEX);
    GlobalMemoryStatusEx(&ms);
    if (ms.ullAvailVirtual < ms.ullTotalPhys)
    {
	// Process address space fits in physical RAM, use all of it.
	return (long_u)(ms.ullAvailVirtual / 1024);
    }
    if (ms.ullTotalPhys <= WINNT_RESERVE_BYTES)
    {
	// Catch old NT box or perverse hardware setup.
	return (long_u)((ms.ullTotalPhys / 2) / 1024);
    }
    // Use physical RAM less reserve for OS + data.
    return (long_u)((ms.ullTotalPhys - WINNT_RESERVE_BYTES) / 1024);
}

/*
 * mch_wrename() works around a bug in rename (aka MoveFile) in
 * Windows 95: rename("foo.bar", "foo.bar~") will generate a
 * file whose short file name is "FOO.BAR" (its long file name will
 * be correct: "foo.bar~").  Because a file can be accessed by
 * either its SFN or its LFN, "foo.bar" has effectively been
 * renamed to "foo.bar", which is not at all what was wanted.  This
 * seems to happen only when renaming files with three-character
 * extensions by appending a suffix that does not include ".".
 * Windows NT gets it right, however, with an SFN of "FOO~1.BAR".
 *
 * There is another problem, which isn't really a bug but isn't right either:
 * When renaming "abcdef~1.txt" to "abcdef~1.txt~", the short name can be
 * "abcdef~1.txt" again.  This has been reported on Windows NT 4.0 with
 * service pack 6.  Doesn't seem to happen on Windows 98.
 *
 * Like rename(), returns 0 upon success, non-zero upon failure.
 * Should probably set errno appropriately when errors occur.
 */
    int
mch_wrename(WCHAR *wold, WCHAR *wnew)
{
    WCHAR	*p;
    int		i;
    WCHAR	szTempFile[_MAX_PATH + 1];
    WCHAR	szNewPath[_MAX_PATH + 1];
    HANDLE	hf;

    // No need to play tricks unless the file name contains a "~" as the
    // seventh character.
    p = wold;
    for (i = 0; wold[i] != NUL; ++i)
	if ((wold[i] == '/' || wold[i] == '\\' || wold[i] == ':')
		&& wold[i + 1] != 0)
	    p = wold + i + 1;
    if ((int)(wold + i - p) < 8 || p[6] != '~')
	return (MoveFileW(wold, wnew) == 0);

    // Get base path of new file name.  Undocumented feature: If pszNewFile is
    // a directory, no error is returned and pszFilePart will be NULL.
    if (GetFullPathNameW(wnew, _MAX_PATH, szNewPath, &p) == 0 || p == NULL)
	return -1;
    *p = NUL;

    // Get (and create) a unique temporary file name in directory of new file
    if (GetTempFileNameW(szNewPath, L"VIM", 0, szTempFile) == 0)
	return -2;

    // blow the temp file away
    if (!DeleteFileW(szTempFile))
	return -3;

    // rename old file to the temp file
    if (!MoveFileW(wold, szTempFile))
	return -4;

    // now create an empty file called pszOldFile; this prevents the operating
    // system using pszOldFile as an alias (SFN) if we're renaming within the
    // same directory.  For example, we're editing a file called
    // filename.asc.txt by its SFN, filena~1.txt.  If we rename filena~1.txt
    // to filena~1.txt~ (i.e., we're making a backup while writing it), the
    // SFN for filena~1.txt~ will be filena~1.txt, by default, which will
    // cause all sorts of problems later in buf_write().  So, we create an
    // empty file called filena~1.txt and the system will have to find some
    // other SFN for filena~1.txt~, such as filena~2.txt
    if ((hf = CreateFileW(wold, GENERIC_WRITE, 0, NULL, CREATE_NEW,
		    FILE_ATTRIBUTE_NORMAL, NULL)) == INVALID_HANDLE_VALUE)
	return -5;
    if (!CloseHandle(hf))
	return -6;

    // rename the temp file to the new file
    if (!MoveFileW(szTempFile, wnew))
    {
	// Renaming failed.  Rename the file back to its old name, so that it
	// looks like nothing happened.
	(void)MoveFileW(szTempFile, wold);
	return -7;
    }

    // Seems to be left around on Novell filesystems
    DeleteFileW(szTempFile);

    // finally, remove the empty old file
    if (!DeleteFileW(wold))
	return -8;

    return 0;
}


/*
 * Converts the filenames to UTF-16, then call mch_wrename().
 * Like rename(), returns 0 upon success, non-zero upon failure.
 */
    int
mch_rename(
    const char	*pszOldFile,
    const char	*pszNewFile)
{
    WCHAR	*wold = NULL;
    WCHAR	*wnew = NULL;
    int		retval = -1;

    wold = enc_to_utf16((char_u *)pszOldFile, NULL);
    wnew = enc_to_utf16((char_u *)pszNewFile, NULL);
    if (wold != NULL && wnew != NULL)
	retval = mch_wrename(wold, wnew);
    vim_free(wold);
    vim_free(wnew);
    return retval;
}

/*
 * Get the default shell for the current hardware platform
 */
    char *
default_shell(void)
{
    return "cmd.exe";
}

/*
 * mch_access() extends access() to do more detailed check on network drives.
 * Returns 0 if file "n" has access rights according to "p", -1 otherwise.
 */
    int
mch_access(char *n, int p)
{
    HANDLE	hFile;
    int		retval = -1;	    // default: fail
    WCHAR	*wn;

    wn = enc_to_utf16((char_u *)n, NULL);
    if (wn == NULL)
	return -1;

    if (mch_isdir((char_u *)n))
    {
	WCHAR TempNameW[_MAX_PATH + 16] = L"";

	if (p & R_OK)
	{
	    // Read check is performed by seeing if we can do a find file on
	    // the directory for any file.
	    int			i;
	    WIN32_FIND_DATAW    d;

	    for (i = 0; i < _MAX_PATH && wn[i] != 0; ++i)
		TempNameW[i] = wn[i];
	    if (TempNameW[i - 1] != '\\' && TempNameW[i - 1] != '/')
		TempNameW[i++] = '\\';
	    TempNameW[i++] = '*';
	    TempNameW[i++] = 0;

	    hFile = FindFirstFileW(TempNameW, &d);
	    if (hFile == INVALID_HANDLE_VALUE)
		goto getout;
	    else
		(void)FindClose(hFile);
	}

	if (p & W_OK)
	{
	    // Trying to create a temporary file in the directory should catch
	    // directories on read-only network shares.  However, in
	    // directories whose ACL allows writes but denies deletes will end
	    // up keeping the temporary file :-(.
	    if (!GetTempFileNameW(wn, L"VIM", 0, TempNameW))
		goto getout;
	    else
		DeleteFileW(TempNameW);
	}
    }
    else
    {
	// Don't consider a file read-only if another process has opened it.
	DWORD share_mode = FILE_SHARE_READ | FILE_SHARE_WRITE;

	// Trying to open the file for the required access does ACL, read-only
	// network share, and file attribute checks.
	DWORD access_mode = ((p & W_OK) ? GENERIC_WRITE : 0)
					     | ((p & R_OK) ? GENERIC_READ : 0);

	hFile = CreateFileW(wn, access_mode, share_mode,
					     NULL, OPEN_EXISTING, 0, NULL);
	if (hFile == INVALID_HANDLE_VALUE)
	    goto getout;
	CloseHandle(hFile);
    }

    retval = 0;	    // success
getout:
    vim_free(wn);
    return retval;
}

/*
 * Version of open() that may use UTF-16 file name.
 */
    int
mch_open(const char *name, int flags, int mode)
{
    WCHAR	*wn;
    int		f;

    wn = enc_to_utf16((char_u *)name, NULL);
    if (wn == NULL)
	return -1;

    f = _wopen(wn, flags, mode);
    vim_free(wn);
    return f;
}

/*
 * Version of fopen() that uses UTF-16 file name.
 */
    FILE *
mch_fopen(const char *name, const char *mode)
{
    WCHAR	*wn, *wm;
    FILE	*f = NULL;

#if defined(DEBUG) && _MSC_VER >= 1400
    // Work around an annoying assertion in the Microsoft debug CRT
    // when mode's text/binary setting doesn't match _get_fmode().
    char newMode = mode[strlen(mode) - 1];
    int oldMode = 0;

    _get_fmode(&oldMode);
    if (newMode == 't')
	_set_fmode(_O_TEXT);
    else if (newMode == 'b')
	_set_fmode(_O_BINARY);
#endif
    wn = enc_to_utf16((char_u *)name, NULL);
    wm = enc_to_utf16((char_u *)mode, NULL);
    if (wn != NULL && wm != NULL)
	f = _wfopen(wn, wm);
    vim_free(wn);
    vim_free(wm);

#if defined(DEBUG) && _MSC_VER >= 1400
    _set_fmode(oldMode);
#endif
    return f;
}

/*
 * SUB STREAM (aka info stream) handling:
 *
 * NTFS can have sub streams for each file.  The normal contents of a file is
 * stored in the main stream, and extra contents (author information, title and
 * so on) can be stored in a sub stream.  After Windows 2000, the user can
 * access and store this information in sub streams via an explorer's property
 * menu item in the right click menu.  This information in sub streams was lost
 * when copying only the main stream.  Therefore we have to copy sub streams.
 *
 * Incomplete explanation:
 *	http://msdn.microsoft.com/library/en-us/dnw2k/html/ntfs5.asp
 * More useful info and an example:
 *	http://www.sysinternals.com/ntw2k/source/misc.shtml#streams
 */

/*
 * Copy info stream data "substream".  Read from the file with BackupRead(sh)
 * and write to stream "substream" of file "to".
 * Errors are ignored.
 */
    static void
copy_substream(HANDLE sh, void *context, WCHAR *to, WCHAR *substream, long len)
{
    HANDLE  hTo;
    WCHAR   *to_name;

    to_name = malloc((wcslen(to) + wcslen(substream) + 1) * sizeof(WCHAR));
    wcscpy(to_name, to);
    wcscat(to_name, substream);

    hTo = CreateFileW(to_name, GENERIC_WRITE, 0, NULL, OPEN_ALWAYS,
						 FILE_ATTRIBUTE_NORMAL, NULL);
    if (hTo != INVALID_HANDLE_VALUE)
    {
	long	done;
	DWORD	todo;
	DWORD	readcnt, written;
	char	buf[4096];

	// Copy block of bytes at a time.  Abort when something goes wrong.
	for (done = 0; done < len; done += written)
	{
	    // (size_t) cast for Borland C 5.5
	    todo = (DWORD)((size_t)(len - done) > sizeof(buf) ? sizeof(buf)
						       : (size_t)(len - done));
	    if (!BackupRead(sh, (LPBYTE)buf, todo, &readcnt,
						       FALSE, FALSE, context)
		    || readcnt != todo
		    || !WriteFile(hTo, buf, todo, &written, NULL)
		    || written != todo)
		break;
	}
	CloseHandle(hTo);
    }

    free(to_name);
}

/*
 * Copy info streams from file "from" to file "to".
 */
    static void
copy_infostreams(char_u *from, char_u *to)
{
    WCHAR		*fromw;
    WCHAR		*tow;
    HANDLE		sh;
    WIN32_STREAM_ID	sid;
    int			headersize;
    WCHAR		streamname[_MAX_PATH];
    DWORD		readcount;
    void		*context = NULL;
    DWORD		lo, hi;
    int			len;

    // Convert the file names to wide characters.
    fromw = enc_to_utf16(from, NULL);
    tow = enc_to_utf16(to, NULL);
    if (fromw != NULL && tow != NULL)
    {
	// Open the file for reading.
	sh = CreateFileW(fromw, GENERIC_READ, FILE_SHARE_READ, NULL,
			     OPEN_EXISTING, FILE_FLAG_BACKUP_SEMANTICS, NULL);
	if (sh != INVALID_HANDLE_VALUE)
	{
	    // Use BackupRead() to find the info streams.  Repeat until we
	    // have done them all.
	    for (;;)
	    {
		// Get the header to find the length of the stream name.  If
		// the "readcount" is zero we have done all info streams.
		ZeroMemory(&sid, sizeof(WIN32_STREAM_ID));
		headersize = (int)((char *)&sid.cStreamName - (char *)&sid.dwStreamId);
		if (!BackupRead(sh, (LPBYTE)&sid, headersize,
					   &readcount, FALSE, FALSE, &context)
			|| readcount == 0)
		    break;

		// We only deal with streams that have a name.  The normal
		// file data appears to be without a name, even though docs
		// suggest it is called "::$DATA".
		if (sid.dwStreamNameSize > 0)
		{
		    // Read the stream name.
		    if (!BackupRead(sh, (LPBYTE)streamname,
							 sid.dwStreamNameSize,
					  &readcount, FALSE, FALSE, &context))
			break;

		    // Copy an info stream with a name ":anything:$DATA".
		    // Skip "::$DATA", it has no stream name (examples suggest
		    // it might be used for the normal file contents).
		    // Note that BackupRead() counts bytes, but the name is in
		    // wide characters.
		    len = readcount / sizeof(WCHAR);
		    streamname[len] = 0;
		    if (len > 7 && wcsicmp(streamname + len - 6,
							      L":$DATA") == 0)
		    {
			streamname[len - 6] = 0;
			copy_substream(sh, &context, tow, streamname,
						    (long)sid.Size.u.LowPart);
		    }
		}

		// Advance to the next stream.  We might try seeking too far,
		// but BackupSeek() doesn't skip over stream borders, thus
		// that's OK.
		(void)BackupSeek(sh, sid.Size.u.LowPart, sid.Size.u.HighPart,
							  &lo, &hi, &context);
	    }

	    // Clear the context.
	    (void)BackupRead(sh, NULL, 0, &readcount, TRUE, FALSE, &context);

	    CloseHandle(sh);
	}
    }
    vim_free(fromw);
    vim_free(tow);
}

/*
 * ntdll.dll definitions
 */
#define FileEaInformation   7
#ifndef STATUS_SUCCESS
# define STATUS_SUCCESS	    ((NTSTATUS) 0x00000000L)
#endif

typedef struct _FILE_FULL_EA_INFORMATION_ {
    ULONG  NextEntryOffset;
    UCHAR  Flags;
    UCHAR  EaNameLength;
    USHORT EaValueLength;
    CHAR   EaName[1];
} FILE_FULL_EA_INFORMATION_, *PFILE_FULL_EA_INFORMATION_;

typedef struct _FILE_EA_INFORMATION_ {
    ULONG EaSize;
} FILE_EA_INFORMATION_, *PFILE_EA_INFORMATION_;

#ifndef PROTO
typedef NTSTATUS (NTAPI *PfnNtOpenFile)(
	PHANDLE FileHandle,
	ACCESS_MASK DesiredAccess,
	POBJECT_ATTRIBUTES ObjectAttributes,
	PIO_STATUS_BLOCK IoStatusBlock,
	ULONG ShareAccess,
	ULONG OpenOptions);
typedef NTSTATUS (NTAPI *PfnNtClose)(
	HANDLE Handle);
typedef NTSTATUS (NTAPI *PfnNtSetEaFile)(
	HANDLE		    FileHandle,
	PIO_STATUS_BLOCK    IoStatusBlock,
	PVOID		    Buffer,
	ULONG		    Length);
typedef NTSTATUS (NTAPI *PfnNtQueryEaFile)(
	HANDLE FileHandle,
	PIO_STATUS_BLOCK IoStatusBlock,
	PVOID Buffer,
	ULONG Length,
	BOOLEAN ReturnSingleEntry,
	PVOID EaList,
	ULONG EaListLength,
	PULONG EaIndex,
	BOOLEAN RestartScan);
typedef NTSTATUS (NTAPI *PfnNtQueryInformationFile)(
	HANDLE			FileHandle,
	PIO_STATUS_BLOCK	IoStatusBlock,
	PVOID			FileInformation,
	ULONG			Length,
	FILE_INFORMATION_CLASS FileInformationClass);
typedef VOID (NTAPI *PfnRtlInitUnicodeString)(
	PUNICODE_STRING DestinationString,
	PCWSTR SourceString);

PfnNtOpenFile pNtOpenFile = NULL;
PfnNtClose pNtClose = NULL;
PfnNtSetEaFile pNtSetEaFile = NULL;
PfnNtQueryEaFile pNtQueryEaFile = NULL;
PfnNtQueryInformationFile pNtQueryInformationFile = NULL;
PfnRtlInitUnicodeString pRtlInitUnicodeString = NULL;
#endif

/*
 * Load ntdll.dll functions.
 */
    static BOOL
load_ntdll(void)
{
    static int	loaded = -1;

    if (loaded == -1)
    {
	HMODULE hNtdll = GetModuleHandle("ntdll.dll");
	if (hNtdll != NULL)
	{
	    pNtOpenFile = (PfnNtOpenFile) GetProcAddress(hNtdll, "NtOpenFile");
	    pNtClose = (PfnNtClose) GetProcAddress(hNtdll, "NtClose");
	    pNtSetEaFile = (PfnNtSetEaFile)
		GetProcAddress(hNtdll, "NtSetEaFile");
	    pNtQueryEaFile = (PfnNtQueryEaFile)
		GetProcAddress(hNtdll, "NtQueryEaFile");
	    pNtQueryInformationFile = (PfnNtQueryInformationFile)
		GetProcAddress(hNtdll, "NtQueryInformationFile");
	    pRtlInitUnicodeString = (PfnRtlInitUnicodeString)
		GetProcAddress(hNtdll, "RtlInitUnicodeString");
	}
	if (pNtOpenFile == NULL
		|| pNtClose == NULL
		|| pNtSetEaFile == NULL
		|| pNtQueryEaFile == NULL
		|| pNtQueryInformationFile == NULL
		|| pRtlInitUnicodeString == NULL)
	    loaded = FALSE;
	else
	    loaded = TRUE;
    }
    return (BOOL) loaded;
}

/*
 * Copy extended attributes (EA) from file "from" to file "to".
 */
    static void
copy_extattr(char_u *from, char_u *to)
{
    char_u		    *fromf = NULL;
    char_u		    *tof = NULL;
    WCHAR		    *fromw = NULL;
    WCHAR		    *tow = NULL;
    UNICODE_STRING	    u;
    HANDLE		    h;
    OBJECT_ATTRIBUTES	    oa;
    IO_STATUS_BLOCK	    iosb;
    FILE_EA_INFORMATION_    eainfo = {0};
    void		    *ea = NULL;

    if (!load_ntdll())
	return;

    // Convert the file names to the fully qualified object names.
    fromf = alloc(STRLEN(from) + 5);
    tof = alloc(STRLEN(to) + 5);
    if (fromf == NULL || tof == NULL)
	goto theend;
    STRCPY(fromf, "\\??\\");
    STRCAT(fromf, from);
    STRCPY(tof, "\\??\\");
    STRCAT(tof, to);

    // Convert the names to wide characters.
    fromw = enc_to_utf16(fromf, NULL);
    tow = enc_to_utf16(tof, NULL);
    if (fromw == NULL || tow == NULL)
	goto theend;

    // Get the EA.
    pRtlInitUnicodeString(&u, fromw);
    InitializeObjectAttributes(&oa, &u, 0, NULL, NULL);
    if (pNtOpenFile(&h, FILE_READ_EA, &oa, &iosb, 0,
		FILE_NON_DIRECTORY_FILE) != STATUS_SUCCESS)
	goto theend;
    pNtQueryInformationFile(h, &iosb, &eainfo, sizeof(eainfo),
	    FileEaInformation);
    if (eainfo.EaSize != 0)
    {
	ea = alloc(eainfo.EaSize);
	if (ea != NULL)
	{
	    if (pNtQueryEaFile(h, &iosb, ea, eainfo.EaSize, FALSE,
			NULL, 0, NULL, TRUE) != STATUS_SUCCESS)
	    {
		vim_free(ea);
		ea = NULL;
	    }
	}
    }
    pNtClose(h);

    // Set the EA.
    if (ea != NULL)
    {
	pRtlInitUnicodeString(&u, tow);
	InitializeObjectAttributes(&oa, &u, 0, NULL, NULL);
	if (pNtOpenFile(&h, FILE_WRITE_EA, &oa, &iosb, 0,
		    FILE_NON_DIRECTORY_FILE) != STATUS_SUCCESS)
	    goto theend;

	pNtSetEaFile(h, &iosb, ea, eainfo.EaSize);
	pNtClose(h);
    }

theend:
    vim_free(fromf);
    vim_free(tof);
    vim_free(fromw);
    vim_free(tow);
    vim_free(ea);
}

/*
 * Copy file attributes from file "from" to file "to".
 * For Windows NT and later we copy info streams.
 * Always returns zero, errors are ignored.
 */
    int
mch_copy_file_attribute(char_u *from, char_u *to)
{
    // File streams only work on Windows NT and later.
    copy_infostreams(from, to);
    copy_extattr(from, to);
    return 0;
}


/*
 * The command line arguments in UTF-16
 */
static int	nArgsW = 0;
static LPWSTR	*ArglistW = NULL;
static int	global_argc = 0;
static char	**global_argv;

static int	used_file_argc = 0;	// last argument in global_argv[] used
					// for the argument list.
static int	*used_file_indexes = NULL; // indexes in global_argv[] for
					   // command line arguments added to
					   // the argument list
static int	used_file_count = 0;	// nr of entries in used_file_indexes
static int	used_file_literal = FALSE;  // take file names literally
static int	used_file_full_path = FALSE;  // file name was full path
static int	used_file_diff_mode = FALSE;  // file name was with diff mode
static int	used_alist_count = 0;


/*
 * Get the command line arguments.  Unicode version.
 * Returns argc.  Zero when something fails.
 */
    int
get_cmd_argsW(char ***argvp)
{
    char	**argv = NULL;
    int		argc = 0;
    int		i;

    free_cmd_argsW();
    ArglistW = CommandLineToArgvW(GetCommandLineW(), &nArgsW);
    if (ArglistW != NULL)
    {
	argv = malloc((nArgsW + 1) * sizeof(char *));
	if (argv != NULL)
	{
	    argc = nArgsW;
	    argv[argc] = NULL;
	    for (i = 0; i < argc; ++i)
	    {
		int	len;

		// Convert each Unicode argument to UTF-8.
		WideCharToMultiByte_alloc(CP_UTF8, 0,
				ArglistW[i], (int)wcslen(ArglistW[i]) + 1,
				(LPSTR *)&argv[i], &len, 0, 0);
		if (argv[i] == NULL)
		{
		    // Out of memory, clear everything.
		    while (i > 0)
			free(argv[--i]);
		    free(argv);
		    argv = NULL;
		    argc = 0;
		}
	    }
	}
    }

    global_argc = argc;
    global_argv = argv;
    if (argc > 0)
    {
	if (used_file_indexes != NULL)
	    free(used_file_indexes);
	used_file_indexes = malloc(argc * sizeof(int));
    }

    if (argvp != NULL)
	*argvp = argv;
    return argc;
}

    void
free_cmd_argsW(void)
{
    if (ArglistW != NULL)
    {
	GlobalFree(ArglistW);
	ArglistW = NULL;
    }
}

/*
 * Remember "name" is an argument that was added to the argument list.
 * This avoids that we have to re-parse the argument list when fix_arg_enc()
 * is called.
 */
    void
used_file_arg(char *name, int literal, int full_path, int diff_mode)
{
    int		i;

    if (used_file_indexes == NULL)
	return;
    for (i = used_file_argc + 1; i < global_argc; ++i)
	if (STRCMP(global_argv[i], name) == 0)
	{
	    used_file_argc = i;
	    used_file_indexes[used_file_count++] = i;
	    break;
	}
    used_file_literal = literal;
    used_file_full_path = full_path;
    used_file_diff_mode = diff_mode;
}

/*
 * Remember the length of the argument list as it was.  If it changes then we
 * leave it alone when 'encoding' is set.
 */
    void
set_alist_count(void)
{
    used_alist_count = GARGCOUNT;
}

/*
 * Fix the encoding of the command line arguments.  Invoked when 'encoding'
 * has been changed while starting up.  Use the UTF-16 command line arguments
 * and convert them to 'encoding'.
 */
    void
fix_arg_enc(void)
{
    int		i;
    int		idx;
    char_u	*str;
    int		*fnum_list;

    // Safety checks:
    // - if argument count differs between the wide and non-wide argument
    //   list, something must be wrong.
    // - the file name arguments must have been located.
    // - the length of the argument list wasn't changed by the user.
    if (global_argc != nArgsW
	    || ArglistW == NULL
	    || used_file_indexes == NULL
	    || used_file_count == 0
	    || used_alist_count != GARGCOUNT)
	return;

    // Remember the buffer numbers for the arguments.
    fnum_list = ALLOC_MULT(int, GARGCOUNT);
    if (fnum_list == NULL)
	return;		// out of memory
    for (i = 0; i < GARGCOUNT; ++i)
	fnum_list[i] = GARGLIST[i].ae_fnum;

    // Clear the argument list.  Make room for the new arguments.
    alist_clear(&global_alist);
    if (ga_grow(&global_alist.al_ga, used_file_count) == FAIL)
	return;		// out of memory

    for (i = 0; i < used_file_count; ++i)
    {
	idx = used_file_indexes[i];
	str = utf16_to_enc(ArglistW[idx], NULL);
	if (str != NULL)
	{
	    int literal = used_file_literal;

#ifdef FEAT_DIFF
	    // When using diff mode may need to concatenate file name to
	    // directory name.  Just like it's done in main().
	    if (used_file_diff_mode && mch_isdir(str) && GARGCOUNT > 0
				      && !mch_isdir(alist_name(&GARGLIST[0])))
	    {
		char_u	    *r;

		r = concat_fnames(str, gettail(alist_name(&GARGLIST[0])), TRUE);
		if (r != NULL)
		{
		    vim_free(str);
		    str = r;
		}
	    }
#endif
	    // Re-use the old buffer by renaming it.  When not using literal
	    // names it's done by alist_expand() below.
	    if (used_file_literal)
		buf_set_name(fnum_list[i], str);

	    // Check backtick literal. backtick literal is already expanded in
	    // main.c, so this part add str as literal.
	    if (literal == FALSE)
	    {
		size_t len = STRLEN(str);

		if (len > 2 && *str == '`' && *(str + len - 1) == '`')
		    literal = TRUE;
	    }
	    alist_add(&global_alist, str, literal ? 2 : 0);
	}
    }

    if (!used_file_literal)
    {
	// Now expand wildcards in the arguments.
	// Temporarily add '(' and ')' to 'isfname'.  These are valid
	// filename characters but are excluded from 'isfname' to make
	// "gf" work on a file name in parentheses (e.g.: see vim.h).
	// Also, unset wildignore to not be influenced by this option.
	// The arguments specified in command-line should be kept even if
	// encoding options were changed.
	// Use :legacy so that it also works when in Vim9 script.
	do_cmdline_cmd((char_u *)":legacy let g:SaVe_ISF = &isf|set isf+=(,)");
	do_cmdline_cmd((char_u *)":legacy let g:SaVe_WIG = &wig|set wig=");
	alist_expand(fnum_list, used_alist_count);
	do_cmdline_cmd(
		(char_u *)":legacy let &isf = g:SaVe_ISF|unlet g:SaVe_ISF");
	do_cmdline_cmd(
		(char_u *)":legacy let &wig = g:SaVe_WIG|unlet g:SaVe_WIG");
    }

    // If wildcard expansion failed, we are editing the first file of the
    // arglist and there is no file name: Edit the first argument now.
    if (curwin->w_arg_idx == 0 && curbuf->b_fname == NULL)
    {
	do_cmdline_cmd((char_u *)":rewind");
	if (GARGCOUNT == 1 && used_file_full_path
		&& vim_chdirfile(alist_name(&GARGLIST[0]), "drop") == OK)
	    last_chdir_reason = "drop";
    }

    set_alist_count();
}

    int
mch_setenv(char *var, char *value, int x UNUSED)
{
    char_u	*envbuf;
    WCHAR	*p;

    envbuf = alloc(STRLEN(var) + STRLEN(value) + 2);
    if (envbuf == NULL)
	return -1;

    sprintf((char *)envbuf, "%s=%s", var, value);

    p = enc_to_utf16(envbuf, NULL);

    vim_free(envbuf);
    if (p == NULL)
	return -1;
    _wputenv(p);
#ifdef libintl_wputenv
    libintl_wputenv(p);
#endif
    // Unlike Un*x systems, we can free the string for _wputenv().
    vim_free(p);

    return 0;
}

/*
 * Support for 256 colors and 24-bit colors was added in Windows 10
 * version 1703 (Creators update).
 */
#define VTP_FIRST_SUPPORT_BUILD MAKE_VER(10, 0, 15063)

/*
 * Support for pseudo-console (ConPTY) was added in windows 10
 * version 1809 (October 2018 update).
 */
#define CONPTY_FIRST_SUPPORT_BUILD  MAKE_VER(10, 0, 17763)

/*
 * ConPTY differences between versions, need different logic.
 * version 1903 (May 2019 update).
 */
#define CONPTY_1903_BUILD	    MAKE_VER(10, 0, 18362)

/*
 * version 1909 (November 2019 update).
 */
#define CONPTY_1909_BUILD	    MAKE_VER(10, 0, 18363)

/*
 * Stay ahead of the next update, and when it's done, fix this.
 * version ? (2020 update, temporarily use the build number of insider preview)
 */
#define CONPTY_NEXT_UPDATE_BUILD    MAKE_VER(10, 0, 19587)

/*
 * Confirm until this version.  Also the logic changes.
 * insider preview.
 */
#define CONPTY_INSIDER_BUILD	    MAKE_VER(10, 0, 18995)

/*
 * Not stable now.
 */
#define CONPTY_STABLE_BUILD	    MAKE_VER(10, 0, 32767)  // T.B.D.
// Notes:
// Win 10 22H2 Final is build 19045, it's conpty is widely used.
// Strangely, 19045 is newer but is a lower build number than the 2020 insider
// preview which had a build 19587.  And, not sure how stable that was?
// Win Server 2022 (May 10, 2022) is build 20348, its conpty is widely used.
// Win 11 starts from build 22000, even though the major version says 10!

    static void
vtp_flag_init(void)
{
    DWORD   ver = get_build_number();
#if !defined(FEAT_GUI_MSWIN) || defined(VIMDLL)
    DWORD   mode;
    HANDLE  out;

# ifdef VIMDLL
    if (!gui.in_use)
# endif
    {
	out = GetStdHandle(STD_OUTPUT_HANDLE);

	vtp_working = (ver >= VTP_FIRST_SUPPORT_BUILD) ? 1 : 0;
	GetConsoleMode(out, &mode);
	mode |= (ENABLE_PROCESSED_OUTPUT | ENABLE_VIRTUAL_TERMINAL_PROCESSING);
	if (SetConsoleMode(out, mode) == 0)
	    vtp_working = 0;
    }
#endif

    if (ver >= CONPTY_FIRST_SUPPORT_BUILD)
	conpty_working = 1;
    if (ver >= CONPTY_STABLE_BUILD)
	conpty_stable = 1;

    if (ver <= CONPTY_INSIDER_BUILD)
	conpty_type = 3;
    if (ver <= CONPTY_1909_BUILD)
	conpty_type = 2;
    if (ver <= CONPTY_1903_BUILD)
	conpty_type = 2;
    if (ver < CONPTY_FIRST_SUPPORT_BUILD)
	conpty_type = 1;

    if (ver >= CONPTY_NEXT_UPDATE_BUILD)
	conpty_fix_type = 1;
}

#if !defined(FEAT_GUI_MSWIN) || defined(VIMDLL) || defined(PROTO)

    static void
vtp_init(void)
{
# ifdef FEAT_TERMGUICOLORS
    if (!vtp_working)
    {
	CONSOLE_SCREEN_BUFFER_INFOEX csbi;
	csbi.cbSize = sizeof(csbi);
	GetConsoleScreenBufferInfoEx(g_hConOut, &csbi);
	save_console_bg_rgb = (guicolor_T)csbi.ColorTable[g_color_index_bg];
	save_console_fg_rgb = (guicolor_T)csbi.ColorTable[g_color_index_fg];
	store_console_bg_rgb = save_console_bg_rgb;
	store_console_fg_rgb = save_console_fg_rgb;

	COLORREF bg;
	bg = (COLORREF)csbi.ColorTable[g_color_index_bg];
	bg = (GetRValue(bg) << 16) | (GetGValue(bg) << 8) | GetBValue(bg);
	default_console_color_bg = bg;

	COLORREF fg;
	fg = (COLORREF)csbi.ColorTable[g_color_index_fg];
	fg = (GetRValue(fg) << 16) | (GetGValue(fg) << 8) | GetBValue(fg);
	default_console_color_fg = fg;
    }
# endif
    use_alternate_screen_buffer = win10_22H2_or_later && p_rs && vtp_working
						&& !mch_getenv("VIM_TERMINAL");
    set_console_color_rgb();
}

    static void
vtp_exit(void)
{
    restore_console_color_rgb();
}

    int
vtp_printf(
    char *format,
    ...)
{
    char_u  buf[100];
    va_list list;
    DWORD   result;
    int	    len;

    va_start(list, format);
    len = vim_vsnprintf((char *)buf, 100, (char *)format, list);
    va_end(list);
    WriteConsoleA(g_hConOut, buf, (DWORD)len, &result, NULL);
    return (int)result;
}

    static void
vtp_sgr_bulk(
    int arg)
{
    int args[1];

    args[0] = arg;
    vtp_sgr_bulks(1, args);
}

# define FAST256(x) \
    if ((*p-- = "0123456789"[(n = x % 10)]) \
	    && x >= 10 && (*p-- = "0123456789"[((m = x % 100) - n) / 10]) \
	    && x >= 100 && (*p-- = "012"[((x & 0xff) - m) / 100]));

# define FAST256CASE(x) \
    case x: \
	FAST256(newargs[x - 1]);

    static void
vtp_sgr_bulks(
    int argc,
    int *args)
{
# define MAXSGR 16
# define SGRBUFSIZE 2 + 4 * MAXSGR + 1 // '\033[' + SGR + 'm'
    char_u  buf[SGRBUFSIZE];
    char_u  *p;
    int	    in, out;
    int	    newargs[16];
    static int sgrfgr = -1, sgrfgg, sgrfgb;
    static int sgrbgr = -1, sgrbgg, sgrbgb;

    if (argc == 0)
    {
	sgrfgr = sgrbgr = -1;
	vtp_printf("\033[m");
	return;
    }

    in = out = 0;
    while (in < argc)
    {
	int s = args[in];
	int copylen = 1;

	if (s == 38)
	{
	    if (argc - in >= 5 && args[in + 1] == 2)
	    {
		if (sgrfgr == args[in + 2] && sgrfgg == args[in + 3]
						     && sgrfgb == args[in + 4])
		{
		    in += 5;
		    copylen = 0;
		}
		else
		{
		    sgrfgr = args[in + 2];
		    sgrfgg = args[in + 3];
		    sgrfgb = args[in + 4];
		    copylen = 5;
		}
	    }
	    else if (argc - in >= 3 && args[in + 1] == 5)
	    {
		sgrfgr = -1;
		copylen = 3;
	    }
	}
	else if (s == 48)
	{
	    if (argc - in >= 5 && args[in + 1] == 2)
	    {
		if (sgrbgr == args[in + 2] && sgrbgg == args[in + 3]
						     && sgrbgb == args[in + 4])
		{
		    in += 5;
		    copylen = 0;
		}
		else
		{
		    sgrbgr = args[in + 2];
		    sgrbgg = args[in + 3];
		    sgrbgb = args[in + 4];
		    copylen = 5;
		}
	    }
	    else if (argc - in >= 3 && args[in + 1] == 5)
	    {
		sgrbgr = -1;
		copylen = 3;
	    }
	}
	else if (30 <= s && s <= 39)
	    sgrfgr = -1;
	else if (90 <= s && s <= 97)
	    sgrfgr = -1;
	else if (40 <= s && s <= 49)
	    sgrbgr = -1;
	else if (100 <= s && s <= 107)
	    sgrbgr = -1;
	else if (s == 0)
	    sgrfgr = sgrbgr = -1;

	while (copylen--)
	    newargs[out++] = args[in++];
    }

    p = &buf[sizeof(buf) - 1];
    *p-- = 'm';

    switch (out)
    {
	int	n, m;
	DWORD	r;

	FAST256CASE(16);
	*p-- = ';';
	FAST256CASE(15);
	*p-- = ';';
	FAST256CASE(14);
	*p-- = ';';
	FAST256CASE(13);
	*p-- = ';';
	FAST256CASE(12);
	*p-- = ';';
	FAST256CASE(11);
	*p-- = ';';
	FAST256CASE(10);
	*p-- = ';';
	FAST256CASE(9);
	*p-- = ';';
	FAST256CASE(8);
	*p-- = ';';
	FAST256CASE(7);
	*p-- = ';';
	FAST256CASE(6);
	*p-- = ';';
	FAST256CASE(5);
	*p-- = ';';
	FAST256CASE(4);
	*p-- = ';';
	FAST256CASE(3);
	*p-- = ';';
	FAST256CASE(2);
	*p-- = ';';
	FAST256CASE(1);
	*p-- = '[';
	*p = '\033';
	WriteConsoleA(g_hConOut, p, (DWORD)(&buf[SGRBUFSIZE] - p), &r, NULL);
    default:
	break;
    }
}

    static void
wt_init(void)
{
    wt_working = mch_getenv("WT_SESSION") != NULL;
}

# ifdef FEAT_TERMGUICOLORS
    static int
ctermtoxterm(
    int cterm)
{
    char_u r, g, b, idx;

    cterm_color2rgb(cterm, &r, &g, &b, &idx);
    return (((int)r << 16) | ((int)g << 8) | (int)b);
}
# endif

    static void
set_console_color_rgb(void)
{
# ifdef FEAT_TERMGUICOLORS
    CONSOLE_SCREEN_BUFFER_INFOEX csbi;
    guicolor_T	fg, bg;
    int		ctermfg, ctermbg;

    if (!vtp_working)
	return;

    get_default_console_color(&ctermfg, &ctermbg, &fg, &bg);

    if (p_tgc || t_colors >= 256)
    {
	term_fg_rgb_color(fg);
	term_bg_rgb_color(bg);
	return;
    }

    if (!conpty_working)
    {
	fg = (GetRValue(fg) << 16) | (GetGValue(fg) << 8) | GetBValue(fg);
	bg = (GetRValue(bg) << 16) | (GetGValue(bg) << 8) | GetBValue(bg);

	csbi.cbSize = sizeof(csbi);
	GetConsoleScreenBufferInfoEx(g_hConOut, &csbi);

	csbi.cbSize = sizeof(csbi);
	csbi.srWindow.Right += 1;
	csbi.srWindow.Bottom += 1;
	store_console_bg_rgb = csbi.ColorTable[g_color_index_bg];
	store_console_fg_rgb = csbi.ColorTable[g_color_index_fg];
	csbi.ColorTable[g_color_index_bg] = (COLORREF)bg;
	csbi.ColorTable[g_color_index_fg] = (COLORREF)fg;
	SetConsoleScreenBufferInfoEx(g_hConOut, &csbi);
    }
# endif
}

# if defined(FEAT_TERMGUICOLORS) || defined(PROTO)
    void
get_default_console_color(
    int *cterm_fg,
    int *cterm_bg,
    guicolor_T *gui_fg,
    guicolor_T *gui_bg)
{
    int id;
    guicolor_T guifg = INVALCOLOR;
    guicolor_T guibg = INVALCOLOR;
    int ctermfg = 0;
    int ctermbg = 0;
    int dummynull = 0;

    id = syn_name2id((char_u *)"Normal");
    if (id > 0 && p_tgc)
	syn_id2colors(id, &guifg, &guibg);
    if (guifg == INVALCOLOR)
    {
	ctermfg = -1;
	if (id > 0)
	    syn_id2cterm_bg(id, &ctermfg, &dummynull);
	if (vtp_working)
	{
	    cterm_normal_fg_gui_color = guifg =
			    ctermfg != -1 ? ctermtoxterm(ctermfg) : INVALCOLOR;
	    ctermfg = ctermfg < 0 ? 0 : ctermfg;
	}
	else
	{
	    guifg = ctermfg != -1 ? ctermtoxterm(ctermfg)
						    : default_console_color_fg;
	    cterm_normal_fg_gui_color = guifg;
	    ctermfg = ctermfg < 0 ? 0 : ctermfg;
	}
    }
    if (guibg == INVALCOLOR)
    {
	ctermbg = -1;
	if (id > 0)
	    syn_id2cterm_bg(id, &dummynull, &ctermbg);
	if (vtp_working)
	{
	    cterm_normal_bg_gui_color = guibg =
			    ctermbg != -1 ? ctermtoxterm(ctermbg) : INVALCOLOR;
	    if (ctermbg < 0)
		ctermbg = 0;
	}
	else
	{
	    guibg = ctermbg != -1 ? ctermtoxterm(ctermbg)
						    : default_console_color_bg;
	    cterm_normal_bg_gui_color = guibg;
	    ctermbg = ctermbg < 0 ? 0 : ctermbg;
	}
    }

    *cterm_fg = ctermfg;
    *cterm_bg = ctermbg;
    *gui_fg = guifg;
    *gui_bg = guibg;
}
# endif

/*
 * Set the console colors to the original colors or the last set colors.
 */
    static void
reset_console_color_rgb(void)
{
# ifdef FEAT_TERMGUICOLORS

    if (vtp_working)
	return;

    CONSOLE_SCREEN_BUFFER_INFOEX csbi;

    csbi.cbSize = sizeof(csbi);
    GetConsoleScreenBufferInfoEx(g_hConOut, &csbi);

    csbi.cbSize = sizeof(csbi);
    csbi.srWindow.Right += 1;
    csbi.srWindow.Bottom += 1;
    csbi.ColorTable[g_color_index_bg] = (COLORREF)store_console_bg_rgb;
    csbi.ColorTable[g_color_index_fg] = (COLORREF)store_console_fg_rgb;
    SetConsoleScreenBufferInfoEx(g_hConOut, &csbi);
# endif
}

/*
 * Set the console colors to the original colors.
 */
    static void
restore_console_color_rgb(void)
{
# ifdef FEAT_TERMGUICOLORS
    if (vtp_working)
	return;

    CONSOLE_SCREEN_BUFFER_INFOEX csbi;

    csbi.cbSize = sizeof(csbi);
    GetConsoleScreenBufferInfoEx(g_hConOut, &csbi);

    csbi.cbSize = sizeof(csbi);
    csbi.srWindow.Right += 1;
    csbi.srWindow.Bottom += 1;
    csbi.ColorTable[g_color_index_bg] = (COLORREF)save_console_bg_rgb;
    csbi.ColorTable[g_color_index_fg] = (COLORREF)save_console_fg_rgb;
    SetConsoleScreenBufferInfoEx(g_hConOut, &csbi);
# endif
}

    void
control_console_color_rgb(void)
{
    if (vtp_working)
	set_console_color_rgb();
    else
	reset_console_color_rgb();
}

    int
use_vtp(void)
{
    return USE_VTP;
}

    int
is_term_win32(void)
{
    return T_NAME != NULL && STRCMP(T_NAME, "win32") == 0;
}

    int
has_vtp_working(void)
{
    return vtp_working;
}

#endif

    int
has_conpty_working(void)
{
    return conpty_working;
}

    int
get_conpty_type(void)
{
    return conpty_type;
}

    int
is_conpty_stable(void)
{
    return conpty_stable;
}

    int
get_conpty_fix_type(void)
{
    return conpty_fix_type;
}

#if !defined(FEAT_GUI_MSWIN) || defined(VIMDLL) || defined(PROTO)
    void
resize_console_buf(void)
{
    CONSOLE_SCREEN_BUFFER_INFO csbi;
    COORD coord;
    SMALL_RECT newsize;

    if (GetConsoleScreenBufferInfo(g_hConOut, &csbi))
    {
	coord.X = SRWIDTH(csbi.srWindow);
	coord.Y = SRHEIGHT(csbi.srWindow);
	SetConsoleScreenBufferSize(g_hConOut, coord);

	newsize.Left = 0;
	newsize.Top = 0;
	newsize.Right = coord.X - 1;
	newsize.Bottom = coord.Y - 1;
	SetConsoleWindowInfo(g_hConOut, TRUE, &newsize);

	SetConsoleScreenBufferSize(g_hConOut, coord);
    }
}
#endif

    char *
GetWin32Error(void)
{
    static char *oldmsg = NULL;
    char *msg = NULL;

    FormatMessage(FORMAT_MESSAGE_ALLOCATE_BUFFER|FORMAT_MESSAGE_FROM_SYSTEM,
	    NULL, GetLastError(), 0, (LPSTR)&msg, 0, NULL);
    if (oldmsg != NULL)
	LocalFree(oldmsg);
    if (msg != NULL)
    {
	// remove trailing \r\n
	char *pcrlf = strstr(msg, "\r\n");
	if (pcrlf != NULL)
	    *pcrlf = '\0';
	oldmsg = msg;
    }
    return msg;
}

#if defined(FEAT_RELTIME) || defined(PROTO)
static HANDLE   timer_handle;
static int      timer_active = FALSE;

/*
 * Calls to start_timeout alternate the return value pointer between the two
 * entries in timeout_flags. If the previously active timeout is very close to
 * expiring when start_timeout() is called then a race condition means that the
 * set_flag() function may still be invoked after the previous timer is
 * deleted. Ping-ponging between the two flags prevents this causing 'fake'
 * timeouts.
 */
static sig_atomic_t timeout_flags[2];
static int	    timeout_flag_idx = 0;
static sig_atomic_t *timeout_flag = &timeout_flags[0];


    static void CALLBACK
set_flag(void *param, BOOLEAN unused2 UNUSED)
{
    int *timeout_flag = (int *)param;

    *timeout_flag = TRUE;
}

/*
 * Stop any active timeout.
 */
    void
stop_timeout(void)
{
    if (timer_active)
    {
	BOOL ret = DeleteTimerQueueTimer(NULL, timer_handle, NULL);
	timer_active = FALSE;
	if (!ret && GetLastError() != ERROR_IO_PENDING)
	{
	    semsg(_(e_could_not_clear_timeout_str), GetWin32Error());
	}
    }
    *timeout_flag = FALSE;
}

/*
 * Start the timeout timer.
 *
 * The period is defined in milliseconds.
 *
 * The return value is a pointer to a flag that is initialised to 0.  If the
 * timeout expires, the flag is set to 1. This will only return pointers to
 * static memory; i.e. any pointer returned by this function may always be
 * safely dereferenced.
 *
 * This function is not expected to fail, but if it does it still returns a
 * valid flag pointer; the flag will remain stuck at zero.
 */
    volatile sig_atomic_t *
start_timeout(long msec)
{
    BOOL ret;

    timeout_flag = &timeout_flags[timeout_flag_idx];

    stop_timeout();
    ret = CreateTimerQueueTimer(
	    &timer_handle, NULL, set_flag, timeout_flag,
	    (DWORD)msec, 0, WT_EXECUTEDEFAULT);
    if (!ret)
    {
	semsg(_(e_could_not_set_timeout_str), GetWin32Error());
    }
    else
    {
	timeout_flag_idx = (timeout_flag_idx + 1) % 2;
	timer_active = TRUE;
	*timeout_flag = FALSE;
    }
    return timeout_flag;
}
#endif<|MERGE_RESOLUTION|>--- conflicted
+++ resolved
@@ -1042,12 +1042,8 @@
 	return 1;
     }
 
-<<<<<<< HEAD
-    if (pker->uChar.UnicodeChar != 0)
-=======
     // check if it already has a valid unicode character.
     if (pker->uChar.UnicodeChar > 0 && pker->uChar.UnicodeChar < 0xFFFD)
->>>>>>> 2468add0
 	return 1;
 
     CLEAR_FIELD(abKeystate);
@@ -1323,10 +1319,7 @@
 	}
 	ker.dwControlKeyState |= s_dwMods;
 	ker.wVirtualKeyCode = vkCode;
-<<<<<<< HEAD
-=======
 	ker.uChar.UnicodeChar = 0xFFFD;  // UNICODE REPLACEMENT CHARACTER
->>>>>>> 2468add0
 	ir->Event.KeyEvent = ker;
 	vim_free(action);
     }
