--- conflicted
+++ resolved
@@ -2116,11 +2116,7 @@
 		lp->ll_n1 = 0;
 	    else
 		/* is number or string */
-<<<<<<< HEAD
 		lp->ll_n1 = (long)tv_get_number(&var1);
-=======
-		lp->ll_n1 = (long)get_tv_number(&var1);
->>>>>>> 9c2ed3af
 	    clear_tv(&var1);
 
 	    if (lp->ll_n1 < 0
@@ -2132,11 +2128,7 @@
 	    }
 	    if (lp->ll_range && !lp->ll_empty2)
 	    {
-<<<<<<< HEAD
 		lp->ll_n2 = (long)tv_get_number(&var2);
-=======
-		lp->ll_n2 = (long)get_tv_number(&var2);
->>>>>>> 9c2ed3af
 		clear_tv(&var2);
 	    }
 	    lp->ll_blob = lp->ll_tv->vval.v_blob;
@@ -2260,11 +2252,7 @@
 		int	i;
 		if (blob_len(rettv->vval.v_blob) != blob_len(lp->ll_blob))
 		{
-<<<<<<< HEAD
 		    EMSG(_("E972: Blob value has more items than target"));
-=======
-		    EMSG(_("E968: Blob value has more items than target"));
->>>>>>> 9c2ed3af
 		    return;
 		}
 
@@ -2274,11 +2262,7 @@
 	    }
 	    else
 	    {
-<<<<<<< HEAD
 		val = (int)tv_get_number_chk(rettv, &error);
-=======
-		val = (int)get_tv_number_chk(rettv, &error);
->>>>>>> 9c2ed3af
 		if (!error)
 		    blob_set(lp->ll_blob, lp->ll_n1, val);
 	    }
@@ -4190,11 +4174,7 @@
 		    {
 			if (!vim_isxdigit(p[1]))
 			{
-<<<<<<< HEAD
 			    EMSG(_("E973: Blob literal should be for each two bytes'"));
-=======
-			    EMSG(_("E965: Blob literal should be for each two bytes'"));
->>>>>>> 9c2ed3af
 			    clear_tv(rettv);
 			    ret = FAIL;
 			    break;
@@ -7277,11 +7257,7 @@
 	    break;
 #endif
 	case VAR_BLOB:
-<<<<<<< HEAD
 	    EMSG(_("E974: Using a Blob as a Number"));
-=======
-	    EMSG(_("E996: Using a Blob as a Number"));
->>>>>>> 9c2ed3af
 	    break;
 	case VAR_UNKNOWN:
 	    internal_error("tv_get_number(UNKNOWN)");
@@ -7331,11 +7307,7 @@
 	    break;
 # endif
 	case VAR_BLOB:
-<<<<<<< HEAD
 	    EMSG(_("E975: Using a Blob as a Float"));
-=======
-	    EMSG(_("E963: Using a Blob as a Float"));
->>>>>>> 9c2ed3af
 	    break;
 	case VAR_UNKNOWN:
 	    internal_error("tv_get_float(UNKNOWN)");
@@ -7414,11 +7386,7 @@
 	    STRCPY(buf, get_var_special_name(varp->vval.v_number));
 	    return buf;
         case VAR_BLOB:
-<<<<<<< HEAD
 	    EMSG(_("E976: using Blob as a String"));
-=======
-	    EMSG(_("E964: using Blob as a String"));
->>>>>>> 9c2ed3af
 	    break;
 	case VAR_JOB:
 #ifdef FEAT_JOB_CHANNEL
@@ -9584,15 +9552,9 @@
 		|| (type != TYPE_EQUAL && type != TYPE_NEQUAL))
 	{
 	    if (typ1->v_type != typ2->v_type)
-<<<<<<< HEAD
 		EMSG(_("E977: Can only compare Blob with Blob"));
 	    else
 		EMSG(_("E978: Invalid operation for Blob"));
-=======
-		EMSG(_("E969: Can only compare Blob with Blob"));
-	    else
-		EMSG(_("E967: Invalid operation for Blob"));
->>>>>>> 9c2ed3af
 	    clear_tv(typ1);
 	    return FAIL;
 	}
@@ -10724,20 +10686,11 @@
 		tv.v_type = VAR_NUMBER;
 		vimvars[VV_KEY].vv_nr = idx;
 		tv.vval.v_number = blob_get(b, i);
-<<<<<<< HEAD
-		if (filter_map_one(&tv, expr, map, &rem) == FAIL
-								  || did_emsg)
+		if (filter_map_one(&tv, expr, map, &rem) == FAIL || did_emsg)
 		    break;
 		if (tv.v_type != VAR_NUMBER)
 		{
 		    EMSG(_("E979: Invalid operation for Blob"));
-=======
-		if (filter_map_one(&tv, expr, map, &rem) == FAIL || did_emsg)
-		    break;
-		if (tv.v_type != VAR_NUMBER)
-		{
-		    EMSG(_("E967: Invalid operation for Blob"));
->>>>>>> 9c2ed3af
 		    return;
 		}
 		tv.v_type = VAR_NUMBER;
