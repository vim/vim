/* vi:set ts=8 sts=4 sw=4 noet:
 *
 * VIM - Vi IMproved	by Bram Moolenaar
 *
 * Do ":help uganda"  in Vim to read copying and usage conditions.
 * Do ":help credits" in Vim to see a list of people who contributed.
 * See README.txt for an overview of the Vim source code.
 */

/*
 * eval.c: Expression evaluation.
 */
#define USING_FLOAT_STUFF

#include "vim.h"

#if defined(FEAT_EVAL) || defined(PROTO)

#ifdef VMS
# include <float.h>
#endif

static char *e_dictrange = N_("E719: Cannot use [:] with a Dictionary");
#ifdef FEAT_FLOAT
static char *e_float_as_string = N_("E806: using Float as a String");
#endif

#define NAMESPACE_CHAR	(char_u *)"abglstvw"

/*
 * When recursively copying lists and dicts we need to remember which ones we
 * have done to avoid endless recursiveness.  This unique ID is used for that.
 * The last bit is used for previous_funccal, ignored when comparing.
 */
static int current_copyID = 0;

static int echo_attr = 0;   // attributes used for ":echo"

/*
 * Info used by a ":for" loop.
 */
typedef struct
{
    int		fi_semicolon;	// TRUE if ending in '; var]'
    int		fi_varcount;	// nr of variables in the list
    listwatch_T	fi_lw;		// keep an eye on the item used.
    list_T	*fi_list;	// list being used
    int		fi_bi;		// index of blob
    blob_T	*fi_blob;	// blob being used
} forinfo_T;

static int tv_op(typval_T *tv1, typval_T *tv2, char_u  *op);
static int eval2(char_u **arg, typval_T *rettv, int evaluate);
static int eval3(char_u **arg, typval_T *rettv, int evaluate);
static int eval4(char_u **arg, typval_T *rettv, int evaluate);
static int eval5(char_u **arg, typval_T *rettv, int evaluate);
static int eval6(char_u **arg, typval_T *rettv, int evaluate, int want_string);
static int eval7(char_u **arg, typval_T *rettv, int evaluate, int want_string);
static int eval7_leader(typval_T *rettv, char_u *start_leader, char_u **end_leaderp);

static int free_unref_items(int copyID);
static char_u *make_expanded_name(char_u *in_start, char_u *expr_start, char_u *expr_end, char_u *in_end);
static int tv_check_lock(typval_T *tv, char_u *name, int use_gettext);

/*
 * Return "n1" divided by "n2", taking care of dividing by zero.
 */
	varnumber_T
num_divide(varnumber_T n1, varnumber_T n2)
{
    varnumber_T	result;

    if (n2 == 0)	// give an error message?
    {
	if (n1 == 0)
	    result = VARNUM_MIN; // similar to NaN
	else if (n1 < 0)
	    result = -VARNUM_MAX;
	else
	    result = VARNUM_MAX;
    }
    else
	result = n1 / n2;

    return result;
}

/*
 * Return "n1" modulus "n2", taking care of dividing by zero.
 */
	varnumber_T
num_modulus(varnumber_T n1, varnumber_T n2)
{
    // Give an error when n2 is 0?
    return (n2 == 0) ? 0 : (n1 % n2);
}

#if defined(EBCDIC) || defined(PROTO)
/*
 * Compare struct fst by function name.
 */
    static int
compare_func_name(const void *s1, const void *s2)
{
    struct fst *p1 = (struct fst *)s1;
    struct fst *p2 = (struct fst *)s2;

    return STRCMP(p1->f_name, p2->f_name);
}

/*
 * Sort the function table by function name.
 * The sorting of the table above is ASCII dependent.
 * On machines using EBCDIC we have to sort it.
 */
    static void
sortFunctions(void)
{
    int		funcCnt = (int)(sizeof(functions) / sizeof(struct fst)) - 1;

    qsort(functions, (size_t)funcCnt, sizeof(struct fst), compare_func_name);
}
#endif

/*
 * Initialize the global and v: variables.
 */
    void
eval_init(void)
{
    evalvars_init();
    func_init();

#ifdef EBCDIC
    /*
     * Sort the function table, to enable binary search.
     */
    sortFunctions();
#endif
}

#if defined(EXITFREE) || defined(PROTO)
    void
eval_clear(void)
{
    evalvars_clear();

    free_scriptnames();
    free_locales();

    // autoloaded script names
    free_autoload_scriptnames();

    // unreferenced lists and dicts
    (void)garbage_collect(FALSE);

    // functions not garbage collected
    free_all_functions();
}
#endif

/*
 * Top level evaluation function, returning a boolean.
 * Sets "error" to TRUE if there was an error.
 * Return TRUE or FALSE.
 */
    int
eval_to_bool(
    char_u	*arg,
    int		*error,
    char_u	**nextcmd,
    int		skip)	    // only parse, don't execute
{
    typval_T	tv;
    varnumber_T	retval = FALSE;

    if (skip)
	++emsg_skip;
    if (eval0(arg, &tv, nextcmd, !skip) == FAIL)
	*error = TRUE;
    else
    {
	*error = FALSE;
	if (!skip)
	{
	    retval = (tv_get_number_chk(&tv, error) != 0);
	    clear_tv(&tv);
	}
    }
    if (skip)
	--emsg_skip;

    return (int)retval;
}

/*
 * Call eval1() and give an error message if not done at a lower level.
 */
    static int
eval1_emsg(char_u **arg, typval_T *rettv, int evaluate)
{
    char_u	*start = *arg;
    int		ret;
    int		did_emsg_before = did_emsg;
    int		called_emsg_before = called_emsg;

    ret = eval1(arg, rettv, evaluate);
    if (ret == FAIL)
    {
	// Report the invalid expression unless the expression evaluation has
	// been cancelled due to an aborting error, an interrupt, or an
	// exception, or we already gave a more specific error.
	// Also check called_emsg for when using assert_fails().
	if (!aborting() && did_emsg == did_emsg_before
					  && called_emsg == called_emsg_before)
	    semsg(_(e_invexpr2), start);
    }
    return ret;
}

/*
 * Evaluate an expression, which can be a function, partial or string.
 * Pass arguments "argv[argc]".
 * Return the result in "rettv" and OK or FAIL.
 */
    int
eval_expr_typval(typval_T *expr, typval_T *argv, int argc, typval_T *rettv)
{
    char_u	*s;
    char_u	buf[NUMBUFLEN];
    funcexe_T	funcexe;

    if (expr->v_type == VAR_FUNC)
    {
	s = expr->vval.v_string;
	if (s == NULL || *s == NUL)
	    return FAIL;
	vim_memset(&funcexe, 0, sizeof(funcexe));
	funcexe.evaluate = TRUE;
	if (call_func(s, -1, rettv, argc, argv, &funcexe) == FAIL)
	    return FAIL;
    }
    else if (expr->v_type == VAR_PARTIAL)
    {
	partial_T   *partial = expr->vval.v_partial;

	if (partial->pt_func != NULL && partial->pt_func->uf_dfunc_idx >= 0)
	{
	    if (call_def_function(partial->pt_func, argc, argv, rettv) == FAIL)
		return FAIL;
	}
	else
	{
	    s = partial_name(partial);
	    if (s == NULL || *s == NUL)
		return FAIL;
	    vim_memset(&funcexe, 0, sizeof(funcexe));
	    funcexe.evaluate = TRUE;
	    funcexe.partial = partial;
	    if (call_func(s, -1, rettv, argc, argv, &funcexe) == FAIL)
		return FAIL;
	}
    }
    else
    {
	s = tv_get_string_buf_chk(expr, buf);
	if (s == NULL)
	    return FAIL;
	s = skipwhite(s);
	if (eval1_emsg(&s, rettv, TRUE) == FAIL)
	    return FAIL;
	if (*s != NUL)  // check for trailing chars after expr
	{
	    clear_tv(rettv);
	    semsg(_(e_invexpr2), s);
	    return FAIL;
	}
    }
    return OK;
}

/*
 * Like eval_to_bool() but using a typval_T instead of a string.
 * Works for string, funcref and partial.
 */
    int
eval_expr_to_bool(typval_T *expr, int *error)
{
    typval_T	rettv;
    int		res;

    if (eval_expr_typval(expr, NULL, 0, &rettv) == FAIL)
    {
	*error = TRUE;
	return FALSE;
    }
    res = (tv_get_number_chk(&rettv, error) != 0);
    clear_tv(&rettv);
    return res;
}

/*
 * Top level evaluation function, returning a string.  If "skip" is TRUE,
 * only parsing to "nextcmd" is done, without reporting errors.  Return
 * pointer to allocated memory, or NULL for failure or when "skip" is TRUE.
 */
    char_u *
eval_to_string_skip(
    char_u	*arg,
    char_u	**nextcmd,
    int		skip)	    // only parse, don't execute
{
    typval_T	tv;
    char_u	*retval;

    if (skip)
	++emsg_skip;
    if (eval0(arg, &tv, nextcmd, !skip) == FAIL || skip)
	retval = NULL;
    else
    {
	retval = vim_strsave(tv_get_string(&tv));
	clear_tv(&tv);
    }
    if (skip)
	--emsg_skip;

    return retval;
}

/*
 * Skip over an expression at "*pp".
 * Return FAIL for an error, OK otherwise.
 */
    int
skip_expr(char_u **pp)
{
    typval_T	rettv;

    *pp = skipwhite(*pp);
    return eval1(pp, &rettv, FALSE);
}

/*
 * Top level evaluation function, returning a string.
 * When "convert" is TRUE convert a List into a sequence of lines and convert
 * a Float to a String.
 * Return pointer to allocated memory, or NULL for failure.
 */
    char_u *
eval_to_string(
    char_u	*arg,
    char_u	**nextcmd,
    int		convert)
{
    typval_T	tv;
    char_u	*retval;
    garray_T	ga;
#ifdef FEAT_FLOAT
    char_u	numbuf[NUMBUFLEN];
#endif

    if (eval0(arg, &tv, nextcmd, TRUE) == FAIL)
	retval = NULL;
    else
    {
	if (convert && tv.v_type == VAR_LIST)
	{
	    ga_init2(&ga, (int)sizeof(char), 80);
	    if (tv.vval.v_list != NULL)
	    {
		list_join(&ga, tv.vval.v_list, (char_u *)"\n", TRUE, FALSE, 0);
		if (tv.vval.v_list->lv_len > 0)
		    ga_append(&ga, NL);
	    }
	    ga_append(&ga, NUL);
	    retval = (char_u *)ga.ga_data;
	}
#ifdef FEAT_FLOAT
	else if (convert && tv.v_type == VAR_FLOAT)
	{
	    vim_snprintf((char *)numbuf, NUMBUFLEN, "%g", tv.vval.v_float);
	    retval = vim_strsave(numbuf);
	}
#endif
	else
	    retval = vim_strsave(tv_get_string(&tv));
	clear_tv(&tv);
    }

    return retval;
}

/*
 * Call eval_to_string() without using current local variables and using
 * textlock.  When "use_sandbox" is TRUE use the sandbox.
 */
    char_u *
eval_to_string_safe(
    char_u	*arg,
    char_u	**nextcmd,
    int		use_sandbox)
{
    char_u	*retval;
    funccal_entry_T funccal_entry;

    save_funccal(&funccal_entry);
    if (use_sandbox)
	++sandbox;
    ++textlock;
    retval = eval_to_string(arg, nextcmd, FALSE);
    if (use_sandbox)
	--sandbox;
    --textlock;
    restore_funccal();
    return retval;
}

/*
 * Top level evaluation function, returning a number.
 * Evaluates "expr" silently.
 * Returns -1 for an error.
 */
    varnumber_T
eval_to_number(char_u *expr)
{
    typval_T	rettv;
    varnumber_T	retval;
    char_u	*p = skipwhite(expr);

    ++emsg_off;

    if (eval1(&p, &rettv, TRUE) == FAIL)
	retval = -1;
    else
    {
	retval = tv_get_number_chk(&rettv, NULL);
	clear_tv(&rettv);
    }
    --emsg_off;

    return retval;
}

/*
 * Top level evaluation function.
 * Returns an allocated typval_T with the result.
 * Returns NULL when there is an error.
 */
    typval_T *
eval_expr(char_u *arg, char_u **nextcmd)
{
    typval_T	*tv;

    tv = ALLOC_ONE(typval_T);
    if (tv != NULL && eval0(arg, tv, nextcmd, TRUE) == FAIL)
	VIM_CLEAR(tv);

    return tv;
}

/*
 * Call some Vim script function and return the result in "*rettv".
 * Uses argv[0] to argv[argc - 1] for the function arguments.  argv[argc]
 * should have type VAR_UNKNOWN.
 * Returns OK or FAIL.
 */
    int
call_vim_function(
    char_u      *func,
    int		argc,
    typval_T	*argv,
    typval_T	*rettv)
{
    int		ret;
    funcexe_T	funcexe;

    rettv->v_type = VAR_UNKNOWN;		// clear_tv() uses this
    vim_memset(&funcexe, 0, sizeof(funcexe));
    funcexe.firstline = curwin->w_cursor.lnum;
    funcexe.lastline = curwin->w_cursor.lnum;
    funcexe.evaluate = TRUE;
    ret = call_func(func, -1, rettv, argc, argv, &funcexe);
    if (ret == FAIL)
	clear_tv(rettv);

    return ret;
}

/*
 * Call Vim script function "func" and return the result as a number.
 * Returns -1 when calling the function fails.
 * Uses argv[0] to argv[argc - 1] for the function arguments. argv[argc] should
 * have type VAR_UNKNOWN.
 */
    varnumber_T
call_func_retnr(
    char_u      *func,
    int		argc,
    typval_T	*argv)
{
    typval_T	rettv;
    varnumber_T	retval;

    if (call_vim_function(func, argc, argv, &rettv) == FAIL)
	return -1;

    retval = tv_get_number_chk(&rettv, NULL);
    clear_tv(&rettv);
    return retval;
}

/*
 * Call Vim script function "func" and return the result as a string.
 * Returns NULL when calling the function fails.
 * Uses argv[0] to argv[argc - 1] for the function arguments. argv[argc] should
 * have type VAR_UNKNOWN.
 */
    void *
call_func_retstr(
    char_u      *func,
    int		argc,
    typval_T	*argv)
{
    typval_T	rettv;
    char_u	*retval;

    if (call_vim_function(func, argc, argv, &rettv) == FAIL)
	return NULL;

    retval = vim_strsave(tv_get_string(&rettv));
    clear_tv(&rettv);
    return retval;
}

/*
 * Call Vim script function "func" and return the result as a List.
 * Uses argv[0] to argv[argc - 1] for the function arguments. argv[argc] should
 * have type VAR_UNKNOWN.
 * Returns NULL when there is something wrong.
 */
    void *
call_func_retlist(
    char_u      *func,
    int		argc,
    typval_T	*argv)
{
    typval_T	rettv;

    if (call_vim_function(func, argc, argv, &rettv) == FAIL)
	return NULL;

    if (rettv.v_type != VAR_LIST)
    {
	clear_tv(&rettv);
	return NULL;
    }

    return rettv.vval.v_list;
}

#ifdef FEAT_FOLDING
/*
 * Evaluate 'foldexpr'.  Returns the foldlevel, and any character preceding
 * it in "*cp".  Doesn't give error messages.
 */
    int
eval_foldexpr(char_u *arg, int *cp)
{
    typval_T	tv;
    varnumber_T	retval;
    char_u	*s;
    int		use_sandbox = was_set_insecurely((char_u *)"foldexpr",
								   OPT_LOCAL);

    ++emsg_off;
    if (use_sandbox)
	++sandbox;
    ++textlock;
    *cp = NUL;
    if (eval0(arg, &tv, NULL, TRUE) == FAIL)
	retval = 0;
    else
    {
	// If the result is a number, just return the number.
	if (tv.v_type == VAR_NUMBER)
	    retval = tv.vval.v_number;
	else if (tv.v_type != VAR_STRING || tv.vval.v_string == NULL)
	    retval = 0;
	else
	{
	    // If the result is a string, check if there is a non-digit before
	    // the number.
	    s = tv.vval.v_string;
	    if (!VIM_ISDIGIT(*s) && *s != '-')
		*cp = *s++;
	    retval = atol((char *)s);
	}
	clear_tv(&tv);
    }
    --emsg_off;
    if (use_sandbox)
	--sandbox;
    --textlock;

    return (int)retval;
}
#endif

/*
 * Get an lval: variable, Dict item or List item that can be assigned a value
 * to: "name", "na{me}", "name[expr]", "name[expr:expr]", "name[expr][expr]",
 * "name.key", "name.key[expr]" etc.
 * Indexing only works if "name" is an existing List or Dictionary.
 * "name" points to the start of the name.
 * If "rettv" is not NULL it points to the value to be assigned.
 * "unlet" is TRUE for ":unlet": slightly different behavior when something is
 * wrong; must end in space or cmd separator.
 *
 * flags:
 *  GLV_QUIET:       do not give error messages
 *  GLV_READ_ONLY:   will not change the variable
 *  GLV_NO_AUTOLOAD: do not use script autoloading
 *
 * Returns a pointer to just after the name, including indexes.
 * When an evaluation error occurs "lp->ll_name" is NULL;
 * Returns NULL for a parsing error.  Still need to free items in "lp"!
 */
    char_u *
get_lval(
    char_u	*name,
    typval_T	*rettv,
    lval_T	*lp,
    int		unlet,
    int		skip,
    int		flags,	    // GLV_ values
    int		fne_flags)  // flags for find_name_end()
{
    char_u	*p;
    char_u	*expr_start, *expr_end;
    int		cc;
    dictitem_T	*v;
    typval_T	var1;
    typval_T	var2;
    int		empty1 = FALSE;
    listitem_T	*ni;
    char_u	*key = NULL;
    int		len;
    hashtab_T	*ht;
    int		quiet = flags & GLV_QUIET;

    // Clear everything in "lp".
    vim_memset(lp, 0, sizeof(lval_T));

    if (skip)
    {
	// When skipping just find the end of the name.
	lp->ll_name = name;
	return find_name_end(name, NULL, NULL, FNE_INCL_BR | fne_flags);
    }

    // Find the end of the name.
    p = find_name_end(name, &expr_start, &expr_end, fne_flags);
    if (expr_start != NULL)
    {
	// Don't expand the name when we already know there is an error.
	if (unlet && !VIM_ISWHITE(*p) && !ends_excmd(*p)
						    && *p != '[' && *p != '.')
	{
	    emsg(_(e_trailing));
	    return NULL;
	}

	lp->ll_exp_name = make_expanded_name(name, expr_start, expr_end, p);
	if (lp->ll_exp_name == NULL)
	{
	    // Report an invalid expression in braces, unless the
	    // expression evaluation has been cancelled due to an
	    // aborting error, an interrupt, or an exception.
	    if (!aborting() && !quiet)
	    {
		emsg_severe = TRUE;
		semsg(_(e_invarg2), name);
		return NULL;
	    }
	}
	lp->ll_name = lp->ll_exp_name;
    }
    else
	lp->ll_name = name;

    // Without [idx] or .key we are done.
    if ((*p != '[' && *p != '.') || lp->ll_name == NULL)
	return p;

    cc = *p;
    *p = NUL;
    // Only pass &ht when we would write to the variable, it prevents autoload
    // as well.
    v = find_var(lp->ll_name, (flags & GLV_READ_ONLY) ? NULL : &ht,
						      flags & GLV_NO_AUTOLOAD);
    if (v == NULL && !quiet)
	semsg(_(e_undefvar), lp->ll_name);
    *p = cc;
    if (v == NULL)
	return NULL;

    /*
     * Loop until no more [idx] or .key is following.
     */
    lp->ll_tv = &v->di_tv;
    var1.v_type = VAR_UNKNOWN;
    var2.v_type = VAR_UNKNOWN;
    while (*p == '[' || (*p == '.' && lp->ll_tv->v_type == VAR_DICT))
    {
	if (!(lp->ll_tv->v_type == VAR_LIST && lp->ll_tv->vval.v_list != NULL)
		&& !(lp->ll_tv->v_type == VAR_DICT
					   && lp->ll_tv->vval.v_dict != NULL)
		&& !(lp->ll_tv->v_type == VAR_BLOB
					   && lp->ll_tv->vval.v_blob != NULL))
	{
	    if (!quiet)
		emsg(_("E689: Can only index a List, Dictionary or Blob"));
	    return NULL;
	}
	if (lp->ll_range)
	{
	    if (!quiet)
		emsg(_("E708: [:] must come last"));
	    return NULL;
	}

	len = -1;
	if (*p == '.')
	{
	    key = p + 1;
	    for (len = 0; ASCII_ISALNUM(key[len]) || key[len] == '_'; ++len)
		;
	    if (len == 0)
	    {
		if (!quiet)
		    emsg(_(e_emptykey));
		return NULL;
	    }
	    p = key + len;
	}
	else
	{
	    // Get the index [expr] or the first index [expr: ].
	    p = skipwhite(p + 1);
	    if (*p == ':')
		empty1 = TRUE;
	    else
	    {
		empty1 = FALSE;
		if (eval1(&p, &var1, TRUE) == FAIL)	// recursive!
		    return NULL;
		if (tv_get_string_chk(&var1) == NULL)
		{
		    // not a number or string
		    clear_tv(&var1);
		    return NULL;
		}
	    }

	    // Optionally get the second index [ :expr].
	    if (*p == ':')
	    {
		if (lp->ll_tv->v_type == VAR_DICT)
		{
		    if (!quiet)
			emsg(_(e_dictrange));
		    clear_tv(&var1);
		    return NULL;
		}
		if (rettv != NULL
			&& !(rettv->v_type == VAR_LIST
						 && rettv->vval.v_list != NULL)
			&& !(rettv->v_type == VAR_BLOB
						&& rettv->vval.v_blob != NULL))
		{
		    if (!quiet)
			emsg(_("E709: [:] requires a List or Blob value"));
		    clear_tv(&var1);
		    return NULL;
		}
		p = skipwhite(p + 1);
		if (*p == ']')
		    lp->ll_empty2 = TRUE;
		else
		{
		    lp->ll_empty2 = FALSE;
		    if (eval1(&p, &var2, TRUE) == FAIL)	// recursive!
		    {
			clear_tv(&var1);
			return NULL;
		    }
		    if (tv_get_string_chk(&var2) == NULL)
		    {
			// not a number or string
			clear_tv(&var1);
			clear_tv(&var2);
			return NULL;
		    }
		}
		lp->ll_range = TRUE;
	    }
	    else
		lp->ll_range = FALSE;

	    if (*p != ']')
	    {
		if (!quiet)
		    emsg(_(e_missbrac));
		clear_tv(&var1);
		clear_tv(&var2);
		return NULL;
	    }

	    // Skip to past ']'.
	    ++p;
	}

	if (lp->ll_tv->v_type == VAR_DICT)
	{
	    if (len == -1)
	    {
		// "[key]": get key from "var1"
		key = tv_get_string_chk(&var1);	// is number or string
		if (key == NULL)
		{
		    clear_tv(&var1);
		    return NULL;
		}
	    }
	    lp->ll_list = NULL;
	    lp->ll_dict = lp->ll_tv->vval.v_dict;
	    lp->ll_di = dict_find(lp->ll_dict, key, len);

	    // When assigning to a scope dictionary check that a function and
	    // variable name is valid (only variable name unless it is l: or
	    // g: dictionary). Disallow overwriting a builtin function.
	    if (rettv != NULL && lp->ll_dict->dv_scope != 0)
	    {
		int prevval;
		int wrong;

		if (len != -1)
		{
		    prevval = key[len];
		    key[len] = NUL;
		}
		else
		    prevval = 0; // avoid compiler warning
		wrong = (lp->ll_dict->dv_scope == VAR_DEF_SCOPE
			       && rettv->v_type == VAR_FUNC
			       && var_check_func_name(key, lp->ll_di == NULL))
			|| !valid_varname(key);
		if (len != -1)
		    key[len] = prevval;
		if (wrong)
		    return NULL;
	    }

	    if (lp->ll_di == NULL)
	    {
		// Can't add "v:" or "a:" variable.
		if (lp->ll_dict == get_vimvar_dict()
			 || &lp->ll_dict->dv_hashtab == get_funccal_args_ht())
		{
		    semsg(_(e_illvar), name);
		    clear_tv(&var1);
		    return NULL;
		}

		// Key does not exist in dict: may need to add it.
		if (*p == '[' || *p == '.' || unlet)
		{
		    if (!quiet)
			semsg(_(e_dictkey), key);
		    clear_tv(&var1);
		    return NULL;
		}
		if (len == -1)
		    lp->ll_newkey = vim_strsave(key);
		else
		    lp->ll_newkey = vim_strnsave(key, len);
		clear_tv(&var1);
		if (lp->ll_newkey == NULL)
		    p = NULL;
		break;
	    }
	    // existing variable, need to check if it can be changed
	    else if ((flags & GLV_READ_ONLY) == 0
			     && var_check_ro(lp->ll_di->di_flags, name, FALSE))
	    {
		clear_tv(&var1);
		return NULL;
	    }

	    clear_tv(&var1);
	    lp->ll_tv = &lp->ll_di->di_tv;
	}
	else if (lp->ll_tv->v_type == VAR_BLOB)
	{
	    long bloblen = blob_len(lp->ll_tv->vval.v_blob);

	    /*
	     * Get the number and item for the only or first index of the List.
	     */
	    if (empty1)
		lp->ll_n1 = 0;
	    else
		// is number or string
		lp->ll_n1 = (long)tv_get_number(&var1);
	    clear_tv(&var1);

	    if (lp->ll_n1 < 0
		    || lp->ll_n1 > bloblen
		    || (lp->ll_range && lp->ll_n1 == bloblen))
	    {
		if (!quiet)
		    semsg(_(e_blobidx), lp->ll_n1);
		clear_tv(&var2);
		return NULL;
	    }
	    if (lp->ll_range && !lp->ll_empty2)
	    {
		lp->ll_n2 = (long)tv_get_number(&var2);
		clear_tv(&var2);
		if (lp->ll_n2 < 0
			|| lp->ll_n2 >= bloblen
			|| lp->ll_n2 < lp->ll_n1)
		{
		    if (!quiet)
			semsg(_(e_blobidx), lp->ll_n2);
		    return NULL;
		}
	    }
	    lp->ll_blob = lp->ll_tv->vval.v_blob;
	    lp->ll_tv = NULL;
	    break;
	}
	else
	{
	    /*
	     * Get the number and item for the only or first index of the List.
	     */
	    if (empty1)
		lp->ll_n1 = 0;
	    else
		// is number or string
		lp->ll_n1 = (long)tv_get_number(&var1);
	    clear_tv(&var1);

	    lp->ll_dict = NULL;
	    lp->ll_list = lp->ll_tv->vval.v_list;
	    lp->ll_li = list_find(lp->ll_list, lp->ll_n1);
	    if (lp->ll_li == NULL)
	    {
		if (lp->ll_n1 < 0)
		{
		    lp->ll_n1 = 0;
		    lp->ll_li = list_find(lp->ll_list, lp->ll_n1);
		}
	    }
	    if (lp->ll_li == NULL)
	    {
		clear_tv(&var2);
		if (!quiet)
		    semsg(_(e_listidx), lp->ll_n1);
		return NULL;
	    }

	    /*
	     * May need to find the item or absolute index for the second
	     * index of a range.
	     * When no index given: "lp->ll_empty2" is TRUE.
	     * Otherwise "lp->ll_n2" is set to the second index.
	     */
	    if (lp->ll_range && !lp->ll_empty2)
	    {
		lp->ll_n2 = (long)tv_get_number(&var2);
						    // is number or string
		clear_tv(&var2);
		if (lp->ll_n2 < 0)
		{
		    ni = list_find(lp->ll_list, lp->ll_n2);
		    if (ni == NULL)
		    {
			if (!quiet)
			    semsg(_(e_listidx), lp->ll_n2);
			return NULL;
		    }
		    lp->ll_n2 = list_idx_of_item(lp->ll_list, ni);
		}

		// Check that lp->ll_n2 isn't before lp->ll_n1.
		if (lp->ll_n1 < 0)
		    lp->ll_n1 = list_idx_of_item(lp->ll_list, lp->ll_li);
		if (lp->ll_n2 < lp->ll_n1)
		{
		    if (!quiet)
			semsg(_(e_listidx), lp->ll_n2);
		    return NULL;
		}
	    }

	    lp->ll_tv = &lp->ll_li->li_tv;
	}
    }

    clear_tv(&var1);
    return p;
}

/*
 * Clear lval "lp" that was filled by get_lval().
 */
    void
clear_lval(lval_T *lp)
{
    vim_free(lp->ll_exp_name);
    vim_free(lp->ll_newkey);
}

/*
 * Set a variable that was parsed by get_lval() to "rettv".
 * "endp" points to just after the parsed name.
 * "op" is NULL, "+" for "+=", "-" for "-=", "*" for "*=", "/" for "/=",
 * "%" for "%=", "." for ".=" or "=" for "=".
 */
    void
set_var_lval(
    lval_T	*lp,
    char_u	*endp,
    typval_T	*rettv,
    int		copy,
    int		is_const,    // Disallow to modify existing variable for :const
    char_u	*op)
{
    int		cc;
    listitem_T	*ri;
    dictitem_T	*di;

    if (lp->ll_tv == NULL)
    {
	cc = *endp;
	*endp = NUL;
	if (lp->ll_blob != NULL)
	{
	    int	    error = FALSE, val;

	    if (op != NULL && *op != '=')
	    {
		semsg(_(e_letwrong), op);
		return;
	    }

	    if (lp->ll_range && rettv->v_type == VAR_BLOB)
	    {
		int	il, ir;

		if (lp->ll_empty2)
		    lp->ll_n2 = blob_len(lp->ll_blob) - 1;

		if (lp->ll_n2 - lp->ll_n1 + 1 != blob_len(rettv->vval.v_blob))
		{
		    emsg(_("E972: Blob value does not have the right number of bytes"));
		    return;
		}
		if (lp->ll_empty2)
		    lp->ll_n2 = blob_len(lp->ll_blob);

		ir = 0;
		for (il = lp->ll_n1; il <= lp->ll_n2; il++)
		    blob_set(lp->ll_blob, il,
			    blob_get(rettv->vval.v_blob, ir++));
	    }
	    else
	    {
		val = (int)tv_get_number_chk(rettv, &error);
		if (!error)
		{
		    garray_T *gap = &lp->ll_blob->bv_ga;

		    // Allow for appending a byte.  Setting a byte beyond
		    // the end is an error otherwise.
		    if (lp->ll_n1 < gap->ga_len
			    || (lp->ll_n1 == gap->ga_len
				&& ga_grow(&lp->ll_blob->bv_ga, 1) == OK))
		    {
			blob_set(lp->ll_blob, lp->ll_n1, val);
			if (lp->ll_n1 == gap->ga_len)
			    ++gap->ga_len;
		    }
		    // error for invalid range was already given in get_lval()
		}
	    }
	}
	else if (op != NULL && *op != '=')
	{
	    typval_T tv;

	    if (is_const)
	    {
		emsg(_(e_cannot_mod));
		*endp = cc;
		return;
	    }

	    // handle +=, -=, *=, /=, %= and .=
	    di = NULL;
	    if (get_var_tv(lp->ll_name, (int)STRLEN(lp->ll_name),
					     &tv, &di, TRUE, FALSE) == OK)
	    {
		if ((di == NULL
			 || (!var_check_ro(di->di_flags, lp->ll_name, FALSE)
			   && !tv_check_lock(&di->di_tv, lp->ll_name, FALSE)))
			&& tv_op(&tv, rettv, op) == OK)
		    set_var(lp->ll_name, &tv, FALSE);
		clear_tv(&tv);
	    }
	}
	else
	    set_var_const(lp->ll_name, rettv, copy, is_const);
	*endp = cc;
    }
    else if (var_check_lock(lp->ll_newkey == NULL
		? lp->ll_tv->v_lock
		: lp->ll_tv->vval.v_dict->dv_lock, lp->ll_name, FALSE))
	;
    else if (lp->ll_range)
    {
	listitem_T *ll_li = lp->ll_li;
	int	    ll_n1 = lp->ll_n1;

	if (is_const)
	{
	    emsg(_("E996: Cannot lock a range"));
	    return;
	}

	/*
	 * Check whether any of the list items is locked
	 */
	for (ri = rettv->vval.v_list->lv_first; ri != NULL && ll_li != NULL; )
	{
	    if (var_check_lock(ll_li->li_tv.v_lock, lp->ll_name, FALSE))
		return;
	    ri = ri->li_next;
	    if (ri == NULL || (!lp->ll_empty2 && lp->ll_n2 == ll_n1))
		break;
	    ll_li = ll_li->li_next;
	    ++ll_n1;
	}

	/*
	 * Assign the List values to the list items.
	 */
	for (ri = rettv->vval.v_list->lv_first; ri != NULL; )
	{
	    if (op != NULL && *op != '=')
		tv_op(&lp->ll_li->li_tv, &ri->li_tv, op);
	    else
	    {
		clear_tv(&lp->ll_li->li_tv);
		copy_tv(&ri->li_tv, &lp->ll_li->li_tv);
	    }
	    ri = ri->li_next;
	    if (ri == NULL || (!lp->ll_empty2 && lp->ll_n2 == lp->ll_n1))
		break;
	    if (lp->ll_li->li_next == NULL)
	    {
		// Need to add an empty item.
		if (list_append_number(lp->ll_list, 0) == FAIL)
		{
		    ri = NULL;
		    break;
		}
	    }
	    lp->ll_li = lp->ll_li->li_next;
	    ++lp->ll_n1;
	}
	if (ri != NULL)
	    emsg(_("E710: List value has more items than target"));
	else if (lp->ll_empty2
		? (lp->ll_li != NULL && lp->ll_li->li_next != NULL)
		: lp->ll_n1 != lp->ll_n2)
	    emsg(_("E711: List value has not enough items"));
    }
    else
    {
	/*
	 * Assign to a List or Dictionary item.
	 */
	if (is_const)
	{
	    emsg(_("E996: Cannot lock a list or dict"));
	    return;
	}
	if (lp->ll_newkey != NULL)
	{
	    if (op != NULL && *op != '=')
	    {
		semsg(_(e_letwrong), op);
		return;
	    }

	    // Need to add an item to the Dictionary.
	    di = dictitem_alloc(lp->ll_newkey);
	    if (di == NULL)
		return;
	    if (dict_add(lp->ll_tv->vval.v_dict, di) == FAIL)
	    {
		vim_free(di);
		return;
	    }
	    lp->ll_tv = &di->di_tv;
	}
	else if (op != NULL && *op != '=')
	{
	    tv_op(lp->ll_tv, rettv, op);
	    return;
	}
	else
	    clear_tv(lp->ll_tv);

	/*
	 * Assign the value to the variable or list item.
	 */
	if (copy)
	    copy_tv(rettv, lp->ll_tv);
	else
	{
	    *lp->ll_tv = *rettv;
	    lp->ll_tv->v_lock = 0;
	    init_tv(rettv);
	}
    }
}

/*
 * Handle "tv1 += tv2", "tv1 -= tv2", "tv1 *= tv2", "tv1 /= tv2", "tv1 %= tv2"
 * and "tv1 .= tv2"
 * Returns OK or FAIL.
 */
    static int
tv_op(typval_T *tv1, typval_T *tv2, char_u *op)
{
    varnumber_T	n;
    char_u	numbuf[NUMBUFLEN];
    char_u	*s;

    // Can't do anything with a Funcref, Dict, v:true on the right.
    if (tv2->v_type != VAR_FUNC && tv2->v_type != VAR_DICT
						&& tv2->v_type != VAR_SPECIAL)
    {
	switch (tv1->v_type)
	{
	    case VAR_UNKNOWN:
	    case VAR_VOID:
	    case VAR_DICT:
	    case VAR_FUNC:
	    case VAR_PARTIAL:
	    case VAR_SPECIAL:
	    case VAR_JOB:
	    case VAR_CHANNEL:
		break;

	    case VAR_BLOB:
		if (*op != '+' || tv2->v_type != VAR_BLOB)
		    break;
		// BLOB += BLOB
		if (tv1->vval.v_blob != NULL && tv2->vval.v_blob != NULL)
		{
		    blob_T  *b1 = tv1->vval.v_blob;
		    blob_T  *b2 = tv2->vval.v_blob;
		    int	i, len = blob_len(b2);
		    for (i = 0; i < len; i++)
			ga_append(&b1->bv_ga, blob_get(b2, i));
		}
		return OK;

	    case VAR_LIST:
		if (*op != '+' || tv2->v_type != VAR_LIST)
		    break;
		// List += List
		if (tv1->vval.v_list != NULL && tv2->vval.v_list != NULL)
		    list_extend(tv1->vval.v_list, tv2->vval.v_list, NULL);
		return OK;

	    case VAR_NUMBER:
	    case VAR_BOOL:
	    case VAR_STRING:
		if (tv2->v_type == VAR_LIST)
		    break;
		if (vim_strchr((char_u *)"+-*/%", *op) != NULL)
		{
		    // nr += nr , nr -= nr , nr *=nr , nr /= nr , nr %= nr
		    n = tv_get_number(tv1);
#ifdef FEAT_FLOAT
		    if (tv2->v_type == VAR_FLOAT)
		    {
			float_T f = n;

			if (*op == '%')
			    break;
			switch (*op)
			{
			    case '+': f += tv2->vval.v_float; break;
			    case '-': f -= tv2->vval.v_float; break;
			    case '*': f *= tv2->vval.v_float; break;
			    case '/': f /= tv2->vval.v_float; break;
			}
			clear_tv(tv1);
			tv1->v_type = VAR_FLOAT;
			tv1->vval.v_float = f;
		    }
		    else
#endif
		    {
			switch (*op)
			{
			    case '+': n += tv_get_number(tv2); break;
			    case '-': n -= tv_get_number(tv2); break;
			    case '*': n *= tv_get_number(tv2); break;
			    case '/': n = num_divide(n, tv_get_number(tv2)); break;
			    case '%': n = num_modulus(n, tv_get_number(tv2)); break;
			}
			clear_tv(tv1);
			tv1->v_type = VAR_NUMBER;
			tv1->vval.v_number = n;
		    }
		}
		else
		{
		    if (tv2->v_type == VAR_FLOAT)
			break;

		    // str .= str
		    s = tv_get_string(tv1);
		    s = concat_str(s, tv_get_string_buf(tv2, numbuf));
		    clear_tv(tv1);
		    tv1->v_type = VAR_STRING;
		    tv1->vval.v_string = s;
		}
		return OK;

	    case VAR_FLOAT:
#ifdef FEAT_FLOAT
		{
		    float_T f;

		    if (*op == '%' || *op == '.'
				   || (tv2->v_type != VAR_FLOAT
				    && tv2->v_type != VAR_NUMBER
				    && tv2->v_type != VAR_STRING))
			break;
		    if (tv2->v_type == VAR_FLOAT)
			f = tv2->vval.v_float;
		    else
			f = tv_get_number(tv2);
		    switch (*op)
		    {
			case '+': tv1->vval.v_float += f; break;
			case '-': tv1->vval.v_float -= f; break;
			case '*': tv1->vval.v_float *= f; break;
			case '/': tv1->vval.v_float /= f; break;
		    }
		}
#endif
		return OK;
	}
    }

    semsg(_(e_letwrong), op);
    return FAIL;
}

/*
 * Evaluate the expression used in a ":for var in expr" command.
 * "arg" points to "var".
 * Set "*errp" to TRUE for an error, FALSE otherwise;
 * Return a pointer that holds the info.  Null when there is an error.
 */
    void *
eval_for_line(
    char_u	*arg,
    int		*errp,
    char_u	**nextcmdp,
    int		skip)
{
    forinfo_T	*fi;
    char_u	*expr;
    typval_T	tv;
    list_T	*l;

    *errp = TRUE;	// default: there is an error

    fi = ALLOC_CLEAR_ONE(forinfo_T);
    if (fi == NULL)
	return NULL;

    expr = skip_var_list(arg, &fi->fi_varcount, &fi->fi_semicolon);
    if (expr == NULL)
	return fi;

    expr = skipwhite(expr);
    if (expr[0] != 'i' || expr[1] != 'n' || !VIM_ISWHITE(expr[2]))
    {
	emsg(_(e_missing_in));
	return fi;
    }

    if (skip)
	++emsg_skip;
    if (eval0(skipwhite(expr + 2), &tv, nextcmdp, !skip) == OK)
    {
	*errp = FALSE;
	if (!skip)
	{
	    if (tv.v_type == VAR_LIST)
	    {
		l = tv.vval.v_list;
		if (l == NULL)
		{
		    // a null list is like an empty list: do nothing
		    clear_tv(&tv);
		}
		else
		{
		    // Need a real list here.
		    range_list_materialize(l);

		    // No need to increment the refcount, it's already set for
		    // the list being used in "tv".
		    fi->fi_list = l;
		    list_add_watch(l, &fi->fi_lw);
		    fi->fi_lw.lw_item = l->lv_first;
		}
	    }
	    else if (tv.v_type == VAR_BLOB)
	    {
		fi->fi_bi = 0;
		if (tv.vval.v_blob != NULL)
		{
		    typval_T btv;

		    // Make a copy, so that the iteration still works when the
		    // blob is changed.
		    blob_copy(tv.vval.v_blob, &btv);
		    fi->fi_blob = btv.vval.v_blob;
		}
		clear_tv(&tv);
	    }
	    else
	    {
		emsg(_(e_listreq));
		clear_tv(&tv);
	    }
	}
    }
    if (skip)
	--emsg_skip;

    return fi;
}

/*
 * Use the first item in a ":for" list.  Advance to the next.
 * Assign the values to the variable (list).  "arg" points to the first one.
 * Return TRUE when a valid item was found, FALSE when at end of list or
 * something wrong.
 */
    int
next_for_item(void *fi_void, char_u *arg)
{
    forinfo_T	*fi = (forinfo_T *)fi_void;
    int		result;
    listitem_T	*item;

    if (fi->fi_blob != NULL)
    {
	typval_T	tv;

	if (fi->fi_bi >= blob_len(fi->fi_blob))
	    return FALSE;
	tv.v_type = VAR_NUMBER;
	tv.v_lock = VAR_FIXED;
	tv.vval.v_number = blob_get(fi->fi_blob, fi->fi_bi);
	++fi->fi_bi;
	return ex_let_vars(arg, &tv, TRUE, fi->fi_semicolon,
					   fi->fi_varcount, FALSE, NULL) == OK;
    }

    item = fi->fi_lw.lw_item;
    if (item == NULL)
	result = FALSE;
    else
    {
	fi->fi_lw.lw_item = item->li_next;
	result = (ex_let_vars(arg, &item->li_tv, TRUE, fi->fi_semicolon,
					  fi->fi_varcount, FALSE, NULL) == OK);
    }
    return result;
}

/*
 * Free the structure used to store info used by ":for".
 */
    void
free_for_info(void *fi_void)
{
    forinfo_T    *fi = (forinfo_T *)fi_void;

    if (fi != NULL && fi->fi_list != NULL)
    {
	list_rem_watch(fi->fi_list, &fi->fi_lw);
	list_unref(fi->fi_list);
    }
    if (fi != NULL && fi->fi_blob != NULL)
	blob_unref(fi->fi_blob);
    vim_free(fi);
}

    void
set_context_for_expression(
    expand_T	*xp,
    char_u	*arg,
    cmdidx_T	cmdidx)
{
    int		got_eq = FALSE;
    int		c;
    char_u	*p;

    if (cmdidx == CMD_let || cmdidx == CMD_const)
    {
	xp->xp_context = EXPAND_USER_VARS;
	if (vim_strpbrk(arg, (char_u *)"\"'+-*/%.=!?~|&$([<>,#") == NULL)
	{
	    // ":let var1 var2 ...": find last space.
	    for (p = arg + STRLEN(arg); p >= arg; )
	    {
		xp->xp_pattern = p;
		MB_PTR_BACK(arg, p);
		if (VIM_ISWHITE(*p))
		    break;
	    }
	    return;
	}
    }
    else
	xp->xp_context = cmdidx == CMD_call ? EXPAND_FUNCTIONS
							  : EXPAND_EXPRESSION;
    while ((xp->xp_pattern = vim_strpbrk(arg,
				  (char_u *)"\"'+-*/%.=!?~|&$([<>,#")) != NULL)
    {
	c = *xp->xp_pattern;
	if (c == '&')
	{
	    c = xp->xp_pattern[1];
	    if (c == '&')
	    {
		++xp->xp_pattern;
		xp->xp_context = cmdidx != CMD_let || got_eq
					 ? EXPAND_EXPRESSION : EXPAND_NOTHING;
	    }
	    else if (c != ' ')
	    {
		xp->xp_context = EXPAND_SETTINGS;
		if ((c == 'l' || c == 'g') && xp->xp_pattern[2] == ':')
		    xp->xp_pattern += 2;

	    }
	}
	else if (c == '$')
	{
	    // environment variable
	    xp->xp_context = EXPAND_ENV_VARS;
	}
	else if (c == '=')
	{
	    got_eq = TRUE;
	    xp->xp_context = EXPAND_EXPRESSION;
	}
	else if (c == '#'
		&& xp->xp_context == EXPAND_EXPRESSION)
	{
	    // Autoload function/variable contains '#'.
	    break;
	}
	else if ((c == '<' || c == '#')
		&& xp->xp_context == EXPAND_FUNCTIONS
		&& vim_strchr(xp->xp_pattern, '(') == NULL)
	{
	    // Function name can start with "<SNR>" and contain '#'.
	    break;
	}
	else if (cmdidx != CMD_let || got_eq)
	{
	    if (c == '"')	    // string
	    {
		while ((c = *++xp->xp_pattern) != NUL && c != '"')
		    if (c == '\\' && xp->xp_pattern[1] != NUL)
			++xp->xp_pattern;
		xp->xp_context = EXPAND_NOTHING;
	    }
	    else if (c == '\'')	    // literal string
	    {
		// Trick: '' is like stopping and starting a literal string.
		while ((c = *++xp->xp_pattern) != NUL && c != '\'')
		    /* skip */ ;
		xp->xp_context = EXPAND_NOTHING;
	    }
	    else if (c == '|')
	    {
		if (xp->xp_pattern[1] == '|')
		{
		    ++xp->xp_pattern;
		    xp->xp_context = EXPAND_EXPRESSION;
		}
		else
		    xp->xp_context = EXPAND_COMMANDS;
	    }
	    else
		xp->xp_context = EXPAND_EXPRESSION;
	}
	else
	    // Doesn't look like something valid, expand as an expression
	    // anyway.
	    xp->xp_context = EXPAND_EXPRESSION;
	arg = xp->xp_pattern;
	if (*arg != NUL)
	    while ((c = *++arg) != NUL && (c == ' ' || c == '\t'))
		/* skip */ ;
    }
    xp->xp_pattern = arg;
}

/*
 * Return TRUE if "pat" matches "text".
 * Does not use 'cpo' and always uses 'magic'.
 */
    int
pattern_match(char_u *pat, char_u *text, int ic)
{
    int		matches = FALSE;
    char_u	*save_cpo;
    regmatch_T	regmatch;

    // avoid 'l' flag in 'cpoptions'
    save_cpo = p_cpo;
    p_cpo = (char_u *)"";
    regmatch.regprog = vim_regcomp(pat, RE_MAGIC + RE_STRING);
    if (regmatch.regprog != NULL)
    {
	regmatch.rm_ic = ic;
	matches = vim_regexec_nl(&regmatch, text, (colnr_T)0);
	vim_regfree(regmatch.regprog);
    }
    p_cpo = save_cpo;
    return matches;
}

/*
 * Handle a name followed by "(".  Both for just "name(arg)" and for
 * "expr->name(arg)".
 * Returns OK or FAIL.
 */
    static int
eval_func(
	char_u	    **arg,	// points to "(", will be advanced
	char_u	    *name,
	int	    name_len,
	typval_T    *rettv,
	int	    evaluate,
	typval_T    *basetv)	// "expr" for "expr->name(arg)"
{
    char_u	*s = name;
    int		len = name_len;
    partial_T	*partial;
    int		ret = OK;

    if (!evaluate)
	check_vars(s, len);

    // If "s" is the name of a variable of type VAR_FUNC
    // use its contents.
    s = deref_func_name(s, &len, &partial, !evaluate);

    // Need to make a copy, in case evaluating the arguments makes
    // the name invalid.
    s = vim_strsave(s);
    if (s == NULL)
	ret = FAIL;
    else
    {
	funcexe_T funcexe;

	// Invoke the function.
	vim_memset(&funcexe, 0, sizeof(funcexe));
	funcexe.firstline = curwin->w_cursor.lnum;
	funcexe.lastline = curwin->w_cursor.lnum;
	funcexe.evaluate = evaluate;
	funcexe.partial = partial;
	funcexe.basetv = basetv;
	ret = get_func_tv(s, len, rettv, arg, &funcexe);
    }
    vim_free(s);

    // If evaluate is FALSE rettv->v_type was not set in
    // get_func_tv, but it's needed in handle_subscript() to parse
    // what follows. So set it here.
    if (rettv->v_type == VAR_UNKNOWN && !evaluate && **arg == '(')
    {
	rettv->vval.v_string = NULL;
	rettv->v_type = VAR_FUNC;
    }

    // Stop the expression evaluation when immediately
    // aborting on error, or when an interrupt occurred or
    // an exception was thrown but not caught.
    if (evaluate && aborting())
    {
	if (ret == OK)
	    clear_tv(rettv);
	ret = FAIL;
    }
    return ret;
}

/*
 * The "evaluate" argument: When FALSE, the argument is only parsed but not
 * executed.  The function may return OK, but the rettv will be of type
 * VAR_UNKNOWN.  The function still returns FAIL for a syntax error.
 */

/*
 * Handle zero level expression.
 * This calls eval1() and handles error message and nextcmd.
 * Put the result in "rettv" when returning OK and "evaluate" is TRUE.
 * Note: "rettv.v_lock" is not set.
 * Return OK or FAIL.
 */
    int
eval0(
    char_u	*arg,
    typval_T	*rettv,
    char_u	**nextcmd,
    int		evaluate)
{
    int		ret;
    char_u	*p;
    int		did_emsg_before = did_emsg;
    int		called_emsg_before = called_emsg;

    p = skipwhite(arg);
    ret = eval1(&p, rettv, evaluate);
    if (ret == FAIL || !ends_excmd(*p))
    {
	if (ret != FAIL)
	    clear_tv(rettv);
	/*
	 * Report the invalid expression unless the expression evaluation has
	 * been cancelled due to an aborting error, an interrupt, or an
	 * exception, or we already gave a more specific error.
	 * Also check called_emsg for when using assert_fails().
	 */
	if (!aborting() && did_emsg == did_emsg_before
					  && called_emsg == called_emsg_before)
	    semsg(_(e_invexpr2), arg);
	ret = FAIL;
    }
    if (nextcmd != NULL)
	*nextcmd = check_nextcmd(p);

    return ret;
}

/*
 * Handle top level expression:
 *	expr2 ? expr1 : expr1
 *
 * "arg" must point to the first non-white of the expression.
 * "arg" is advanced to the next non-white after the recognized expression.
 *
 * Note: "rettv.v_lock" is not set.
 *
 * Return OK or FAIL.
 */
    int
eval1(char_u **arg, typval_T *rettv, int evaluate)
{
    int		result;
    typval_T	var2;

    /*
     * Get the first variable.
     */
    if (eval2(arg, rettv, evaluate) == FAIL)
	return FAIL;

    if ((*arg)[0] == '?')
    {
	result = FALSE;
	if (evaluate)
	{
	    int		error = FALSE;

	    if (tv_get_number_chk(rettv, &error) != 0)
		result = TRUE;
	    clear_tv(rettv);
	    if (error)
		return FAIL;
	}

	/*
	 * Get the second variable.
	 */
	*arg = skipwhite(*arg + 1);
	if (eval1(arg, rettv, evaluate && result) == FAIL) // recursive!
	    return FAIL;

	/*
	 * Check for the ":".
	 */
	if ((*arg)[0] != ':')
	{
	    emsg(_(e_missing_colon));
	    if (evaluate && result)
		clear_tv(rettv);
	    return FAIL;
	}

	/*
	 * Get the third variable.
	 */
	*arg = skipwhite(*arg + 1);
	if (eval1(arg, &var2, evaluate && !result) == FAIL) // recursive!
	{
	    if (evaluate && result)
		clear_tv(rettv);
	    return FAIL;
	}
	if (evaluate && !result)
	    *rettv = var2;
    }

    return OK;
}

/*
 * Handle first level expression:
 *	expr2 || expr2 || expr2	    logical OR
 *
 * "arg" must point to the first non-white of the expression.
 * "arg" is advanced to the next non-white after the recognized expression.
 *
 * Return OK or FAIL.
 */
    static int
eval2(char_u **arg, typval_T *rettv, int evaluate)
{
    typval_T	var2;
    long	result;
    int		first;
    int		error = FALSE;

    /*
     * Get the first variable.
     */
    if (eval3(arg, rettv, evaluate) == FAIL)
	return FAIL;

    /*
     * Repeat until there is no following "||".
     */
    first = TRUE;
    result = FALSE;
    while ((*arg)[0] == '|' && (*arg)[1] == '|')
    {
	if (evaluate && first)
	{
	    if (tv_get_number_chk(rettv, &error) != 0)
		result = TRUE;
	    clear_tv(rettv);
	    if (error)
		return FAIL;
	    first = FALSE;
	}

	/*
	 * Get the second variable.
	 */
	*arg = skipwhite(*arg + 2);
	if (eval3(arg, &var2, evaluate && !result) == FAIL)
	    return FAIL;

	/*
	 * Compute the result.
	 */
	if (evaluate && !result)
	{
	    if (tv_get_number_chk(&var2, &error) != 0)
		result = TRUE;
	    clear_tv(&var2);
	    if (error)
		return FAIL;
	}
	if (evaluate)
	{
	    rettv->v_type = VAR_NUMBER;
	    rettv->vval.v_number = result;
	}
    }

    return OK;
}

/*
 * Handle second level expression:
 *	expr3 && expr3 && expr3	    logical AND
 *
 * "arg" must point to the first non-white of the expression.
 * "arg" is advanced to the next non-white after the recognized expression.
 *
 * Return OK or FAIL.
 */
    static int
eval3(char_u **arg, typval_T *rettv, int evaluate)
{
    typval_T	var2;
    long	result;
    int		first;
    int		error = FALSE;

    /*
     * Get the first variable.
     */
    if (eval4(arg, rettv, evaluate) == FAIL)
	return FAIL;

    /*
     * Repeat until there is no following "&&".
     */
    first = TRUE;
    result = TRUE;
    while ((*arg)[0] == '&' && (*arg)[1] == '&')
    {
	if (evaluate && first)
	{
	    if (tv_get_number_chk(rettv, &error) == 0)
		result = FALSE;
	    clear_tv(rettv);
	    if (error)
		return FAIL;
	    first = FALSE;
	}

	/*
	 * Get the second variable.
	 */
	*arg = skipwhite(*arg + 2);
	if (eval4(arg, &var2, evaluate && result) == FAIL)
	    return FAIL;

	/*
	 * Compute the result.
	 */
	if (evaluate && result)
	{
	    if (tv_get_number_chk(&var2, &error) == 0)
		result = FALSE;
	    clear_tv(&var2);
	    if (error)
		return FAIL;
	}
	if (evaluate)
	{
	    rettv->v_type = VAR_NUMBER;
	    rettv->vval.v_number = result;
	}
    }

    return OK;
}

/*
 * Handle third level expression:
 *	var1 == var2
 *	var1 =~ var2
 *	var1 != var2
 *	var1 !~ var2
 *	var1 > var2
 *	var1 >= var2
 *	var1 < var2
 *	var1 <= var2
 *	var1 is var2
 *	var1 isnot var2
 *
 * "arg" must point to the first non-white of the expression.
 * "arg" is advanced to the next non-white after the recognized expression.
 *
 * Return OK or FAIL.
 */
    static int
eval4(char_u **arg, typval_T *rettv, int evaluate)
{
    typval_T	var2;
    char_u	*p;
    int		i;
    exptype_T	type = EXPR_UNKNOWN;
    int		len = 2;
    int		ic;

    /*
     * Get the first variable.
     */
    if (eval5(arg, rettv, evaluate) == FAIL)
	return FAIL;

    p = *arg;
    switch (p[0])
    {
	case '=':   if (p[1] == '=')
			type = EXPR_EQUAL;
		    else if (p[1] == '~')
			type = EXPR_MATCH;
		    break;
	case '!':   if (p[1] == '=')
			type = EXPR_NEQUAL;
		    else if (p[1] == '~')
			type = EXPR_NOMATCH;
		    break;
	case '>':   if (p[1] != '=')
		    {
			type = EXPR_GREATER;
			len = 1;
		    }
		    else
			type = EXPR_GEQUAL;
		    break;
	case '<':   if (p[1] != '=')
		    {
			type = EXPR_SMALLER;
			len = 1;
		    }
		    else
			type = EXPR_SEQUAL;
		    break;
	case 'i':   if (p[1] == 's')
		    {
			if (p[2] == 'n' && p[3] == 'o' && p[4] == 't')
			    len = 5;
			i = p[len];
			if (!isalnum(i) && i != '_')
			    type = len == 2 ? EXPR_IS : EXPR_ISNOT;
		    }
		    break;
    }

    /*
     * If there is a comparative operator, use it.
     */
    if (type != EXPR_UNKNOWN)
    {
	// extra question mark appended: ignore case
	if (p[len] == '?')
	{
	    ic = TRUE;
	    ++len;
	}
	// extra '#' appended: match case
	else if (p[len] == '#')
	{
	    ic = FALSE;
	    ++len;
	}
	// nothing appended: use 'ignorecase'
	else
	    ic = p_ic;

	/*
	 * Get the second variable.
	 */
	*arg = skipwhite(p + len);
	if (eval5(arg, &var2, evaluate) == FAIL)
	{
	    clear_tv(rettv);
	    return FAIL;
	}
	if (evaluate)
	{
	    int ret = typval_compare(rettv, &var2, type, ic);

	    clear_tv(&var2);
	    return ret;
	}
    }

    return OK;
}

    void
eval_addblob(typval_T *tv1, typval_T *tv2)
{
    blob_T  *b1 = tv1->vval.v_blob;
    blob_T  *b2 = tv2->vval.v_blob;
    blob_T  *b = blob_alloc();
    int	    i;

    if (b != NULL)
    {
	for (i = 0; i < blob_len(b1); i++)
	    ga_append(&b->bv_ga, blob_get(b1, i));
	for (i = 0; i < blob_len(b2); i++)
	    ga_append(&b->bv_ga, blob_get(b2, i));

	clear_tv(tv1);
	rettv_blob_set(tv1, b);
    }
}

    int
eval_addlist(typval_T *tv1, typval_T *tv2)
{
    typval_T var3;

    // concatenate Lists
    if (list_concat(tv1->vval.v_list, tv2->vval.v_list, &var3) == FAIL)
    {
	clear_tv(tv1);
	clear_tv(tv2);
	return FAIL;
    }
    clear_tv(tv1);
    *tv1 = var3;
    return OK;
}

/*
 * Handle fourth level expression:
 *	+	number addition
 *	-	number subtraction
 *	.	string concatenation (if script version is 1)
 *	..	string concatenation
 *
 * "arg" must point to the first non-white of the expression.
 * "arg" is advanced to the next non-white after the recognized expression.
 *
 * Return OK or FAIL.
 */
    static int
eval5(char_u **arg, typval_T *rettv, int evaluate)
{
    typval_T	var2;
    int		op;
    varnumber_T	n1, n2;
#ifdef FEAT_FLOAT
    float_T	f1 = 0, f2 = 0;
#endif
    char_u	*s1, *s2;
    char_u	buf1[NUMBUFLEN], buf2[NUMBUFLEN];
    char_u	*p;
    int		concat;

    /*
     * Get the first variable.
     */
    if (eval6(arg, rettv, evaluate, FALSE) == FAIL)
	return FAIL;

    /*
     * Repeat computing, until no '+', '-' or '.' is following.
     */
    for (;;)
    {
	// "." is only string concatenation when scriptversion is 1
	op = **arg;
	concat = op == '.'
			&& (*(*arg + 1) == '.' || current_sctx.sc_version < 2);
	if (op != '+' && op != '-' && !concat)
	    break;

	if ((op != '+' || (rettv->v_type != VAR_LIST
						 && rettv->v_type != VAR_BLOB))
#ifdef FEAT_FLOAT
		&& (op == '.' || rettv->v_type != VAR_FLOAT)
#endif
		)
	{
	    // For "list + ...", an illegal use of the first operand as
	    // a number cannot be determined before evaluating the 2nd
	    // operand: if this is also a list, all is ok.
	    // For "something . ...", "something - ..." or "non-list + ...",
	    // we know that the first operand needs to be a string or number
	    // without evaluating the 2nd operand.  So check before to avoid
	    // side effects after an error.
	    if (evaluate && tv_get_string_chk(rettv) == NULL)
	    {
		clear_tv(rettv);
		return FAIL;
	    }
	}

	/*
	 * Get the second variable.
	 */
	if (op == '.' && *(*arg + 1) == '.')  // .. string concatenation
	    ++*arg;
	*arg = skipwhite(*arg + 1);
	if (eval6(arg, &var2, evaluate, op == '.') == FAIL)
	{
	    clear_tv(rettv);
	    return FAIL;
	}

	if (evaluate)
	{
	    /*
	     * Compute the result.
	     */
	    if (op == '.')
	    {
		s1 = tv_get_string_buf(rettv, buf1);	// already checked
		s2 = tv_get_string_buf_chk(&var2, buf2);
		if (s2 == NULL)		// type error ?
		{
		    clear_tv(rettv);
		    clear_tv(&var2);
		    return FAIL;
		}
		p = concat_str(s1, s2);
		clear_tv(rettv);
		rettv->v_type = VAR_STRING;
		rettv->vval.v_string = p;
	    }
	    else if (op == '+' && rettv->v_type == VAR_BLOB
						   && var2.v_type == VAR_BLOB)
		eval_addblob(rettv, &var2);
	    else if (op == '+' && rettv->v_type == VAR_LIST
						   && var2.v_type == VAR_LIST)
	    {
		if (eval_addlist(rettv, &var2) == FAIL)
		    return FAIL;
	    }
	    else
	    {
		int	    error = FALSE;

#ifdef FEAT_FLOAT
		if (rettv->v_type == VAR_FLOAT)
		{
		    f1 = rettv->vval.v_float;
		    n1 = 0;
		}
		else
#endif
		{
		    n1 = tv_get_number_chk(rettv, &error);
		    if (error)
		    {
			// This can only happen for "list + non-list".  For
			// "non-list + ..." or "something - ...", we returned
			// before evaluating the 2nd operand.
			clear_tv(rettv);
			return FAIL;
		    }
#ifdef FEAT_FLOAT
		    if (var2.v_type == VAR_FLOAT)
			f1 = n1;
#endif
		}
#ifdef FEAT_FLOAT
		if (var2.v_type == VAR_FLOAT)
		{
		    f2 = var2.vval.v_float;
		    n2 = 0;
		}
		else
#endif
		{
		    n2 = tv_get_number_chk(&var2, &error);
		    if (error)
		    {
			clear_tv(rettv);
			clear_tv(&var2);
			return FAIL;
		    }
#ifdef FEAT_FLOAT
		    if (rettv->v_type == VAR_FLOAT)
			f2 = n2;
#endif
		}
		clear_tv(rettv);

#ifdef FEAT_FLOAT
		// If there is a float on either side the result is a float.
		if (rettv->v_type == VAR_FLOAT || var2.v_type == VAR_FLOAT)
		{
		    if (op == '+')
			f1 = f1 + f2;
		    else
			f1 = f1 - f2;
		    rettv->v_type = VAR_FLOAT;
		    rettv->vval.v_float = f1;
		}
		else
#endif
		{
		    if (op == '+')
			n1 = n1 + n2;
		    else
			n1 = n1 - n2;
		    rettv->v_type = VAR_NUMBER;
		    rettv->vval.v_number = n1;
		}
	    }
	    clear_tv(&var2);
	}
    }
    return OK;
}

/*
 * Handle fifth level expression:
 *	*	number multiplication
 *	/	number division
 *	%	number modulo
 *
 * "arg" must point to the first non-white of the expression.
 * "arg" is advanced to the next non-white after the recognized expression.
 *
 * Return OK or FAIL.
 */
    static int
eval6(
    char_u	**arg,
    typval_T	*rettv,
    int		evaluate,
    int		want_string)  // after "." operator
{
    typval_T	var2;
    int		op;
    varnumber_T	n1, n2;
#ifdef FEAT_FLOAT
    int		use_float = FALSE;
    float_T	f1 = 0, f2 = 0;
#endif
    int		error = FALSE;

    /*
     * Get the first variable.
     */
    if (eval7(arg, rettv, evaluate, want_string) == FAIL)
	return FAIL;

    /*
     * Repeat computing, until no '*', '/' or '%' is following.
     */
    for (;;)
    {
	op = **arg;
	if (op != '*' && op != '/' && op != '%')
	    break;

	if (evaluate)
	{
#ifdef FEAT_FLOAT
	    if (rettv->v_type == VAR_FLOAT)
	    {
		f1 = rettv->vval.v_float;
		use_float = TRUE;
		n1 = 0;
	    }
	    else
#endif
		n1 = tv_get_number_chk(rettv, &error);
	    clear_tv(rettv);
	    if (error)
		return FAIL;
	}
	else
	    n1 = 0;

	/*
	 * Get the second variable.
	 */
	*arg = skipwhite(*arg + 1);
	if (eval7(arg, &var2, evaluate, FALSE) == FAIL)
	    return FAIL;

	if (evaluate)
	{
#ifdef FEAT_FLOAT
	    if (var2.v_type == VAR_FLOAT)
	    {
		if (!use_float)
		{
		    f1 = n1;
		    use_float = TRUE;
		}
		f2 = var2.vval.v_float;
		n2 = 0;
	    }
	    else
#endif
	    {
		n2 = tv_get_number_chk(&var2, &error);
		clear_tv(&var2);
		if (error)
		    return FAIL;
#ifdef FEAT_FLOAT
		if (use_float)
		    f2 = n2;
#endif
	    }

	    /*
	     * Compute the result.
	     * When either side is a float the result is a float.
	     */
#ifdef FEAT_FLOAT
	    if (use_float)
	    {
		if (op == '*')
		    f1 = f1 * f2;
		else if (op == '/')
		{
# ifdef VMS
		    // VMS crashes on divide by zero, work around it
		    if (f2 == 0.0)
		    {
			if (f1 == 0)
			    f1 = -1 * __F_FLT_MAX - 1L;   // similar to NaN
			else if (f1 < 0)
			    f1 = -1 * __F_FLT_MAX;
			else
			    f1 = __F_FLT_MAX;
		    }
		    else
			f1 = f1 / f2;
# else
		    // We rely on the floating point library to handle divide
		    // by zero to result in "inf" and not a crash.
		    f1 = f1 / f2;
# endif
		}
		else
		{
		    emsg(_(e_modulus));
		    return FAIL;
		}
		rettv->v_type = VAR_FLOAT;
		rettv->vval.v_float = f1;
	    }
	    else
#endif
	    {
		if (op == '*')
		    n1 = n1 * n2;
		else if (op == '/')
		    n1 = num_divide(n1, n2);
		else
		    n1 = num_modulus(n1, n2);

		rettv->v_type = VAR_NUMBER;
		rettv->vval.v_number = n1;
	    }
	}
    }

    return OK;
}

/*
 * Handle sixth level expression:
 *  number		number constant
 *  0zFFFFFFFF		Blob constant
 *  "string"		string constant
 *  'string'		literal string constant
 *  &option-name	option value
 *  @r			register contents
 *  identifier		variable value
 *  function()		function call
 *  $VAR		environment variable
 *  (expression)	nested expression
 *  [expr, expr]	List
 *  {arg, arg -> expr}	Lambda
 *  {key: val, key: val}   Dictionary
 *  #{key: val, key: val}  Dictionary with literal keys
 *
 *  Also handle:
 *  ! in front		logical NOT
 *  - in front		unary minus
 *  + in front		unary plus (ignored)
 *  trailing []		subscript in String or List
 *  trailing .name	entry in Dictionary
 *  trailing ->name()	method call
 *
 * "arg" must point to the first non-white of the expression.
 * "arg" is advanced to the next non-white after the recognized expression.
 *
 * Return OK or FAIL.
 */
    static int
eval7(
    char_u	**arg,
    typval_T	*rettv,
    int		evaluate,
    int		want_string)	// after "." operator
{
    int		len;
    char_u	*s;
    char_u	*start_leader, *end_leader;
    int		ret = OK;
    char_u	*alias;

    /*
     * Initialise variable so that clear_tv() can't mistake this for a
     * string and free a string that isn't there.
     */
    rettv->v_type = VAR_UNKNOWN;

    /*
     * Skip '!', '-' and '+' characters.  They are handled later.
     */
    start_leader = *arg;
    while (**arg == '!' || **arg == '-' || **arg == '+')
	*arg = skipwhite(*arg + 1);
    end_leader = *arg;

    if (**arg == '.' && (!isdigit(*(*arg + 1))
#ifdef FEAT_FLOAT
	    || current_sctx.sc_version < 2
#endif
	    ))
    {
	semsg(_(e_invexpr2), *arg);
	++*arg;
	return FAIL;
    }

    switch (**arg)
    {
    /*
     * Number constant.
     */
    case '0':
    case '1':
    case '2':
    case '3':
    case '4':
    case '5':
    case '6':
    case '7':
    case '8':
    case '9':
    case '.':	ret = get_number_tv(arg, rettv, evaluate, want_string);
		break;

    /*
     * String constant: "string".
     */
    case '"':	ret = get_string_tv(arg, rettv, evaluate);
		break;

    /*
     * Literal string constant: 'str''ing'.
     */
    case '\'':	ret = get_lit_string_tv(arg, rettv, evaluate);
		break;

    /*
     * List: [expr, expr]
     */
    case '[':	ret = get_list_tv(arg, rettv, evaluate);
		break;

    /*
     * Dictionary: #{key: val, key: val}
     */
    case '#':	if ((*arg)[1] == '{')
		{
		    ++*arg;
		    ret = eval_dict(arg, rettv, evaluate, TRUE);
		}
		else
		    ret = NOTDONE;
		break;

    /*
     * Lambda: {arg, arg -> expr}
     * Dictionary: {'key': val, 'key': val}
     */
    case '{':	ret = get_lambda_tv(arg, rettv, evaluate);
		if (ret == NOTDONE)
		    ret = eval_dict(arg, rettv, evaluate, FALSE);
		break;

    /*
     * Option value: &name
     */
    case '&':	ret = get_option_tv(arg, rettv, evaluate);
		break;

    /*
     * Environment variable: $VAR.
     */
    case '$':	ret = get_env_tv(arg, rettv, evaluate);
		break;

    /*
     * Register contents: @r.
     */
    case '@':	++*arg;
		if (evaluate)
		{
		    rettv->v_type = VAR_STRING;
		    rettv->vval.v_string = get_reg_contents(**arg,
							    GREG_EXPR_SRC);
		}
		if (**arg != NUL)
		    ++*arg;
		break;

    /*
     * nested expression: (expression).
     */
    case '(':	*arg = skipwhite(*arg + 1);
		ret = eval1(arg, rettv, evaluate);	// recursive!
		if (**arg == ')')
		    ++*arg;
		else if (ret == OK)
		{
		    emsg(_(e_missing_close));
		    clear_tv(rettv);
		    ret = FAIL;
		}
		break;

    default:	ret = NOTDONE;
		break;
    }

    if (ret == NOTDONE)
    {
	/*
	 * Must be a variable or function name.
	 * Can also be a curly-braces kind of name: {expr}.
	 */
	s = *arg;
	len = get_name_len(arg, &alias, evaluate, TRUE);
	if (alias != NULL)
	    s = alias;

	if (len <= 0)
	    ret = FAIL;
	else
	{
	    if (**arg == '(')		// recursive!
		ret = eval_func(arg, s, len, rettv, evaluate, NULL);
	    else if (evaluate)
		ret = get_var_tv(s, len, rettv, NULL, TRUE, FALSE);
	    else
	    {
		check_vars(s, len);
		ret = OK;
	    }
	}
	vim_free(alias);
    }

    *arg = skipwhite(*arg);

    // Handle following '[', '(' and '.' for expr[expr], expr.name,
    // expr(expr), expr->name(expr)
    if (ret == OK)
	ret = handle_subscript(arg, rettv, evaluate, TRUE,
						    start_leader, &end_leader);

    /*
     * Apply logical NOT and unary '-', from right to left, ignore '+'.
     */
    if (ret == OK && evaluate && end_leader > start_leader)
	ret = eval7_leader(rettv, start_leader, &end_leader);
    return ret;
}

/*
 * Apply the leading "!" and "-" before an eval7 expression to "rettv".
 * Adjusts "end_leaderp" until it is at "start_leader".
 */
    static int
eval7_leader(typval_T *rettv, char_u *start_leader, char_u **end_leaderp)
{
    char_u	*end_leader = *end_leaderp;
    int		ret = OK;
    int		error = FALSE;
    varnumber_T val = 0;
#ifdef FEAT_FLOAT
    float_T	    f = 0.0;

    if (rettv->v_type == VAR_FLOAT)
	f = rettv->vval.v_float;
    else
#endif
	val = tv_get_number_chk(rettv, &error);
    if (error)
    {
	clear_tv(rettv);
	ret = FAIL;
    }
    else
    {
	while (end_leader > start_leader)
	{
	    --end_leader;
	    if (*end_leader == '!')
	    {
#ifdef FEAT_FLOAT
		if (rettv->v_type == VAR_FLOAT)
		    f = !f;
		else
#endif
		    val = !val;
	    }
	    else if (*end_leader == '-')
	    {
#ifdef FEAT_FLOAT
		if (rettv->v_type == VAR_FLOAT)
		    f = -f;
		else
#endif
		    val = -val;
	    }
	}
#ifdef FEAT_FLOAT
	if (rettv->v_type == VAR_FLOAT)
	{
	    clear_tv(rettv);
	    rettv->vval.v_float = f;
	}
	else
#endif
	{
	    clear_tv(rettv);
	    rettv->v_type = VAR_NUMBER;
	    rettv->vval.v_number = val;
	}
    }
    *end_leaderp = end_leader;
    return ret;
}

/*
 * Call the function referred to in "rettv".
 */
    static int
call_func_rettv(
	char_u	    **arg,
	typval_T    *rettv,
	int	    evaluate,
	dict_T	    *selfdict,
	typval_T    *basetv)
{
    partial_T	*pt = NULL;
    funcexe_T	funcexe;
    typval_T	functv;
    char_u	*s;
    int		ret;

    // need to copy the funcref so that we can clear rettv
    if (evaluate)
    {
	functv = *rettv;
	rettv->v_type = VAR_UNKNOWN;

	// Invoke the function.  Recursive!
	if (functv.v_type == VAR_PARTIAL)
	{
	    pt = functv.vval.v_partial;
	    s = partial_name(pt);
	}
	else
	    s = functv.vval.v_string;
    }
    else
	s = (char_u *)"";

    vim_memset(&funcexe, 0, sizeof(funcexe));
    funcexe.firstline = curwin->w_cursor.lnum;
    funcexe.lastline = curwin->w_cursor.lnum;
    funcexe.evaluate = evaluate;
    funcexe.partial = pt;
    funcexe.selfdict = selfdict;
    funcexe.basetv = basetv;
    ret = get_func_tv(s, -1, rettv, arg, &funcexe);

    // Clear the funcref afterwards, so that deleting it while
    // evaluating the arguments is possible (see test55).
    if (evaluate)
	clear_tv(&functv);

    return ret;
}

/*
 * Evaluate "->method()".
 * "*arg" points to the '-'.
 * Returns FAIL or OK. "*arg" is advanced to after the ')'.
 */
    static int
eval_lambda(
    char_u	**arg,
    typval_T	*rettv,
    int		evaluate,
    int		verbose)	// give error messages
{
    typval_T	base = *rettv;
    int		ret;

    // Skip over the ->.
    *arg += 2;
    rettv->v_type = VAR_UNKNOWN;

    ret = get_lambda_tv(arg, rettv, evaluate);
    if (ret != OK)
	return FAIL;
    else if (**arg != '(')
    {
	if (verbose)
	{
	    if (*skipwhite(*arg) == '(')
		semsg(_(e_nowhitespace));
	    else
		semsg(_(e_missing_paren), "lambda");
	}
	clear_tv(rettv);
	ret = FAIL;
    }
    else
	ret = call_func_rettv(arg, rettv, evaluate, NULL, &base);

    // Clear the funcref afterwards, so that deleting it while
    // evaluating the arguments is possible (see test55).
    if (evaluate)
	clear_tv(&base);

    return ret;
}

/*
 * Evaluate "->method()".
 * "*arg" points to the '-'.
 * Returns FAIL or OK. "*arg" is advanced to after the ')'.
 */
    static int
eval_method(
    char_u	**arg,
    typval_T	*rettv,
    int		evaluate,
    int		verbose)	// give error messages
{
    char_u	*name;
    long	len;
    char_u	*alias;
    typval_T	base = *rettv;
    int		ret;

    // Skip over the ->.
    *arg += 2;
    rettv->v_type = VAR_UNKNOWN;

    name = *arg;
    len = get_name_len(arg, &alias, evaluate, TRUE);
    if (alias != NULL)
	name = alias;

    if (len <= 0)
    {
	if (verbose)
	    emsg(_("E260: Missing name after ->"));
	ret = FAIL;
    }
    else
    {
	if (**arg != '(')
	{
	    if (verbose)
		semsg(_(e_missing_paren), name);
	    ret = FAIL;
	}
	else if (VIM_ISWHITE((*arg)[-1]))
	{
	    if (verbose)
		semsg(_(e_nowhitespace));
	    ret = FAIL;
	}
	else
	    ret = eval_func(arg, name, len, rettv, evaluate, &base);
    }

    // Clear the funcref afterwards, so that deleting it while
    // evaluating the arguments is possible (see test55).
    if (evaluate)
	clear_tv(&base);

    return ret;
}

/*
 * Evaluate an "[expr]" or "[expr:expr]" index.  Also "dict.key".
 * "*arg" points to the '[' or '.'.
 * Returns FAIL or OK. "*arg" is advanced to after the ']'.
 */
    static int
eval_index(
    char_u	**arg,
    typval_T	*rettv,
    int		evaluate,
    int		verbose)	// give error messages
{
    int		empty1 = FALSE, empty2 = FALSE;
    typval_T	var1, var2;
    long	i;
    long	n1, n2 = 0;
    long	len = -1;
    int		range = FALSE;
    char_u	*s;
    char_u	*key = NULL;

    switch (rettv->v_type)
    {
	case VAR_FUNC:
	case VAR_PARTIAL:
	    if (verbose)
		emsg(_("E695: Cannot index a Funcref"));
	    return FAIL;
	case VAR_FLOAT:
#ifdef FEAT_FLOAT
	    if (verbose)
		emsg(_(e_float_as_string));
	    return FAIL;
#endif
	case VAR_SPECIAL:
	case VAR_JOB:
	case VAR_CHANNEL:
	    if (verbose)
		emsg(_("E909: Cannot index a special variable"));
	    return FAIL;
	case VAR_UNKNOWN:
	case VAR_VOID:
	    if (evaluate)
		return FAIL;
	    // FALLTHROUGH

	case VAR_STRING:
	case VAR_NUMBER:
	case VAR_BOOL:
	case VAR_LIST:
	case VAR_DICT:
	case VAR_BLOB:
	    break;
    }

    init_tv(&var1);
    init_tv(&var2);
    if (**arg == '.')
    {
	/*
	 * dict.name
	 */
	key = *arg + 1;
	for (len = 0; ASCII_ISALNUM(key[len]) || key[len] == '_'; ++len)
	    ;
	if (len == 0)
	    return FAIL;
	*arg = skipwhite(key + len);
    }
    else
    {
	/*
	 * something[idx]
	 *
	 * Get the (first) variable from inside the [].
	 */
	*arg = skipwhite(*arg + 1);
	if (**arg == ':')
	    empty1 = TRUE;
	else if (eval1(arg, &var1, evaluate) == FAIL)	// recursive!
	    return FAIL;
	else if (evaluate && tv_get_string_chk(&var1) == NULL)
	{
	    // not a number or string
	    clear_tv(&var1);
	    return FAIL;
	}

	/*
	 * Get the second variable from inside the [:].
	 */
	if (**arg == ':')
	{
	    range = TRUE;
	    *arg = skipwhite(*arg + 1);
	    if (**arg == ']')
		empty2 = TRUE;
	    else if (eval1(arg, &var2, evaluate) == FAIL)	// recursive!
	    {
		if (!empty1)
		    clear_tv(&var1);
		return FAIL;
	    }
	    else if (evaluate && tv_get_string_chk(&var2) == NULL)
	    {
		// not a number or string
		if (!empty1)
		    clear_tv(&var1);
		clear_tv(&var2);
		return FAIL;
	    }
	}

	// Check for the ']'.
	if (**arg != ']')
	{
	    if (verbose)
		emsg(_(e_missbrac));
	    clear_tv(&var1);
	    if (range)
		clear_tv(&var2);
	    return FAIL;
	}
	*arg = skipwhite(*arg + 1);	// skip the ']'
    }

    if (evaluate)
    {
	n1 = 0;
	if (!empty1 && rettv->v_type != VAR_DICT)
	{
	    n1 = tv_get_number(&var1);
	    clear_tv(&var1);
	}
	if (range)
	{
	    if (empty2)
		n2 = -1;
	    else
	    {
		n2 = tv_get_number(&var2);
		clear_tv(&var2);
	    }
	}

	switch (rettv->v_type)
	{
	    case VAR_UNKNOWN:
	    case VAR_VOID:
	    case VAR_FUNC:
	    case VAR_PARTIAL:
	    case VAR_FLOAT:
	    case VAR_SPECIAL:
	    case VAR_JOB:
	    case VAR_CHANNEL:
		break; // not evaluating, skipping over subscript

	    case VAR_NUMBER:
	    case VAR_BOOL:
	    case VAR_STRING:
		s = tv_get_string(rettv);
		len = (long)STRLEN(s);
		if (range)
		{
		    // The resulting variable is a substring.  If the indexes
		    // are out of range the result is empty.
		    if (n1 < 0)
		    {
			n1 = len + n1;
			if (n1 < 0)
			    n1 = 0;
		    }
		    if (n2 < 0)
			n2 = len + n2;
		    else if (n2 >= len)
			n2 = len;
		    if (n1 >= len || n2 < 0 || n1 > n2)
			s = NULL;
		    else
			s = vim_strnsave(s + n1, (int)(n2 - n1 + 1));
		}
		else
		{
		    // The resulting variable is a string of a single
		    // character.  If the index is too big or negative the
		    // result is empty.
		    if (n1 >= len || n1 < 0)
			s = NULL;
		    else
			s = vim_strnsave(s + n1, 1);
		}
		clear_tv(rettv);
		rettv->v_type = VAR_STRING;
		rettv->vval.v_string = s;
		break;

	    case VAR_BLOB:
		len = blob_len(rettv->vval.v_blob);
		if (range)
		{
		    // The resulting variable is a sub-blob.  If the indexes
		    // are out of range the result is empty.
		    if (n1 < 0)
		    {
			n1 = len + n1;
			if (n1 < 0)
			    n1 = 0;
		    }
		    if (n2 < 0)
			n2 = len + n2;
		    else if (n2 >= len)
			n2 = len - 1;
		    if (n1 >= len || n2 < 0 || n1 > n2)
		    {
			clear_tv(rettv);
			rettv->v_type = VAR_BLOB;
			rettv->vval.v_blob = NULL;
		    }
		    else
		    {
			blob_T  *blob = blob_alloc();

			if (blob != NULL)
			{
			    if (ga_grow(&blob->bv_ga, n2 - n1 + 1) == FAIL)
			    {
				blob_free(blob);
				return FAIL;
			    }
			    blob->bv_ga.ga_len = n2 - n1 + 1;
			    for (i = n1; i <= n2; i++)
				blob_set(blob, i - n1,
					      blob_get(rettv->vval.v_blob, i));

			    clear_tv(rettv);
			    rettv_blob_set(rettv, blob);
			}
		    }
		}
		else
		{
		    // The resulting variable is a byte value.
		    // If the index is too big or negative that is an error.
		    if (n1 < 0)
			n1 = len + n1;
		    if (n1 < len && n1 >= 0)
		    {
			int v = blob_get(rettv->vval.v_blob, n1);

			clear_tv(rettv);
			rettv->v_type = VAR_NUMBER;
			rettv->vval.v_number = v;
		    }
		    else
			semsg(_(e_blobidx), n1);
		}
		break;

	    case VAR_LIST:
		len = list_len(rettv->vval.v_list);
		if (n1 < 0)
		    n1 = len + n1;
		if (!empty1 && (n1 < 0 || n1 >= len))
		{
		    // For a range we allow invalid values and return an empty
		    // list.  A list index out of range is an error.
		    if (!range)
		    {
			if (verbose)
			    semsg(_(e_listidx), n1);
			return FAIL;
		    }
		    n1 = len;
		}
		if (range)
		{
		    list_T	*l;
		    listitem_T	*item;

		    if (n2 < 0)
			n2 = len + n2;
		    else if (n2 >= len)
			n2 = len - 1;
		    if (!empty2 && (n2 < 0 || n2 + 1 < n1))
			n2 = -1;
		    l = list_alloc();
		    if (l == NULL)
			return FAIL;
		    for (item = list_find(rettv->vval.v_list, n1);
							       n1 <= n2; ++n1)
		    {
			if (list_append_tv(l, &item->li_tv) == FAIL)
			{
			    list_free(l);
			    return FAIL;
			}
			item = item->li_next;
		    }
		    clear_tv(rettv);
		    rettv_list_set(rettv, l);
		}
		else
		{
		    copy_tv(&list_find(rettv->vval.v_list, n1)->li_tv, &var1);
		    clear_tv(rettv);
		    *rettv = var1;
		}
		break;

	    case VAR_DICT:
		if (range)
		{
		    if (verbose)
			emsg(_(e_dictrange));
		    if (len == -1)
			clear_tv(&var1);
		    return FAIL;
		}
		{
		    dictitem_T	*item;

		    if (len == -1)
		    {
			key = tv_get_string_chk(&var1);
			if (key == NULL)
			{
			    clear_tv(&var1);
			    return FAIL;
			}
		    }

		    item = dict_find(rettv->vval.v_dict, key, (int)len);

		    if (item == NULL && verbose)
			semsg(_(e_dictkey), key);
		    if (len == -1)
			clear_tv(&var1);
		    if (item == NULL)
			return FAIL;

		    copy_tv(&item->di_tv, &var1);
		    clear_tv(rettv);
		    *rettv = var1;
		}
		break;
	}
    }

    return OK;
}

/*
 * Get an option value.
 * "arg" points to the '&' or '+' before the option name.
 * "arg" is advanced to character after the option name.
 * Return OK or FAIL.
 */
    int
get_option_tv(
    char_u	**arg,
    typval_T	*rettv,	// when NULL, only check if option exists
    int		evaluate)
{
    char_u	*option_end;
    long	numval;
    char_u	*stringval;
    int		opt_type;
    int		c;
    int		working = (**arg == '+');    // has("+option")
    int		ret = OK;
    int		opt_flags;

    /*
     * Isolate the option name and find its value.
     */
    option_end = find_option_end(arg, &opt_flags);
    if (option_end == NULL)
    {
	if (rettv != NULL)
	    semsg(_("E112: Option name missing: %s"), *arg);
	return FAIL;
    }

    if (!evaluate)
    {
	*arg = option_end;
	return OK;
    }

    c = *option_end;
    *option_end = NUL;
    opt_type = get_option_value(*arg, &numval,
			       rettv == NULL ? NULL : &stringval, opt_flags);

    if (opt_type == -3)			// invalid name
    {
	if (rettv != NULL)
	    semsg(_("E113: Unknown option: %s"), *arg);
	ret = FAIL;
    }
    else if (rettv != NULL)
    {
	if (opt_type == -2)		// hidden string option
	{
	    rettv->v_type = VAR_STRING;
	    rettv->vval.v_string = NULL;
	}
	else if (opt_type == -1)	// hidden number option
	{
	    rettv->v_type = VAR_NUMBER;
	    rettv->vval.v_number = 0;
	}
	else if (opt_type == 1)		// number option
	{
	    rettv->v_type = VAR_NUMBER;
	    rettv->vval.v_number = numval;
	}
	else				// string option
	{
	    rettv->v_type = VAR_STRING;
	    rettv->vval.v_string = stringval;
	}
    }
    else if (working && (opt_type == -2 || opt_type == -1))
	ret = FAIL;

    *option_end = c;		    // put back for error messages
    *arg = option_end;

    return ret;
}

/*
 * Allocate a variable for a number constant.  Also deals with "0z" for blob.
 * Return OK or FAIL.
 */
    int
get_number_tv(
	char_u	    **arg,
	typval_T    *rettv,
	int	    evaluate,
	int	    want_string UNUSED)
{
    int		len;
#ifdef FEAT_FLOAT
    char_u	*p;
    int		get_float = FALSE;

    // We accept a float when the format matches
    // "[0-9]\+\.[0-9]\+\([eE][+-]\?[0-9]\+\)\?".  This is very
    // strict to avoid backwards compatibility problems.
    // With script version 2 and later the leading digit can be
    // omitted.
    // Don't look for a float after the "." operator, so that
    // ":let vers = 1.2.3" doesn't fail.
    if (**arg == '.')
	p = *arg;
    else
	p = skipdigits(*arg + 1);
    if (!want_string && p[0] == '.' && vim_isdigit(p[1]))
    {
	get_float = TRUE;
	p = skipdigits(p + 2);
	if (*p == 'e' || *p == 'E')
	{
	    ++p;
	    if (*p == '-' || *p == '+')
		++p;
	    if (!vim_isdigit(*p))
		get_float = FALSE;
	    else
		p = skipdigits(p + 1);
	}
	if (ASCII_ISALPHA(*p) || *p == '.')
	    get_float = FALSE;
    }
    if (get_float)
    {
	float_T	f;

	*arg += string2float(*arg, &f);
	if (evaluate)
	{
	    rettv->v_type = VAR_FLOAT;
	    rettv->vval.v_float = f;
	}
    }
    else
#endif
    if (**arg == '0' && ((*arg)[1] == 'z' || (*arg)[1] == 'Z'))
    {
	char_u  *bp;
	blob_T  *blob = NULL;  // init for gcc

	// Blob constant: 0z0123456789abcdef
	if (evaluate)
	    blob = blob_alloc();
	for (bp = *arg + 2; vim_isxdigit(bp[0]); bp += 2)
	{
	    if (!vim_isxdigit(bp[1]))
	    {
		if (blob != NULL)
		{
		    emsg(_("E973: Blob literal should have an even number of hex characters"));
		    ga_clear(&blob->bv_ga);
		    VIM_CLEAR(blob);
		}
		return FAIL;
	    }
	    if (blob != NULL)
		ga_append(&blob->bv_ga,
			     (hex2nr(*bp) << 4) + hex2nr(*(bp+1)));
	    if (bp[2] == '.' && vim_isxdigit(bp[3]))
		++bp;
	}
	if (blob != NULL)
	    rettv_blob_set(rettv, blob);
	*arg = bp;
    }
    else
    {
	varnumber_T	n;

	// decimal, hex or octal number
	vim_str2nr(*arg, NULL, &len, current_sctx.sc_version >= 4
		      ? STR2NR_NO_OCT + STR2NR_QUOTE
		      : STR2NR_ALL, &n, NULL, 0, TRUE);
	if (len == 0)
	{
	    semsg(_(e_invexpr2), *arg);
	    return FAIL;
	}
	*arg += len;
	if (evaluate)
	{
	    rettv->v_type = VAR_NUMBER;
	    rettv->vval.v_number = n;
	}
    }
    return OK;
}

/*
 * Allocate a variable for a string constant.
 * Return OK or FAIL.
 */
    int
get_string_tv(char_u **arg, typval_T *rettv, int evaluate)
{
    char_u	*p;
    char_u	*name;
    int		extra = 0;

    /*
     * Find the end of the string, skipping backslashed characters.
     */
    for (p = *arg + 1; *p != NUL && *p != '"'; MB_PTR_ADV(p))
    {
	if (*p == '\\' && p[1] != NUL)
	{
	    ++p;
	    // A "\<x>" form occupies at least 4 characters, and produces up
	    // to 6 characters: reserve space for 2 extra
	    if (*p == '<')
		extra += 2;
	}
    }

    if (*p != '"')
    {
	semsg(_("E114: Missing quote: %s"), *arg);
	return FAIL;
    }

    // If only parsing, set *arg and return here
    if (!evaluate)
    {
	*arg = p + 1;
	return OK;
    }

    /*
     * Copy the string into allocated memory, handling backslashed
     * characters.
     */
    name = alloc(p - *arg + extra);
    if (name == NULL)
	return FAIL;
    rettv->v_type = VAR_STRING;
    rettv->vval.v_string = name;

    for (p = *arg + 1; *p != NUL && *p != '"'; )
    {
	if (*p == '\\')
	{
	    switch (*++p)
	    {
		case 'b': *name++ = BS; ++p; break;
		case 'e': *name++ = ESC; ++p; break;
		case 'f': *name++ = FF; ++p; break;
		case 'n': *name++ = NL; ++p; break;
		case 'r': *name++ = CAR; ++p; break;
		case 't': *name++ = TAB; ++p; break;

		case 'X': // hex: "\x1", "\x12"
		case 'x':
		case 'u': // Unicode: "\u0023"
		case 'U':
			  if (vim_isxdigit(p[1]))
			  {
			      int	n, nr;
			      int	c = toupper(*p);

			      if (c == 'X')
				  n = 2;
			      else if (*p == 'u')
				  n = 4;
			      else
				  n = 8;
			      nr = 0;
			      while (--n >= 0 && vim_isxdigit(p[1]))
			      {
				  ++p;
				  nr = (nr << 4) + hex2nr(*p);
			      }
			      ++p;
			      // For "\u" store the number according to
			      // 'encoding'.
			      if (c != 'X')
				  name += (*mb_char2bytes)(nr, name);
			      else
				  *name++ = nr;
			  }
			  break;

			  // octal: "\1", "\12", "\123"
		case '0':
		case '1':
		case '2':
		case '3':
		case '4':
		case '5':
		case '6':
		case '7': *name = *p++ - '0';
			  if (*p >= '0' && *p <= '7')
			  {
			      *name = (*name << 3) + *p++ - '0';
			      if (*p >= '0' && *p <= '7')
				  *name = (*name << 3) + *p++ - '0';
			  }
			  ++name;
			  break;

			    // Special key, e.g.: "\<C-W>"
		case '<': extra = trans_special(&p, name, TRUE, TRUE,
								   TRUE, NULL);
			  if (extra != 0)
			  {
			      name += extra;
			      break;
			  }
			  // FALLTHROUGH

		default:  MB_COPY_CHAR(p, name);
			  break;
	    }
	}
	else
	    MB_COPY_CHAR(p, name);

    }
    *name = NUL;
    if (*p != NUL) // just in case
	++p;
    *arg = p;

    return OK;
}

/*
 * Allocate a variable for a 'str''ing' constant.
 * Return OK or FAIL.
 */
    int
get_lit_string_tv(char_u **arg, typval_T *rettv, int evaluate)
{
    char_u	*p;
    char_u	*str;
    int		reduce = 0;

    /*
     * Find the end of the string, skipping ''.
     */
    for (p = *arg + 1; *p != NUL; MB_PTR_ADV(p))
    {
	if (*p == '\'')
	{
	    if (p[1] != '\'')
		break;
	    ++reduce;
	    ++p;
	}
    }

    if (*p != '\'')
    {
	semsg(_("E115: Missing quote: %s"), *arg);
	return FAIL;
    }

    // If only parsing return after setting "*arg"
    if (!evaluate)
    {
	*arg = p + 1;
	return OK;
    }

    /*
     * Copy the string into allocated memory, handling '' to ' reduction.
     */
    str = alloc((p - *arg) - reduce);
    if (str == NULL)
	return FAIL;
    rettv->v_type = VAR_STRING;
    rettv->vval.v_string = str;

    for (p = *arg + 1; *p != NUL; )
    {
	if (*p == '\'')
	{
	    if (p[1] != '\'')
		break;
	    ++p;
	}
	MB_COPY_CHAR(p, str);
    }
    *str = NUL;
    *arg = p + 1;

    return OK;
}

/*
 * Return the function name of the partial.
 */
    char_u *
partial_name(partial_T *pt)
{
    if (pt->pt_name != NULL)
	return pt->pt_name;
    return pt->pt_func->uf_name;
}

    static void
partial_free(partial_T *pt)
{
    int i;

    for (i = 0; i < pt->pt_argc; ++i)
	clear_tv(&pt->pt_argv[i]);
    vim_free(pt->pt_argv);
    dict_unref(pt->pt_dict);
    if (pt->pt_name != NULL)
    {
	func_unref(pt->pt_name);
	vim_free(pt->pt_name);
    }
    else
	func_ptr_unref(pt->pt_func);
    vim_free(pt);
}

/*
 * Unreference a closure: decrement the reference count and free it when it
 * becomes zero.
 */
    void
partial_unref(partial_T *pt)
{
    if (pt != NULL && --pt->pt_refcount <= 0)
	partial_free(pt);
}

static int tv_equal_recurse_limit;

    static int
func_equal(
    typval_T *tv1,
    typval_T *tv2,
    int	     ic)	    // ignore case
{
    char_u	*s1, *s2;
    dict_T	*d1, *d2;
    int		a1, a2;
    int		i;

    // empty and NULL function name considered the same
    s1 = tv1->v_type == VAR_FUNC ? tv1->vval.v_string
					   : partial_name(tv1->vval.v_partial);
    if (s1 != NULL && *s1 == NUL)
	s1 = NULL;
    s2 = tv2->v_type == VAR_FUNC ? tv2->vval.v_string
					   : partial_name(tv2->vval.v_partial);
    if (s2 != NULL && *s2 == NUL)
	s2 = NULL;
    if (s1 == NULL || s2 == NULL)
    {
	if (s1 != s2)
	    return FALSE;
    }
    else if (STRCMP(s1, s2) != 0)
	return FALSE;

    // empty dict and NULL dict is different
    d1 = tv1->v_type == VAR_FUNC ? NULL : tv1->vval.v_partial->pt_dict;
    d2 = tv2->v_type == VAR_FUNC ? NULL : tv2->vval.v_partial->pt_dict;
    if (d1 == NULL || d2 == NULL)
    {
	if (d1 != d2)
	    return FALSE;
    }
    else if (!dict_equal(d1, d2, ic, TRUE))
	return FALSE;

    // empty list and no list considered the same
    a1 = tv1->v_type == VAR_FUNC ? 0 : tv1->vval.v_partial->pt_argc;
    a2 = tv2->v_type == VAR_FUNC ? 0 : tv2->vval.v_partial->pt_argc;
    if (a1 != a2)
	return FALSE;
    for (i = 0; i < a1; ++i)
	if (!tv_equal(tv1->vval.v_partial->pt_argv + i,
		      tv2->vval.v_partial->pt_argv + i, ic, TRUE))
	    return FALSE;

    return TRUE;
}

/*
 * Return TRUE if "tv1" and "tv2" have the same value.
 * Compares the items just like "==" would compare them, but strings and
 * numbers are different.  Floats and numbers are also different.
 */
    int
tv_equal(
    typval_T *tv1,
    typval_T *tv2,
    int	     ic,	    // ignore case
    int	     recursive)	    // TRUE when used recursively
{
    char_u	buf1[NUMBUFLEN], buf2[NUMBUFLEN];
    char_u	*s1, *s2;
    static int  recursive_cnt = 0;	    // catch recursive loops
    int		r;

    // Catch lists and dicts that have an endless loop by limiting
    // recursiveness to a limit.  We guess they are equal then.
    // A fixed limit has the problem of still taking an awful long time.
    // Reduce the limit every time running into it. That should work fine for
    // deeply linked structures that are not recursively linked and catch
    // recursiveness quickly.
    if (!recursive)
	tv_equal_recurse_limit = 1000;
    if (recursive_cnt >= tv_equal_recurse_limit)
    {
	--tv_equal_recurse_limit;
	return TRUE;
    }

    // For VAR_FUNC and VAR_PARTIAL compare the function name, bound dict and
    // arguments.
    if ((tv1->v_type == VAR_FUNC
		|| (tv1->v_type == VAR_PARTIAL && tv1->vval.v_partial != NULL))
	    && (tv2->v_type == VAR_FUNC
		|| (tv2->v_type == VAR_PARTIAL && tv2->vval.v_partial != NULL)))
    {
	++recursive_cnt;
	r = func_equal(tv1, tv2, ic);
	--recursive_cnt;
	return r;
    }

    if (tv1->v_type != tv2->v_type)
	return FALSE;

    switch (tv1->v_type)
    {
	case VAR_LIST:
	    ++recursive_cnt;
	    r = list_equal(tv1->vval.v_list, tv2->vval.v_list, ic, TRUE);
	    --recursive_cnt;
	    return r;

	case VAR_DICT:
	    ++recursive_cnt;
	    r = dict_equal(tv1->vval.v_dict, tv2->vval.v_dict, ic, TRUE);
	    --recursive_cnt;
	    return r;

	case VAR_BLOB:
	    return blob_equal(tv1->vval.v_blob, tv2->vval.v_blob);

	case VAR_NUMBER:
	case VAR_BOOL:
	    return tv1->vval.v_number == tv2->vval.v_number;

	case VAR_STRING:
	    s1 = tv_get_string_buf(tv1, buf1);
	    s2 = tv_get_string_buf(tv2, buf2);
	    return ((ic ? MB_STRICMP(s1, s2) : STRCMP(s1, s2)) == 0);

	case VAR_SPECIAL:
	    return tv1->vval.v_number == tv2->vval.v_number;

	case VAR_FLOAT:
#ifdef FEAT_FLOAT
	    return tv1->vval.v_float == tv2->vval.v_float;
#endif
	case VAR_JOB:
#ifdef FEAT_JOB_CHANNEL
	    return tv1->vval.v_job == tv2->vval.v_job;
#endif
	case VAR_CHANNEL:
#ifdef FEAT_JOB_CHANNEL
	    return tv1->vval.v_channel == tv2->vval.v_channel;
#endif

	case VAR_FUNC:
	case VAR_PARTIAL:
	case VAR_UNKNOWN:
	case VAR_VOID:
	    break;
    }

    // VAR_UNKNOWN can be the result of a invalid expression, let's say it
    // does not equal anything, not even itself.
    return FALSE;
}

/*
 * Return the next (unique) copy ID.
 * Used for serializing nested structures.
 */
    int
get_copyID(void)
{
    current_copyID += COPYID_INC;
    return current_copyID;
}

/*
 * Garbage collection for lists and dictionaries.
 *
 * We use reference counts to be able to free most items right away when they
 * are no longer used.  But for composite items it's possible that it becomes
 * unused while the reference count is > 0: When there is a recursive
 * reference.  Example:
 *	:let l = [1, 2, 3]
 *	:let d = {9: l}
 *	:let l[1] = d
 *
 * Since this is quite unusual we handle this with garbage collection: every
 * once in a while find out which lists and dicts are not referenced from any
 * variable.
 *
 * Here is a good reference text about garbage collection (refers to Python
 * but it applies to all reference-counting mechanisms):
 *	http://python.ca/nas/python/gc/
 */

/*
 * Do garbage collection for lists and dicts.
 * When "testing" is TRUE this is called from test_garbagecollect_now().
 * Return TRUE if some memory was freed.
 */
    int
garbage_collect(int testing)
{
    int		copyID;
    int		abort = FALSE;
    buf_T	*buf;
    win_T	*wp;
    int		did_free = FALSE;
    tabpage_T	*tp;

    if (!testing)
    {
	// Only do this once.
	want_garbage_collect = FALSE;
	may_garbage_collect = FALSE;
	garbage_collect_at_exit = FALSE;
    }

    // The execution stack can grow big, limit the size.
    if (exestack.ga_maxlen - exestack.ga_len > 500)
    {
	size_t	new_len;
	char_u	*pp;
	int	n;

	// Keep 150% of the current size, with a minimum of the growth size.
	n = exestack.ga_len / 2;
	if (n < exestack.ga_growsize)
	    n = exestack.ga_growsize;

	// Don't make it bigger though.
	if (exestack.ga_len + n < exestack.ga_maxlen)
	{
	    new_len = exestack.ga_itemsize * (exestack.ga_len + n);
	    pp = vim_realloc(exestack.ga_data, new_len);
	    if (pp == NULL)
		return FAIL;
	    exestack.ga_maxlen = exestack.ga_len + n;
	    exestack.ga_data = pp;
	}
    }

    // We advance by two because we add one for items referenced through
    // previous_funccal.
    copyID = get_copyID();

    /*
     * 1. Go through all accessible variables and mark all lists and dicts
     *    with copyID.
     */

    // Don't free variables in the previous_funccal list unless they are only
    // referenced through previous_funccal.  This must be first, because if
    // the item is referenced elsewhere the funccal must not be freed.
    abort = abort || set_ref_in_previous_funccal(copyID);

    // script-local variables
    abort = abort || garbage_collect_scriptvars(copyID);

    // buffer-local variables
    FOR_ALL_BUFFERS(buf)
	abort = abort || set_ref_in_item(&buf->b_bufvar.di_tv, copyID,
								  NULL, NULL);

    // window-local variables
    FOR_ALL_TAB_WINDOWS(tp, wp)
	abort = abort || set_ref_in_item(&wp->w_winvar.di_tv, copyID,
								  NULL, NULL);
    if (aucmd_win != NULL)
	abort = abort || set_ref_in_item(&aucmd_win->w_winvar.di_tv, copyID,
								  NULL, NULL);
#ifdef FEAT_PROP_POPUP
    for (wp = first_popupwin; wp != NULL; wp = wp->w_next)
	abort = abort || set_ref_in_item(&wp->w_winvar.di_tv, copyID,
								  NULL, NULL);
    FOR_ALL_TABPAGES(tp)
	for (wp = tp->tp_first_popupwin; wp != NULL; wp = wp->w_next)
		abort = abort || set_ref_in_item(&wp->w_winvar.di_tv, copyID,
								  NULL, NULL);
#endif

    // tabpage-local variables
    FOR_ALL_TABPAGES(tp)
	abort = abort || set_ref_in_item(&tp->tp_winvar.di_tv, copyID,
								  NULL, NULL);
    // global variables
    abort = abort || garbage_collect_globvars(copyID);

    // function-local variables
    abort = abort || set_ref_in_call_stack(copyID);

    // named functions (matters for closures)
    abort = abort || set_ref_in_functions(copyID);

    // function call arguments, if v:testing is set.
    abort = abort || set_ref_in_func_args(copyID);

    // v: vars
    abort = abort || garbage_collect_vimvars(copyID);

    // callbacks in buffers
    abort = abort || set_ref_in_buffers(copyID);

#ifdef FEAT_LUA
    abort = abort || set_ref_in_lua(copyID);
#endif

#ifdef FEAT_PYTHON
    abort = abort || set_ref_in_python(copyID);
#endif

#ifdef FEAT_PYTHON3
    abort = abort || set_ref_in_python3(copyID);
#endif

#ifdef FEAT_JOB_CHANNEL
    abort = abort || set_ref_in_channel(copyID);
    abort = abort || set_ref_in_job(copyID);
#endif
#ifdef FEAT_NETBEANS_INTG
    abort = abort || set_ref_in_nb_channel(copyID);
#endif

#ifdef FEAT_TIMERS
    abort = abort || set_ref_in_timer(copyID);
#endif

#ifdef FEAT_QUICKFIX
    abort = abort || set_ref_in_quickfix(copyID);
#endif

#ifdef FEAT_TERMINAL
    abort = abort || set_ref_in_term(copyID);
#endif

#ifdef FEAT_PROP_POPUP
    abort = abort || set_ref_in_popups(copyID);
#endif

    if (!abort)
    {
	/*
	 * 2. Free lists and dictionaries that are not referenced.
	 */
	did_free = free_unref_items(copyID);

	/*
	 * 3. Check if any funccal can be freed now.
	 *    This may call us back recursively.
	 */
	free_unref_funccal(copyID, testing);
    }
    else if (p_verbose > 0)
    {
	verb_msg(_("Not enough memory to set references, garbage collection aborted!"));
    }

    return did_free;
}

/*
 * Free lists, dictionaries, channels and jobs that are no longer referenced.
 */
    static int
free_unref_items(int copyID)
{
    int		did_free = FALSE;

    // Let all "free" functions know that we are here.  This means no
    // dictionaries, lists, channels or jobs are to be freed, because we will
    // do that here.
    in_free_unref_items = TRUE;

    /*
     * PASS 1: free the contents of the items.  We don't free the items
     * themselves yet, so that it is possible to decrement refcount counters
     */

    // Go through the list of dicts and free items without the copyID.
    did_free |= dict_free_nonref(copyID);

    // Go through the list of lists and free items without the copyID.
    did_free |= list_free_nonref(copyID);

#ifdef FEAT_JOB_CHANNEL
    // Go through the list of jobs and free items without the copyID. This
    // must happen before doing channels, because jobs refer to channels, but
    // the reference from the channel to the job isn't tracked.
    did_free |= free_unused_jobs_contents(copyID, COPYID_MASK);

    // Go through the list of channels and free items without the copyID.
    did_free |= free_unused_channels_contents(copyID, COPYID_MASK);
#endif

    /*
     * PASS 2: free the items themselves.
     */
    dict_free_items(copyID);
    list_free_items(copyID);

#ifdef FEAT_JOB_CHANNEL
    // Go through the list of jobs and free items without the copyID. This
    // must happen before doing channels, because jobs refer to channels, but
    // the reference from the channel to the job isn't tracked.
    free_unused_jobs(copyID, COPYID_MASK);

    // Go through the list of channels and free items without the copyID.
    free_unused_channels(copyID, COPYID_MASK);
#endif

    in_free_unref_items = FALSE;

    return did_free;
}

/*
 * Mark all lists and dicts referenced through hashtab "ht" with "copyID".
 * "list_stack" is used to add lists to be marked.  Can be NULL.
 *
 * Returns TRUE if setting references failed somehow.
 */
    int
set_ref_in_ht(hashtab_T *ht, int copyID, list_stack_T **list_stack)
{
    int		todo;
    int		abort = FALSE;
    hashitem_T	*hi;
    hashtab_T	*cur_ht;
    ht_stack_T	*ht_stack = NULL;
    ht_stack_T	*tempitem;

    cur_ht = ht;
    for (;;)
    {
	if (!abort)
	{
	    // Mark each item in the hashtab.  If the item contains a hashtab
	    // it is added to ht_stack, if it contains a list it is added to
	    // list_stack.
	    todo = (int)cur_ht->ht_used;
	    for (hi = cur_ht->ht_array; todo > 0; ++hi)
		if (!HASHITEM_EMPTY(hi))
		{
		    --todo;
		    abort = abort || set_ref_in_item(&HI2DI(hi)->di_tv, copyID,
						       &ht_stack, list_stack);
		}
	}

	if (ht_stack == NULL)
	    break;

	// take an item from the stack
	cur_ht = ht_stack->ht;
	tempitem = ht_stack;
	ht_stack = ht_stack->prev;
	free(tempitem);
    }

    return abort;
}

/*
 * Mark a dict and its items with "copyID".
 * Returns TRUE if setting references failed somehow.
 */
    int
set_ref_in_dict(dict_T *d, int copyID)
{
    if (d != NULL && d->dv_copyID != copyID)
    {
	d->dv_copyID = copyID;
	return set_ref_in_ht(&d->dv_hashtab, copyID, NULL);
    }
    return FALSE;
}

/*
 * Mark a list and its items with "copyID".
 * Returns TRUE if setting references failed somehow.
 */
    int
set_ref_in_list(list_T *ll, int copyID)
{
    if (ll != NULL && ll->lv_copyID != copyID)
    {
	ll->lv_copyID = copyID;
	return set_ref_in_list_items(ll, copyID, NULL);
    }
    return FALSE;
}

/*
 * Mark all lists and dicts referenced through list "l" with "copyID".
 * "ht_stack" is used to add hashtabs to be marked.  Can be NULL.
 *
 * Returns TRUE if setting references failed somehow.
 */
    int
set_ref_in_list_items(list_T *l, int copyID, ht_stack_T **ht_stack)
{
    listitem_T	 *li;
    int		 abort = FALSE;
    list_T	 *cur_l;
    list_stack_T *list_stack = NULL;
    list_stack_T *tempitem;

    cur_l = l;
    for (;;)
    {
	if (!abort)
	    // Mark each item in the list.  If the item contains a hashtab
	    // it is added to ht_stack, if it contains a list it is added to
	    // list_stack.
	    for (li = cur_l->lv_first; !abort && li != NULL; li = li->li_next)
		abort = abort || set_ref_in_item(&li->li_tv, copyID,
						       ht_stack, &list_stack);
	if (list_stack == NULL)
	    break;

	// take an item from the stack
	cur_l = list_stack->list;
	tempitem = list_stack;
	list_stack = list_stack->prev;
	free(tempitem);
    }

    return abort;
}

/*
 * Mark all lists and dicts referenced through typval "tv" with "copyID".
 * "list_stack" is used to add lists to be marked.  Can be NULL.
 * "ht_stack" is used to add hashtabs to be marked.  Can be NULL.
 *
 * Returns TRUE if setting references failed somehow.
 */
    int
set_ref_in_item(
    typval_T	    *tv,
    int		    copyID,
    ht_stack_T	    **ht_stack,
    list_stack_T    **list_stack)
{
    int		abort = FALSE;

    if (tv->v_type == VAR_DICT)
    {
	dict_T	*dd = tv->vval.v_dict;

	if (dd != NULL && dd->dv_copyID != copyID)
	{
	    // Didn't see this dict yet.
	    dd->dv_copyID = copyID;
	    if (ht_stack == NULL)
	    {
		abort = set_ref_in_ht(&dd->dv_hashtab, copyID, list_stack);
	    }
	    else
	    {
		ht_stack_T *newitem = (ht_stack_T*)malloc(sizeof(ht_stack_T));
		if (newitem == NULL)
		    abort = TRUE;
		else
		{
		    newitem->ht = &dd->dv_hashtab;
		    newitem->prev = *ht_stack;
		    *ht_stack = newitem;
		}
	    }
	}
    }
    else if (tv->v_type == VAR_LIST)
    {
	list_T	*ll = tv->vval.v_list;

	if (ll != NULL && ll->lv_copyID != copyID)
	{
	    // Didn't see this list yet.
	    ll->lv_copyID = copyID;
	    if (list_stack == NULL)
	    {
		abort = set_ref_in_list_items(ll, copyID, ht_stack);
	    }
	    else
	    {
		list_stack_T *newitem = (list_stack_T*)malloc(
							sizeof(list_stack_T));
		if (newitem == NULL)
		    abort = TRUE;
		else
		{
		    newitem->list = ll;
		    newitem->prev = *list_stack;
		    *list_stack = newitem;
		}
	    }
	}
    }
    else if (tv->v_type == VAR_FUNC)
    {
	abort = set_ref_in_func(tv->vval.v_string, NULL, copyID);
    }
    else if (tv->v_type == VAR_PARTIAL)
    {
	partial_T	*pt = tv->vval.v_partial;
	int		i;

	// A partial does not have a copyID, because it cannot contain itself.
	if (pt != NULL)
	{
	    abort = set_ref_in_func(pt->pt_name, pt->pt_func, copyID);

	    if (pt->pt_dict != NULL)
	    {
		typval_T dtv;

		dtv.v_type = VAR_DICT;
		dtv.vval.v_dict = pt->pt_dict;
		set_ref_in_item(&dtv, copyID, ht_stack, list_stack);
	    }

	    for (i = 0; i < pt->pt_argc; ++i)
		abort = abort || set_ref_in_item(&pt->pt_argv[i], copyID,
							ht_stack, list_stack);
	}
    }
#ifdef FEAT_JOB_CHANNEL
    else if (tv->v_type == VAR_JOB)
    {
	job_T	    *job = tv->vval.v_job;
	typval_T    dtv;

	if (job != NULL && job->jv_copyID != copyID)
	{
	    job->jv_copyID = copyID;
	    if (job->jv_channel != NULL)
	    {
		dtv.v_type = VAR_CHANNEL;
		dtv.vval.v_channel = job->jv_channel;
		set_ref_in_item(&dtv, copyID, ht_stack, list_stack);
	    }
	    if (job->jv_exit_cb.cb_partial != NULL)
	    {
		dtv.v_type = VAR_PARTIAL;
		dtv.vval.v_partial = job->jv_exit_cb.cb_partial;
		set_ref_in_item(&dtv, copyID, ht_stack, list_stack);
	    }
	}
    }
    else if (tv->v_type == VAR_CHANNEL)
    {
	channel_T   *ch =tv->vval.v_channel;
	ch_part_T   part;
	typval_T    dtv;
	jsonq_T	    *jq;
	cbq_T	    *cq;

	if (ch != NULL && ch->ch_copyID != copyID)
	{
	    ch->ch_copyID = copyID;
	    for (part = PART_SOCK; part < PART_COUNT; ++part)
	    {
		for (jq = ch->ch_part[part].ch_json_head.jq_next; jq != NULL;
							     jq = jq->jq_next)
		    set_ref_in_item(jq->jq_value, copyID, ht_stack, list_stack);
		for (cq = ch->ch_part[part].ch_cb_head.cq_next; cq != NULL;
							     cq = cq->cq_next)
		    if (cq->cq_callback.cb_partial != NULL)
		    {
			dtv.v_type = VAR_PARTIAL;
			dtv.vval.v_partial = cq->cq_callback.cb_partial;
			set_ref_in_item(&dtv, copyID, ht_stack, list_stack);
		    }
		if (ch->ch_part[part].ch_callback.cb_partial != NULL)
		{
		    dtv.v_type = VAR_PARTIAL;
		    dtv.vval.v_partial =
				      ch->ch_part[part].ch_callback.cb_partial;
		    set_ref_in_item(&dtv, copyID, ht_stack, list_stack);
		}
	    }
	    if (ch->ch_callback.cb_partial != NULL)
	    {
		dtv.v_type = VAR_PARTIAL;
		dtv.vval.v_partial = ch->ch_callback.cb_partial;
		set_ref_in_item(&dtv, copyID, ht_stack, list_stack);
	    }
	    if (ch->ch_close_cb.cb_partial != NULL)
	    {
		dtv.v_type = VAR_PARTIAL;
		dtv.vval.v_partial = ch->ch_close_cb.cb_partial;
		set_ref_in_item(&dtv, copyID, ht_stack, list_stack);
	    }
	}
    }
#endif
    return abort;
}

/*
 * Return a string with the string representation of a variable.
 * If the memory is allocated "tofree" is set to it, otherwise NULL.
 * "numbuf" is used for a number.
 * When "copyID" is not NULL replace recursive lists and dicts with "...".
 * When both "echo_style" and "composite_val" are FALSE, put quotes around
 * stings as "string()", otherwise does not put quotes around strings, as
 * ":echo" displays values.
 * When "restore_copyID" is FALSE, repeated items in dictionaries and lists
 * are replaced with "...".
 * May return NULL.
 */
    char_u *
echo_string_core(
    typval_T	*tv,
    char_u	**tofree,
    char_u	*numbuf,
    int		copyID,
    int		echo_style,
    int		restore_copyID,
    int		composite_val)
{
    static int	recurse = 0;
    char_u	*r = NULL;

    if (recurse >= DICT_MAXNEST)
    {
	if (!did_echo_string_emsg)
	{
	    // Only give this message once for a recursive call to avoid
	    // flooding the user with errors.  And stop iterating over lists
	    // and dicts.
	    did_echo_string_emsg = TRUE;
	    emsg(_("E724: variable nested too deep for displaying"));
	}
	*tofree = NULL;
	return (char_u *)"{E724}";
    }
    ++recurse;

    switch (tv->v_type)
    {
	case VAR_STRING:
	    if (echo_style && !composite_val)
	    {
		*tofree = NULL;
		r = tv->vval.v_string;
		if (r == NULL)
		    r = (char_u *)"";
	    }
	    else
	    {
		*tofree = string_quote(tv->vval.v_string, FALSE);
		r = *tofree;
	    }
	    break;

	case VAR_FUNC:
	    if (echo_style)
	    {
		*tofree = NULL;
		r = tv->vval.v_string;
	    }
	    else
	    {
		*tofree = string_quote(tv->vval.v_string, TRUE);
		r = *tofree;
	    }
	    break;

	case VAR_PARTIAL:
	    {
		partial_T   *pt = tv->vval.v_partial;
		char_u	    *fname = string_quote(pt == NULL ? NULL
						    : partial_name(pt), FALSE);
		garray_T    ga;
		int	    i;
		char_u	    *tf;

		ga_init2(&ga, 1, 100);
		ga_concat(&ga, (char_u *)"function(");
		if (fname != NULL)
		{
		    ga_concat(&ga, fname);
		    vim_free(fname);
		}
		if (pt != NULL && pt->pt_argc > 0)
		{
		    ga_concat(&ga, (char_u *)", [");
		    for (i = 0; i < pt->pt_argc; ++i)
		    {
			if (i > 0)
			    ga_concat(&ga, (char_u *)", ");
			ga_concat(&ga,
			     tv2string(&pt->pt_argv[i], &tf, numbuf, copyID));
			vim_free(tf);
		    }
		    ga_concat(&ga, (char_u *)"]");
		}
		if (pt != NULL && pt->pt_dict != NULL)
		{
		    typval_T dtv;

		    ga_concat(&ga, (char_u *)", ");
		    dtv.v_type = VAR_DICT;
		    dtv.vval.v_dict = pt->pt_dict;
		    ga_concat(&ga, tv2string(&dtv, &tf, numbuf, copyID));
		    vim_free(tf);
		}
		ga_concat(&ga, (char_u *)")");

		*tofree = ga.ga_data;
		r = *tofree;
		break;
	    }

	case VAR_BLOB:
	    r = blob2string(tv->vval.v_blob, tofree, numbuf);
	    break;

	case VAR_LIST:
	    if (tv->vval.v_list == NULL)
	    {
		*tofree = NULL;
		r = NULL;
	    }
	    else if (copyID != 0 && tv->vval.v_list->lv_copyID == copyID
		    && tv->vval.v_list->lv_len > 0)
	    {
		*tofree = NULL;
		r = (char_u *)"[...]";
	    }
	    else
	    {
		int old_copyID = tv->vval.v_list->lv_copyID;

		tv->vval.v_list->lv_copyID = copyID;
		*tofree = list2string(tv, copyID, restore_copyID);
		if (restore_copyID)
		    tv->vval.v_list->lv_copyID = old_copyID;
		r = *tofree;
	    }
	    break;

	case VAR_DICT:
	    if (tv->vval.v_dict == NULL)
	    {
		*tofree = NULL;
		r = NULL;
	    }
	    else if (copyID != 0 && tv->vval.v_dict->dv_copyID == copyID
		    && tv->vval.v_dict->dv_hashtab.ht_used != 0)
	    {
		*tofree = NULL;
		r = (char_u *)"{...}";
	    }
	    else
	    {
		int old_copyID = tv->vval.v_dict->dv_copyID;
		tv->vval.v_dict->dv_copyID = copyID;
		*tofree = dict2string(tv, copyID, restore_copyID);
		if (restore_copyID)
		    tv->vval.v_dict->dv_copyID = old_copyID;
		r = *tofree;
	    }
	    break;

	case VAR_NUMBER:
	case VAR_BOOL:
	case VAR_UNKNOWN:
	case VAR_VOID:
	    *tofree = NULL;
	    r = tv_get_string_buf(tv, numbuf);
	    break;

	case VAR_JOB:
	case VAR_CHANNEL:
	    *tofree = NULL;
	    r = tv_get_string_buf(tv, numbuf);
	    if (composite_val)
	    {
		*tofree = string_quote(r, FALSE);
		r = *tofree;
	    }
	    break;

	case VAR_FLOAT:
#ifdef FEAT_FLOAT
	    *tofree = NULL;
	    vim_snprintf((char *)numbuf, NUMBUFLEN, "%g", tv->vval.v_float);
	    r = numbuf;
	    break;
#endif

	case VAR_SPECIAL:
	    *tofree = NULL;
	    r = (char_u *)get_var_special_name(tv->vval.v_number);
	    break;
    }

    if (--recurse == 0)
	did_echo_string_emsg = FALSE;
    return r;
}

/*
 * Return a string with the string representation of a variable.
 * If the memory is allocated "tofree" is set to it, otherwise NULL.
 * "numbuf" is used for a number.
 * Does not put quotes around strings, as ":echo" displays values.
 * When "copyID" is not NULL replace recursive lists and dicts with "...".
 * May return NULL.
 */
    char_u *
echo_string(
    typval_T	*tv,
    char_u	**tofree,
    char_u	*numbuf,
    int		copyID)
{
    return echo_string_core(tv, tofree, numbuf, copyID, TRUE, FALSE, FALSE);
}

/*
 * Return a string with the string representation of a variable.
 * If the memory is allocated "tofree" is set to it, otherwise NULL.
 * "numbuf" is used for a number.
 * Puts quotes around strings, so that they can be parsed back by eval().
 * May return NULL.
 */
    char_u *
tv2string(
    typval_T	*tv,
    char_u	**tofree,
    char_u	*numbuf,
    int		copyID)
{
    return echo_string_core(tv, tofree, numbuf, copyID, FALSE, TRUE, FALSE);
}

/*
 * Return string "str" in ' quotes, doubling ' characters.
 * If "str" is NULL an empty string is assumed.
 * If "function" is TRUE make it function('string').
 */
    char_u *
string_quote(char_u *str, int function)
{
    unsigned	len;
    char_u	*p, *r, *s;

    len = (function ? 13 : 3);
    if (str != NULL)
    {
	len += (unsigned)STRLEN(str);
	for (p = str; *p != NUL; MB_PTR_ADV(p))
	    if (*p == '\'')
		++len;
    }
    s = r = alloc(len);
    if (r != NULL)
    {
	if (function)
	{
	    STRCPY(r, "function('");
	    r += 10;
	}
	else
	    *r++ = '\'';
	if (str != NULL)
	    for (p = str; *p != NUL; )
	    {
		if (*p == '\'')
		    *r++ = '\'';
		MB_COPY_CHAR(p, r);
	    }
	*r++ = '\'';
	if (function)
	    *r++ = ')';
	*r++ = NUL;
    }
    return s;
}

#if defined(FEAT_FLOAT) || defined(PROTO)
/*
 * Convert the string "text" to a floating point number.
 * This uses strtod().  setlocale(LC_NUMERIC, "C") has been used to make sure
 * this always uses a decimal point.
 * Returns the length of the text that was consumed.
 */
    int
string2float(
    char_u	*text,
    float_T	*value)	    // result stored here
{
    char	*s = (char *)text;
    float_T	f;

    // MS-Windows does not deal with "inf" and "nan" properly.
    if (STRNICMP(text, "inf", 3) == 0)
    {
	*value = INFINITY;
	return 3;
    }
    if (STRNICMP(text, "-inf", 3) == 0)
    {
	*value = -INFINITY;
	return 4;
    }
    if (STRNICMP(text, "nan", 3) == 0)
    {
	*value = NAN;
	return 3;
    }
    f = strtod(s, &s);
    *value = f;
    return (int)((char_u *)s - text);
}
#endif

/*
 * Get the value of an environment variable.
 * "arg" is pointing to the '$'.  It is advanced to after the name.
 * If the environment variable was not set, silently assume it is empty.
 * Return FAIL if the name is invalid.
 */
    int
get_env_tv(char_u **arg, typval_T *rettv, int evaluate)
{
    char_u	*string = NULL;
    int		len;
    int		cc;
    char_u	*name;
    int		mustfree = FALSE;

    ++*arg;
    name = *arg;
    len = get_env_len(arg);
    if (evaluate)
    {
	if (len == 0)
	    return FAIL; // invalid empty name

	cc = name[len];
	name[len] = NUL;
	// first try vim_getenv(), fast for normal environment vars
	string = vim_getenv(name, &mustfree);
	if (string != NULL && *string != NUL)
	{
	    if (!mustfree)
		string = vim_strsave(string);
	}
	else
	{
	    if (mustfree)
		vim_free(string);

	    // next try expanding things like $VIM and ${HOME}
	    string = expand_env_save(name - 1);
	    if (string != NULL && *string == '$')
		VIM_CLEAR(string);
	}
	name[len] = cc;

	rettv->v_type = VAR_STRING;
	rettv->vval.v_string = string;
    }

    return OK;
}

/*
 * Translate a String variable into a position.
 * Returns NULL when there is an error.
 */
    pos_T *
var2fpos(
    typval_T	*varp,
    int		dollar_lnum,	// TRUE when $ is last line
    int		*fnum)		// set to fnum for '0, 'A, etc.
{
    char_u		*name;
    static pos_T	pos;
    pos_T		*pp;

    // Argument can be [lnum, col, coladd].
    if (varp->v_type == VAR_LIST)
    {
	list_T		*l;
	int		len;
	int		error = FALSE;
	listitem_T	*li;

	l = varp->vval.v_list;
	if (l == NULL)
	    return NULL;

	// Get the line number
	pos.lnum = list_find_nr(l, 0L, &error);
	if (error || pos.lnum <= 0 || pos.lnum > curbuf->b_ml.ml_line_count)
	    return NULL;	// invalid line number

	// Get the column number
	pos.col = list_find_nr(l, 1L, &error);
	if (error)
	    return NULL;
	len = (long)STRLEN(ml_get(pos.lnum));

	// We accept "$" for the column number: last column.
	li = list_find(l, 1L);
	if (li != NULL && li->li_tv.v_type == VAR_STRING
		&& li->li_tv.vval.v_string != NULL
		&& STRCMP(li->li_tv.vval.v_string, "$") == 0)
	    pos.col = len + 1;

	// Accept a position up to the NUL after the line.
	if (pos.col == 0 || (int)pos.col > len + 1)
	    return NULL;	// invalid column number
	--pos.col;

	// Get the virtual offset.  Defaults to zero.
	pos.coladd = list_find_nr(l, 2L, &error);
	if (error)
	    pos.coladd = 0;

	return &pos;
    }

    name = tv_get_string_chk(varp);
    if (name == NULL)
	return NULL;
    if (name[0] == '.')				// cursor
	return &curwin->w_cursor;
    if (name[0] == 'v' && name[1] == NUL)	// Visual start
    {
	if (VIsual_active)
	    return &VIsual;
	return &curwin->w_cursor;
    }
    if (name[0] == '\'')			// mark
    {
	pp = getmark_buf_fnum(curbuf, name[1], FALSE, fnum);
	if (pp == NULL || pp == (pos_T *)-1 || pp->lnum <= 0)
	    return NULL;
	return pp;
    }

    pos.coladd = 0;

    if (name[0] == 'w' && dollar_lnum)
    {
	pos.col = 0;
	if (name[1] == '0')		// "w0": first visible line
	{
	    update_topline();
	    // In silent Ex mode topline is zero, but that's not a valid line
	    // number; use one instead.
	    pos.lnum = curwin->w_topline > 0 ? curwin->w_topline : 1;
	    return &pos;
	}
	else if (name[1] == '$')	// "w$": last visible line
	{
	    validate_botline();
	    // In silent Ex mode botline is zero, return zero then.
	    pos.lnum = curwin->w_botline > 0 ? curwin->w_botline - 1 : 0;
	    return &pos;
	}
    }
    else if (name[0] == '$')		// last column or line
    {
	if (dollar_lnum)
	{
	    pos.lnum = curbuf->b_ml.ml_line_count;
	    pos.col = 0;
	}
	else
	{
	    pos.lnum = curwin->w_cursor.lnum;
	    pos.col = (colnr_T)STRLEN(ml_get_curline());
	}
	return &pos;
    }
    return NULL;
}

/*
 * Convert list in "arg" into a position and optional file number.
 * When "fnump" is NULL there is no file number, only 3 items.
 * Note that the column is passed on as-is, the caller may want to decrement
 * it to use 1 for the first column.
 * Return FAIL when conversion is not possible, doesn't check the position for
 * validity.
 */
    int
list2fpos(
    typval_T	*arg,
    pos_T	*posp,
    int		*fnump,
    colnr_T	*curswantp)
{
    list_T	*l = arg->vval.v_list;
    long	i = 0;
    long	n;

    // List must be: [fnum, lnum, col, coladd, curswant], where "fnum" is only
    // there when "fnump" isn't NULL; "coladd" and "curswant" are optional.
    if (arg->v_type != VAR_LIST
	    || l == NULL
	    || l->lv_len < (fnump == NULL ? 2 : 3)
	    || l->lv_len > (fnump == NULL ? 4 : 5))
	return FAIL;

    if (fnump != NULL)
    {
	n = list_find_nr(l, i++, NULL);	// fnum
	if (n < 0)
	    return FAIL;
	if (n == 0)
	    n = curbuf->b_fnum;		// current buffer
	*fnump = n;
    }

    n = list_find_nr(l, i++, NULL);	// lnum
    if (n < 0)
	return FAIL;
    posp->lnum = n;

    n = list_find_nr(l, i++, NULL);	// col
    if (n < 0)
	return FAIL;
    posp->col = n;

    n = list_find_nr(l, i, NULL);	// off
    if (n < 0)
	posp->coladd = 0;
    else
	posp->coladd = n;

    if (curswantp != NULL)
	*curswantp = list_find_nr(l, i + 1, NULL);  // curswant

    return OK;
}

/*
 * Get the length of an environment variable name.
 * Advance "arg" to the first character after the name.
 * Return 0 for error.
 */
    int
get_env_len(char_u **arg)
{
    char_u	*p;
    int		len;

    for (p = *arg; vim_isIDc(*p); ++p)
	;
    if (p == *arg)	    // no name found
	return 0;

    len = (int)(p - *arg);
    *arg = p;
    return len;
}

/*
 * Get the length of the name of a function or internal variable.
 * "arg" is advanced to the first non-white character after the name.
 * Return 0 if something is wrong.
 */
    int
get_id_len(char_u **arg)
{
    char_u	*p;
    int		len;

    // Find the end of the name.
    for (p = *arg; eval_isnamec(*p); ++p)
    {
	if (*p == ':')
	{
	    // "s:" is start of "s:var", but "n:" is not and can be used in
	    // slice "[n:]".  Also "xx:" is not a namespace.
	    len = (int)(p - *arg);
	    if ((len == 1 && vim_strchr(NAMESPACE_CHAR, **arg) == NULL)
		    || len > 1)
		break;
	}
    }
    if (p == *arg)	    // no name found
	return 0;

    len = (int)(p - *arg);
    *arg = skipwhite(p);

    return len;
}

/*
 * Get the length of the name of a variable or function.
 * Only the name is recognized, does not handle ".key" or "[idx]".
 * "arg" is advanced to the first non-white character after the name.
 * Return -1 if curly braces expansion failed.
 * Return 0 if something else is wrong.
 * If the name contains 'magic' {}'s, expand them and return the
 * expanded name in an allocated string via 'alias' - caller must free.
 */
    int
get_name_len(
    char_u	**arg,
    char_u	**alias,
    int		evaluate,
    int		verbose)
{
    int		len;
    char_u	*p;
    char_u	*expr_start;
    char_u	*expr_end;

    *alias = NULL;  // default to no alias

    if ((*arg)[0] == K_SPECIAL && (*arg)[1] == KS_EXTRA
						  && (*arg)[2] == (int)KE_SNR)
    {
	// hard coded <SNR>, already translated
	*arg += 3;
	return get_id_len(arg) + 3;
    }
    len = eval_fname_script(*arg);
    if (len > 0)
    {
	// literal "<SID>", "s:" or "<SNR>"
	*arg += len;
    }

    /*
     * Find the end of the name; check for {} construction.
     */
    p = find_name_end(*arg, &expr_start, &expr_end,
					       len > 0 ? 0 : FNE_CHECK_START);
    if (expr_start != NULL)
    {
	char_u	*temp_string;

	if (!evaluate)
	{
	    len += (int)(p - *arg);
	    *arg = skipwhite(p);
	    return len;
	}

	/*
	 * Include any <SID> etc in the expanded string:
	 * Thus the -len here.
	 */
	temp_string = make_expanded_name(*arg - len, expr_start, expr_end, p);
	if (temp_string == NULL)
	    return -1;
	*alias = temp_string;
	*arg = skipwhite(p);
	return (int)STRLEN(temp_string);
    }

    len += get_id_len(arg);
    // Only give an error when there is something, otherwise it will be
    // reported at a higher level.
    if (len == 0 && verbose && **arg != NUL)
	semsg(_(e_invexpr2), *arg);

    return len;
}

/*
 * Find the end of a variable or function name, taking care of magic braces.
 * If "expr_start" is not NULL then "expr_start" and "expr_end" are set to the
 * start and end of the first magic braces item.
 * "flags" can have FNE_INCL_BR and FNE_CHECK_START.
 * Return a pointer to just after the name.  Equal to "arg" if there is no
 * valid name.
 */
    char_u *
find_name_end(
    char_u	*arg,
    char_u	**expr_start,
    char_u	**expr_end,
    int		flags)
{
    int		mb_nest = 0;
    int		br_nest = 0;
    char_u	*p;
    int		len;

    if (expr_start != NULL)
    {
	*expr_start = NULL;
	*expr_end = NULL;
    }

    // Quick check for valid starting character.
    if ((flags & FNE_CHECK_START) && !eval_isnamec1(*arg) && *arg != '{')
	return arg;

    for (p = arg; *p != NUL
		    && (eval_isnamec(*p)
			|| *p == '{'
			|| ((flags & FNE_INCL_BR) && (*p == '[' || *p == '.'))
			|| mb_nest != 0
			|| br_nest != 0); MB_PTR_ADV(p))
    {
	if (*p == '\'')
	{
	    // skip over 'string' to avoid counting [ and ] inside it.
	    for (p = p + 1; *p != NUL && *p != '\''; MB_PTR_ADV(p))
		;
	    if (*p == NUL)
		break;
	}
	else if (*p == '"')
	{
	    // skip over "str\"ing" to avoid counting [ and ] inside it.
	    for (p = p + 1; *p != NUL && *p != '"'; MB_PTR_ADV(p))
		if (*p == '\\' && p[1] != NUL)
		    ++p;
	    if (*p == NUL)
		break;
	}
	else if (br_nest == 0 && mb_nest == 0 && *p == ':')
	{
	    // "s:" is start of "s:var", but "n:" is not and can be used in
	    // slice "[n:]".  Also "xx:" is not a namespace. But {ns}: is.
	    len = (int)(p - arg);
	    if ((len == 1 && vim_strchr(NAMESPACE_CHAR, *arg) == NULL)
		    || (len > 1 && p[-1] != '}'))
		break;
	}

	if (mb_nest == 0)
	{
	    if (*p == '[')
		++br_nest;
	    else if (*p == ']')
		--br_nest;
	}

	if (br_nest == 0)
	{
	    if (*p == '{')
	    {
		mb_nest++;
		if (expr_start != NULL && *expr_start == NULL)
		    *expr_start = p;
	    }
	    else if (*p == '}')
	    {
		mb_nest--;
		if (expr_start != NULL && mb_nest == 0 && *expr_end == NULL)
		    *expr_end = p;
	    }
	}
    }

    return p;
}

/*
 * Expands out the 'magic' {}'s in a variable/function name.
 * Note that this can call itself recursively, to deal with
 * constructs like foo{bar}{baz}{bam}
 * The four pointer arguments point to "foo{expre}ss{ion}bar"
 *			"in_start"      ^
 *			"expr_start"	   ^
 *			"expr_end"		 ^
 *			"in_end"			    ^
 *
 * Returns a new allocated string, which the caller must free.
 * Returns NULL for failure.
 */
    static char_u *
make_expanded_name(
    char_u	*in_start,
    char_u	*expr_start,
    char_u	*expr_end,
    char_u	*in_end)
{
    char_u	c1;
    char_u	*retval = NULL;
    char_u	*temp_result;
    char_u	*nextcmd = NULL;

    if (expr_end == NULL || in_end == NULL)
	return NULL;
    *expr_start	= NUL;
    *expr_end = NUL;
    c1 = *in_end;
    *in_end = NUL;

    temp_result = eval_to_string(expr_start + 1, &nextcmd, FALSE);
    if (temp_result != NULL && nextcmd == NULL)
    {
	retval = alloc(STRLEN(temp_result) + (expr_start - in_start)
						   + (in_end - expr_end) + 1);
	if (retval != NULL)
	{
	    STRCPY(retval, in_start);
	    STRCAT(retval, temp_result);
	    STRCAT(retval, expr_end + 1);
	}
    }
    vim_free(temp_result);

    *in_end = c1;		// put char back for error messages
    *expr_start = '{';
    *expr_end = '}';

    if (retval != NULL)
    {
	temp_result = find_name_end(retval, &expr_start, &expr_end, 0);
	if (expr_start != NULL)
	{
	    // Further expansion!
	    temp_result = make_expanded_name(retval, expr_start,
						       expr_end, temp_result);
	    vim_free(retval);
	    retval = temp_result;
	}
    }

    return retval;
}

/*
 * Return TRUE if character "c" can be used in a variable or function name.
 * Does not include '{' or '}' for magic braces.
 */
    int
eval_isnamec(int c)
{
    return (ASCII_ISALNUM(c) || c == '_' || c == ':' || c == AUTOLOAD_CHAR);
}

/*
 * Return TRUE if character "c" can be used as the first character in a
 * variable or function name (excluding '{' and '}').
 */
    int
eval_isnamec1(int c)
{
    return (ASCII_ISALPHA(c) || c == '_');
}

/*
 * Handle:
 * - expr[expr], expr[expr:expr] subscript
 * - ".name" lookup
 * - function call with Funcref variable: func(expr)
 * - method call: var->method()
 *
 * Can all be combined in any order: dict.func(expr)[idx]['func'](expr)->len()
 */
    int
handle_subscript(
    char_u	**arg,
    typval_T	*rettv,
    int		evaluate,	// do more than finding the end
    int		verbose,	// give error messages
    char_u	*start_leader,	// start of '!' and '-' prefixes
    char_u	**end_leaderp)  // end of '!' and '-' prefixes
{
    int		ret = OK;
    dict_T	*selfdict = NULL;

    // "." is ".name" lookup when we found a dict or when evaluating and
    // scriptversion is at least 2, where string concatenation is "..".
    while (ret == OK
	    && (((**arg == '['
		    || (**arg == '.' && (rettv->v_type == VAR_DICT
			|| (!evaluate
			    && (*arg)[1] != '.'
			    && current_sctx.sc_version >= 2)))
		    || (**arg == '(' && (!evaluate || rettv->v_type == VAR_FUNC
					    || rettv->v_type == VAR_PARTIAL)))
		&& !VIM_ISWHITE(*(*arg - 1)))
	    || (**arg == '-' && (*arg)[1] == '>')))
    {
	if (**arg == '(')
	{
	    ret = call_func_rettv(arg, rettv, evaluate, selfdict, NULL);

	    // Stop the expression evaluation when immediately aborting on
	    // error, or when an interrupt occurred or an exception was thrown
	    // but not caught.
	    if (aborting())
	    {
		if (ret == OK)
		    clear_tv(rettv);
		ret = FAIL;
	    }
	    dict_unref(selfdict);
	    selfdict = NULL;
	}
	else if (**arg == '-')
	{
	    // Expression "-1.0->method()" applies the leader "-" before
	    // applying ->.
	    if (evaluate && *end_leaderp > start_leader)
		ret = eval7_leader(rettv, start_leader, end_leaderp);
	    if (ret == OK)
	    {
		if ((*arg)[2] == '{')
		    // expr->{lambda}()
		    ret = eval_lambda(arg, rettv, evaluate, verbose);
		else
		    // expr->name()
		    ret = eval_method(arg, rettv, evaluate, verbose);
	    }
	}
	else // **arg == '[' || **arg == '.'
	{
	    dict_unref(selfdict);
	    if (rettv->v_type == VAR_DICT)
	    {
		selfdict = rettv->vval.v_dict;
		if (selfdict != NULL)
		    ++selfdict->dv_refcount;
	    }
	    else
		selfdict = NULL;
	    if (eval_index(arg, rettv, evaluate, verbose) == FAIL)
	    {
		clear_tv(rettv);
		ret = FAIL;
	    }
	}
    }

    // Turn "dict.Func" into a partial for "Func" bound to "dict".
    // Don't do this when "Func" is already a partial that was bound
    // explicitly (pt_auto is FALSE).
    if (selfdict != NULL
	    && (rettv->v_type == VAR_FUNC
		|| (rettv->v_type == VAR_PARTIAL
		    && (rettv->vval.v_partial->pt_auto
			|| rettv->vval.v_partial->pt_dict == NULL))))
	selfdict = make_partial(selfdict, rettv);

    dict_unref(selfdict);
    return ret;
}

/*
 * Allocate memory for a variable type-value, and make it empty (0 or NULL
 * value).
 */
    typval_T *
alloc_tv(void)
{
    return ALLOC_CLEAR_ONE(typval_T);
}

/*
 * Allocate memory for a variable type-value, and assign a string to it.
 * The string "s" must have been allocated, it is consumed.
 * Return NULL for out of memory, the variable otherwise.
 */
    typval_T *
alloc_string_tv(char_u *s)
{
    typval_T	*rettv;

    rettv = alloc_tv();
    if (rettv != NULL)
    {
	rettv->v_type = VAR_STRING;
	rettv->vval.v_string = s;
    }
    else
	vim_free(s);
    return rettv;
}

/*
 * Free the memory for a variable type-value.
 */
    void
free_tv(typval_T *varp)
{
    if (varp != NULL)
    {
	switch (varp->v_type)
	{
	    case VAR_FUNC:
		func_unref(varp->vval.v_string);
		// FALLTHROUGH
	    case VAR_STRING:
		vim_free(varp->vval.v_string);
		break;
	    case VAR_PARTIAL:
		partial_unref(varp->vval.v_partial);
		break;
	    case VAR_BLOB:
		blob_unref(varp->vval.v_blob);
		break;
	    case VAR_LIST:
		list_unref(varp->vval.v_list);
		break;
	    case VAR_DICT:
		dict_unref(varp->vval.v_dict);
		break;
	    case VAR_JOB:
#ifdef FEAT_JOB_CHANNEL
		job_unref(varp->vval.v_job);
		break;
#endif
	    case VAR_CHANNEL:
#ifdef FEAT_JOB_CHANNEL
		channel_unref(varp->vval.v_channel);
		break;
#endif
	    case VAR_NUMBER:
	    case VAR_BOOL:
	    case VAR_FLOAT:
	    case VAR_UNKNOWN:
	    case VAR_VOID:
	    case VAR_SPECIAL:
		break;
	}
	vim_free(varp);
    }
}

/*
 * Free the memory for a variable value and set the value to NULL or 0.
 */
    void
clear_tv(typval_T *varp)
{
    if (varp != NULL)
    {
	switch (varp->v_type)
	{
	    case VAR_FUNC:
		func_unref(varp->vval.v_string);
		// FALLTHROUGH
	    case VAR_STRING:
		VIM_CLEAR(varp->vval.v_string);
		break;
	    case VAR_PARTIAL:
		partial_unref(varp->vval.v_partial);
		varp->vval.v_partial = NULL;
		break;
	    case VAR_BLOB:
		blob_unref(varp->vval.v_blob);
		varp->vval.v_blob = NULL;
		break;
	    case VAR_LIST:
		list_unref(varp->vval.v_list);
		varp->vval.v_list = NULL;
		break;
	    case VAR_DICT:
		dict_unref(varp->vval.v_dict);
		varp->vval.v_dict = NULL;
		break;
	    case VAR_NUMBER:
	    case VAR_BOOL:
	    case VAR_SPECIAL:
		varp->vval.v_number = 0;
		break;
	    case VAR_FLOAT:
#ifdef FEAT_FLOAT
		varp->vval.v_float = 0.0;
		break;
#endif
	    case VAR_JOB:
#ifdef FEAT_JOB_CHANNEL
		job_unref(varp->vval.v_job);
		varp->vval.v_job = NULL;
#endif
		break;
	    case VAR_CHANNEL:
#ifdef FEAT_JOB_CHANNEL
		channel_unref(varp->vval.v_channel);
		varp->vval.v_channel = NULL;
#endif
	    case VAR_UNKNOWN:
	    case VAR_VOID:
		break;
	}
	varp->v_lock = 0;
    }
}

/*
 * Set the value of a variable to NULL without freeing items.
 */
    void
init_tv(typval_T *varp)
{
    if (varp != NULL)
	vim_memset(varp, 0, sizeof(typval_T));
}

/*
 * Get the number value of a variable.
 * If it is a String variable, uses vim_str2nr().
 * For incompatible types, return 0.
 * tv_get_number_chk() is similar to tv_get_number(), but informs the
 * caller of incompatible types: it sets *denote to TRUE if "denote"
 * is not NULL or returns -1 otherwise.
 */
    varnumber_T
tv_get_number(typval_T *varp)
{
    int		error = FALSE;

    return tv_get_number_chk(varp, &error);	// return 0L on error
}

    varnumber_T
tv_get_number_chk(typval_T *varp, int *denote)
{
    varnumber_T	n = 0L;

    switch (varp->v_type)
    {
	case VAR_NUMBER:
	case VAR_BOOL:
	    return varp->vval.v_number;
	case VAR_FLOAT:
#ifdef FEAT_FLOAT
	    emsg(_("E805: Using a Float as a Number"));
	    break;
#endif
	case VAR_FUNC:
	case VAR_PARTIAL:
	    emsg(_("E703: Using a Funcref as a Number"));
	    break;
	case VAR_STRING:
	    if (varp->vval.v_string != NULL)
		vim_str2nr(varp->vval.v_string, NULL, NULL,
					    STR2NR_ALL, &n, NULL, 0, FALSE);
	    return n;
	case VAR_LIST:
	    emsg(_("E745: Using a List as a Number"));
	    break;
	case VAR_DICT:
	    emsg(_("E728: Using a Dictionary as a Number"));
	    break;
	case VAR_SPECIAL:
	    return varp->vval.v_number == VVAL_TRUE ? 1 : 0;
	case VAR_JOB:
#ifdef FEAT_JOB_CHANNEL
	    emsg(_("E910: Using a Job as a Number"));
	    break;
#endif
	case VAR_CHANNEL:
#ifdef FEAT_JOB_CHANNEL
	    emsg(_("E913: Using a Channel as a Number"));
	    break;
#endif
	case VAR_BLOB:
	    emsg(_("E974: Using a Blob as a Number"));
	    break;
	case VAR_UNKNOWN:
	case VAR_VOID:
	    internal_error("tv_get_number(UNKNOWN)");
	    break;
    }
    if (denote == NULL)		// useful for values that must be unsigned
	n = -1;
    else
	*denote = TRUE;
    return n;
}

#ifdef FEAT_FLOAT
    float_T
tv_get_float(typval_T *varp)
{
    switch (varp->v_type)
    {
	case VAR_NUMBER:
	case VAR_BOOL:
	    return (float_T)(varp->vval.v_number);
	case VAR_FLOAT:
	    return varp->vval.v_float;
	case VAR_FUNC:
	case VAR_PARTIAL:
	    emsg(_("E891: Using a Funcref as a Float"));
	    break;
	case VAR_STRING:
	    emsg(_("E892: Using a String as a Float"));
	    break;
	case VAR_LIST:
	    emsg(_("E893: Using a List as a Float"));
	    break;
	case VAR_DICT:
	    emsg(_("E894: Using a Dictionary as a Float"));
	    break;
	case VAR_SPECIAL:
	    emsg(_("E907: Using a special value as a Float"));
	    break;
	case VAR_JOB:
# ifdef FEAT_JOB_CHANNEL
	    emsg(_("E911: Using a Job as a Float"));
	    break;
# endif
	case VAR_CHANNEL:
# ifdef FEAT_JOB_CHANNEL
	    emsg(_("E914: Using a Channel as a Float"));
	    break;
# endif
	case VAR_BLOB:
	    emsg(_("E975: Using a Blob as a Float"));
	    break;
	case VAR_UNKNOWN:
	case VAR_VOID:
	    internal_error("tv_get_float(UNKNOWN)");
	    break;
    }
    return 0;
}
#endif

/*
 * Get the string value of a variable.
 * If it is a Number variable, the number is converted into a string.
 * tv_get_string() uses a single, static buffer.  YOU CAN ONLY USE IT ONCE!
 * tv_get_string_buf() uses a given buffer.
 * If the String variable has never been set, return an empty string.
 * Never returns NULL;
 * tv_get_string_chk() and tv_get_string_buf_chk() are similar, but return
 * NULL on error.
 */
    char_u *
tv_get_string(typval_T *varp)
{
    static char_u   mybuf[NUMBUFLEN];

    return tv_get_string_buf(varp, mybuf);
}

    char_u *
tv_get_string_buf(typval_T *varp, char_u *buf)
{
    char_u	*res =  tv_get_string_buf_chk(varp, buf);

    return res != NULL ? res : (char_u *)"";
}

/*
 * Careful: This uses a single, static buffer.  YOU CAN ONLY USE IT ONCE!
 */
    char_u *
tv_get_string_chk(typval_T *varp)
{
    static char_u   mybuf[NUMBUFLEN];

    return tv_get_string_buf_chk(varp, mybuf);
}

    char_u *
tv_get_string_buf_chk(typval_T *varp, char_u *buf)
{
    switch (varp->v_type)
    {
	case VAR_NUMBER:
	case VAR_BOOL:
	    vim_snprintf((char *)buf, NUMBUFLEN, "%lld",
					    (long_long_T)varp->vval.v_number);
	    return buf;
	case VAR_FUNC:
	case VAR_PARTIAL:
	    emsg(_("E729: using Funcref as a String"));
	    break;
	case VAR_LIST:
	    emsg(_("E730: using List as a String"));
	    break;
	case VAR_DICT:
	    emsg(_("E731: using Dictionary as a String"));
	    break;
	case VAR_FLOAT:
#ifdef FEAT_FLOAT
	    emsg(_(e_float_as_string));
	    break;
#endif
	case VAR_STRING:
	    if (varp->vval.v_string != NULL)
		return varp->vval.v_string;
	    return (char_u *)"";
	case VAR_SPECIAL:
	    STRCPY(buf, get_var_special_name(varp->vval.v_number));
	    return buf;
        case VAR_BLOB:
	    emsg(_("E976: using Blob as a String"));
	    break;
	case VAR_JOB:
#ifdef FEAT_JOB_CHANNEL
	    {
		job_T *job = varp->vval.v_job;
		char  *status;

		if (job == NULL)
		    return (char_u *)"no process";
		status = job->jv_status == JOB_FAILED ? "fail"
				: job->jv_status >= JOB_ENDED ? "dead"
				: "run";
# ifdef UNIX
		vim_snprintf((char *)buf, NUMBUFLEN,
			    "process %ld %s", (long)job->jv_pid, status);
# elif defined(MSWIN)
		vim_snprintf((char *)buf, NUMBUFLEN,
			    "process %ld %s",
			    (long)job->jv_proc_info.dwProcessId,
			    status);
# else
		// fall-back
		vim_snprintf((char *)buf, NUMBUFLEN, "process ? %s", status);
# endif
		return buf;
	    }
#endif
	    break;
	case VAR_CHANNEL:
#ifdef FEAT_JOB_CHANNEL
	    {
		channel_T *channel = varp->vval.v_channel;
		char      *status = channel_status(channel, -1);

		if (channel == NULL)
		    vim_snprintf((char *)buf, NUMBUFLEN, "channel %s", status);
		else
		    vim_snprintf((char *)buf, NUMBUFLEN,
				     "channel %d %s", channel->ch_id, status);
		return buf;
	    }
#endif
	    break;
	case VAR_UNKNOWN:
<<<<<<< HEAD
	case VAR_VOID:
	    emsg(_("E908: using an invalid value as a String"));
=======
	    emsg(_(e_inval_string));
>>>>>>> 2963456f
	    break;
    }
    return NULL;
}

/*
 * Turn a typeval into a string.  Similar to tv_get_string_buf() but uses
 * string() on Dict, List, etc.
 */
    static char_u *
tv_stringify(typval_T *varp, char_u *buf)
{
    if (varp->v_type == VAR_LIST
	    || varp->v_type == VAR_DICT
	    || varp->v_type == VAR_BLOB
	    || varp->v_type == VAR_FUNC
	    || varp->v_type == VAR_PARTIAL
	    || varp->v_type == VAR_FLOAT)
    {
	typval_T tmp;

	f_string(varp, &tmp);
	tv_get_string_buf(&tmp, buf);
	clear_tv(varp);
	*varp = tmp;
	return tmp.vval.v_string;
    }
    return tv_get_string_buf(varp, buf);
}

/*
 * Return TRUE if typeval "tv" and its value are set to be locked (immutable).
 * Also give an error message, using "name" or _("name") when use_gettext is
 * TRUE.
 */
    static int
tv_check_lock(typval_T *tv, char_u *name, int use_gettext)
{
    int	lock = 0;

    switch (tv->v_type)
    {
	case VAR_BLOB:
	    if (tv->vval.v_blob != NULL)
		lock = tv->vval.v_blob->bv_lock;
	    break;
	case VAR_LIST:
	    if (tv->vval.v_list != NULL)
		lock = tv->vval.v_list->lv_lock;
	    break;
	case VAR_DICT:
	    if (tv->vval.v_dict != NULL)
		lock = tv->vval.v_dict->dv_lock;
	    break;
	default:
	    break;
    }
    return var_check_lock(tv->v_lock, name, use_gettext)
		    || (lock != 0 && var_check_lock(lock, name, use_gettext));
}

/*
 * Copy the values from typval_T "from" to typval_T "to".
 * When needed allocates string or increases reference count.
 * Does not make a copy of a list, blob or dict but copies the reference!
 * It is OK for "from" and "to" to point to the same item.  This is used to
 * make a copy later.
 */
    void
copy_tv(typval_T *from, typval_T *to)
{
    to->v_type = from->v_type;
    to->v_lock = 0;
    switch (from->v_type)
    {
	case VAR_NUMBER:
	case VAR_BOOL:
	case VAR_SPECIAL:
	    to->vval.v_number = from->vval.v_number;
	    break;
	case VAR_FLOAT:
#ifdef FEAT_FLOAT
	    to->vval.v_float = from->vval.v_float;
	    break;
#endif
	case VAR_JOB:
#ifdef FEAT_JOB_CHANNEL
	    to->vval.v_job = from->vval.v_job;
	    if (to->vval.v_job != NULL)
		++to->vval.v_job->jv_refcount;
	    break;
#endif
	case VAR_CHANNEL:
#ifdef FEAT_JOB_CHANNEL
	    to->vval.v_channel = from->vval.v_channel;
	    if (to->vval.v_channel != NULL)
		++to->vval.v_channel->ch_refcount;
	    break;
#endif
	case VAR_STRING:
	case VAR_FUNC:
	    if (from->vval.v_string == NULL)
		to->vval.v_string = NULL;
	    else
	    {
		to->vval.v_string = vim_strsave(from->vval.v_string);
		if (from->v_type == VAR_FUNC)
		    func_ref(to->vval.v_string);
	    }
	    break;
	case VAR_PARTIAL:
	    if (from->vval.v_partial == NULL)
		to->vval.v_partial = NULL;
	    else
	    {
		to->vval.v_partial = from->vval.v_partial;
		++to->vval.v_partial->pt_refcount;
	    }
	    break;
	case VAR_BLOB:
	    if (from->vval.v_blob == NULL)
		to->vval.v_blob = NULL;
	    else
	    {
		to->vval.v_blob = from->vval.v_blob;
		++to->vval.v_blob->bv_refcount;
	    }
	    break;
	case VAR_LIST:
	    if (from->vval.v_list == NULL)
		to->vval.v_list = NULL;
	    else
	    {
		to->vval.v_list = from->vval.v_list;
		++to->vval.v_list->lv_refcount;
	    }
	    break;
	case VAR_DICT:
	    if (from->vval.v_dict == NULL)
		to->vval.v_dict = NULL;
	    else
	    {
		to->vval.v_dict = from->vval.v_dict;
		++to->vval.v_dict->dv_refcount;
	    }
	    break;
	case VAR_UNKNOWN:
	case VAR_VOID:
	    internal_error("copy_tv(UNKNOWN)");
	    break;
    }
}

/*
 * Make a copy of an item.
 * Lists and Dictionaries are also copied.  A deep copy if "deep" is set.
 * For deepcopy() "copyID" is zero for a full copy or the ID for when a
 * reference to an already copied list/dict can be used.
 * Returns FAIL or OK.
 */
    int
item_copy(
    typval_T	*from,
    typval_T	*to,
    int		deep,
    int		copyID)
{
    static int	recurse = 0;
    int		ret = OK;

    if (recurse >= DICT_MAXNEST)
    {
	emsg(_("E698: variable nested too deep for making a copy"));
	return FAIL;
    }
    ++recurse;

    switch (from->v_type)
    {
	case VAR_NUMBER:
	case VAR_BOOL:
	case VAR_FLOAT:
	case VAR_STRING:
	case VAR_FUNC:
	case VAR_PARTIAL:
	case VAR_SPECIAL:
	case VAR_JOB:
	case VAR_CHANNEL:
	    copy_tv(from, to);
	    break;
	case VAR_LIST:
	    to->v_type = VAR_LIST;
	    to->v_lock = 0;
	    if (from->vval.v_list == NULL)
		to->vval.v_list = NULL;
	    else if (copyID != 0 && from->vval.v_list->lv_copyID == copyID)
	    {
		// use the copy made earlier
		to->vval.v_list = from->vval.v_list->lv_copylist;
		++to->vval.v_list->lv_refcount;
	    }
	    else
		to->vval.v_list = list_copy(from->vval.v_list, deep, copyID);
	    if (to->vval.v_list == NULL)
		ret = FAIL;
	    break;
	case VAR_BLOB:
	    ret = blob_copy(from->vval.v_blob, to);
	    break;
	case VAR_DICT:
	    to->v_type = VAR_DICT;
	    to->v_lock = 0;
	    if (from->vval.v_dict == NULL)
		to->vval.v_dict = NULL;
	    else if (copyID != 0 && from->vval.v_dict->dv_copyID == copyID)
	    {
		// use the copy made earlier
		to->vval.v_dict = from->vval.v_dict->dv_copydict;
		++to->vval.v_dict->dv_refcount;
	    }
	    else
		to->vval.v_dict = dict_copy(from->vval.v_dict, deep, copyID);
	    if (to->vval.v_dict == NULL)
		ret = FAIL;
	    break;
	case VAR_UNKNOWN:
	case VAR_VOID:
	    internal_error("item_copy(UNKNOWN)");
	    ret = FAIL;
    }
    --recurse;
    return ret;
}

    void
echo_one(typval_T *rettv, int with_space, int *atstart, int *needclr)
{
    char_u	*tofree;
    char_u	numbuf[NUMBUFLEN];
    char_u	*p = echo_string(rettv, &tofree, numbuf, get_copyID());

    if (*atstart)
    {
	*atstart = FALSE;
	// Call msg_start() after eval1(), evaluating the expression
	// may cause a message to appear.
	if (with_space)
	{
	    // Mark the saved text as finishing the line, so that what
	    // follows is displayed on a new line when scrolling back
	    // at the more prompt.
	    msg_sb_eol();
	    msg_start();
	}
    }
    else if (with_space)
	msg_puts_attr(" ", echo_attr);

    if (p != NULL)
	for ( ; *p != NUL && !got_int; ++p)
	{
	    if (*p == '\n' || *p == '\r' || *p == TAB)
	    {
		if (*p != TAB && *needclr)
		{
		    // remove any text still there from the command
		    msg_clr_eos();
		    *needclr = FALSE;
		}
		msg_putchar_attr(*p, echo_attr);
	    }
	    else
	    {
		if (has_mbyte)
		{
		    int i = (*mb_ptr2len)(p);

		    (void)msg_outtrans_len_attr(p, i, echo_attr);
		    p += i - 1;
		}
		else
		    (void)msg_outtrans_len_attr(p, 1, echo_attr);
	    }
	}
    vim_free(tofree);
}

/*
 * ":echo expr1 ..."	print each argument separated with a space, add a
 *			newline at the end.
 * ":echon expr1 ..."	print each argument plain.
 */
    void
ex_echo(exarg_T *eap)
{
    char_u	*arg = eap->arg;
    typval_T	rettv;
    char_u	*p;
    int		needclr = TRUE;
    int		atstart = TRUE;
    int		did_emsg_before = did_emsg;
    int		called_emsg_before = called_emsg;

    if (eap->skip)
	++emsg_skip;
    while (*arg != NUL && *arg != '|' && *arg != '\n' && !got_int)
    {
	// If eval1() causes an error message the text from the command may
	// still need to be cleared. E.g., "echo 22,44".
	need_clr_eos = needclr;

	p = arg;
	if (eval1(&arg, &rettv, !eap->skip) == FAIL)
	{
	    /*
	     * Report the invalid expression unless the expression evaluation
	     * has been cancelled due to an aborting error, an interrupt, or an
	     * exception.
	     */
	    if (!aborting() && did_emsg == did_emsg_before
					  && called_emsg == called_emsg_before)
		semsg(_(e_invexpr2), p);
	    need_clr_eos = FALSE;
	    break;
	}
	need_clr_eos = FALSE;

	if (!eap->skip)
	    echo_one(&rettv, eap->cmdidx == CMD_echo, &atstart, &needclr);

	clear_tv(&rettv);
	arg = skipwhite(arg);
    }
    eap->nextcmd = check_nextcmd(arg);

    if (eap->skip)
	--emsg_skip;
    else
    {
	// remove text that may still be there from the command
	if (needclr)
	    msg_clr_eos();
	if (eap->cmdidx == CMD_echo)
	    msg_end();
    }
}

/*
 * ":echohl {name}".
 */
    void
ex_echohl(exarg_T *eap)
{
    echo_attr = syn_name2attr(eap->arg);
}

/*
 * Returns the :echo attribute
 */
    int
get_echo_attr(void)
{
    return echo_attr;
}

/*
 * ":execute expr1 ..."	execute the result of an expression.
 * ":echomsg expr1 ..."	Print a message
 * ":echoerr expr1 ..."	Print an error
 * Each gets spaces around each argument and a newline at the end for
 * echo commands
 */
    void
ex_execute(exarg_T *eap)
{
    char_u	*arg = eap->arg;
    typval_T	rettv;
    int		ret = OK;
    char_u	*p;
    garray_T	ga;
    int		len;
    int		save_did_emsg;

    ga_init2(&ga, 1, 80);

    if (eap->skip)
	++emsg_skip;
    while (*arg != NUL && *arg != '|' && *arg != '\n')
    {
	ret = eval1_emsg(&arg, &rettv, !eap->skip);
	if (ret == FAIL)
	    break;

	if (!eap->skip)
	{
	    char_u   buf[NUMBUFLEN];

	    if (eap->cmdidx == CMD_execute)
	    {
		if (rettv.v_type == VAR_CHANNEL || rettv.v_type == VAR_JOB)
		{
		    emsg(_(e_inval_string));
		    p = NULL;
		}
		else
		    p = tv_get_string_buf(&rettv, buf);
	    }
	    else
		p = tv_stringify(&rettv, buf);
	    if (p == NULL)
	    {
		clear_tv(&rettv);
		ret = FAIL;
		break;
	    }
	    len = (int)STRLEN(p);
	    if (ga_grow(&ga, len + 2) == FAIL)
	    {
		clear_tv(&rettv);
		ret = FAIL;
		break;
	    }
	    if (ga.ga_len)
		((char_u *)(ga.ga_data))[ga.ga_len++] = ' ';
	    STRCPY((char_u *)(ga.ga_data) + ga.ga_len, p);
	    ga.ga_len += len;
	}

	clear_tv(&rettv);
	arg = skipwhite(arg);
    }

    if (ret != FAIL && ga.ga_data != NULL)
    {
	if (eap->cmdidx == CMD_echomsg || eap->cmdidx == CMD_echoerr)
	{
	    // Mark the already saved text as finishing the line, so that what
	    // follows is displayed on a new line when scrolling back at the
	    // more prompt.
	    msg_sb_eol();
	}

	if (eap->cmdidx == CMD_echomsg)
	{
	    msg_attr(ga.ga_data, echo_attr);
	    out_flush();
	}
	else if (eap->cmdidx == CMD_echoerr)
	{
	    // We don't want to abort following commands, restore did_emsg.
	    save_did_emsg = did_emsg;
	    emsg(ga.ga_data);
	    if (!force_abort)
		did_emsg = save_did_emsg;
	}
	else if (eap->cmdidx == CMD_execute)
	    do_cmdline((char_u *)ga.ga_data,
		       eap->getline, eap->cookie, DOCMD_NOWAIT|DOCMD_VERBOSE);
    }

    ga_clear(&ga);

    if (eap->skip)
	--emsg_skip;

    eap->nextcmd = check_nextcmd(arg);
}

/*
 * Skip over the name of an option: "&option", "&g:option" or "&l:option".
 * "arg" points to the "&" or '+' when called, to "option" when returning.
 * Returns NULL when no option name found.  Otherwise pointer to the char
 * after the option name.
 */
    char_u *
find_option_end(char_u **arg, int *opt_flags)
{
    char_u	*p = *arg;

    ++p;
    if (*p == 'g' && p[1] == ':')
    {
	*opt_flags = OPT_GLOBAL;
	p += 2;
    }
    else if (*p == 'l' && p[1] == ':')
    {
	*opt_flags = OPT_LOCAL;
	p += 2;
    }
    else
	*opt_flags = 0;

    if (!ASCII_ISALPHA(*p))
	return NULL;
    *arg = p;

    if (p[0] == 't' && p[1] == '_' && p[2] != NUL && p[3] != NUL)
	p += 4;	    // termcap option
    else
	while (ASCII_ISALPHA(*p))
	    ++p;
    return p;
}

/*
 * Display script name where an item was last set.
 * Should only be invoked when 'verbose' is non-zero.
 */
    void
last_set_msg(sctx_T script_ctx)
{
    char_u *p;

    if (script_ctx.sc_sid != 0)
    {
	p = home_replace_save(NULL, get_scriptname(script_ctx.sc_sid));
	if (p != NULL)
	{
	    verbose_enter();
	    msg_puts(_("\n\tLast set from "));
	    msg_puts((char *)p);
	    if (script_ctx.sc_lnum > 0)
	    {
		msg_puts(_(line_msg));
		msg_outnum((long)script_ctx.sc_lnum);
	    }
	    verbose_leave();
	    vim_free(p);
	}
    }
}

/*
 * Compare "typ1" and "typ2".  Put the result in "typ1".
 */
    int
typval_compare(
    typval_T	*typ1,   // first operand
    typval_T	*typ2,   // second operand
    exptype_T	type,    // operator
    int		ic)      // ignore case
{
    int		i;
    varnumber_T	n1, n2;
    char_u	*s1, *s2;
    char_u	buf1[NUMBUFLEN], buf2[NUMBUFLEN];
    int		type_is = type == EXPR_IS || type == EXPR_ISNOT;

    if (type_is && typ1->v_type != typ2->v_type)
    {
	// For "is" a different type always means FALSE, for "notis"
	// it means TRUE.
	n1 = (type == EXPR_ISNOT);
    }
    else if (typ1->v_type == VAR_BLOB || typ2->v_type == VAR_BLOB)
    {
	if (type_is)
	{
	    n1 = (typ1->v_type == typ2->v_type
			    && typ1->vval.v_blob == typ2->vval.v_blob);
	    if (type == EXPR_ISNOT)
		n1 = !n1;
	}
	else if (typ1->v_type != typ2->v_type
		|| (type != EXPR_EQUAL && type != EXPR_NEQUAL))
	{
	    if (typ1->v_type != typ2->v_type)
		emsg(_("E977: Can only compare Blob with Blob"));
	    else
		emsg(_(e_invalblob));
	    clear_tv(typ1);
	    return FAIL;
	}
	else
	{
	    // Compare two Blobs for being equal or unequal.
	    n1 = blob_equal(typ1->vval.v_blob, typ2->vval.v_blob);
	    if (type == EXPR_NEQUAL)
		n1 = !n1;
	}
    }
    else if (typ1->v_type == VAR_LIST || typ2->v_type == VAR_LIST)
    {
	if (type_is)
	{
	    n1 = (typ1->v_type == typ2->v_type
			    && typ1->vval.v_list == typ2->vval.v_list);
	    if (type == EXPR_ISNOT)
		n1 = !n1;
	}
	else if (typ1->v_type != typ2->v_type
		|| (type != EXPR_EQUAL && type != EXPR_NEQUAL))
	{
	    if (typ1->v_type != typ2->v_type)
		emsg(_("E691: Can only compare List with List"));
	    else
		emsg(_("E692: Invalid operation for List"));
	    clear_tv(typ1);
	    return FAIL;
	}
	else
	{
	    // Compare two Lists for being equal or unequal.
	    n1 = list_equal(typ1->vval.v_list, typ2->vval.v_list,
							    ic, FALSE);
	    if (type == EXPR_NEQUAL)
		n1 = !n1;
	}
    }

    else if (typ1->v_type == VAR_DICT || typ2->v_type == VAR_DICT)
    {
	if (type_is)
	{
	    n1 = (typ1->v_type == typ2->v_type
			    && typ1->vval.v_dict == typ2->vval.v_dict);
	    if (type == EXPR_ISNOT)
		n1 = !n1;
	}
	else if (typ1->v_type != typ2->v_type
		|| (type != EXPR_EQUAL && type != EXPR_NEQUAL))
	{
	    if (typ1->v_type != typ2->v_type)
		emsg(_("E735: Can only compare Dictionary with Dictionary"));
	    else
		emsg(_("E736: Invalid operation for Dictionary"));
	    clear_tv(typ1);
	    return FAIL;
	}
	else
	{
	    // Compare two Dictionaries for being equal or unequal.
	    n1 = dict_equal(typ1->vval.v_dict, typ2->vval.v_dict,
							    ic, FALSE);
	    if (type == EXPR_NEQUAL)
		n1 = !n1;
	}
    }

    else if (typ1->v_type == VAR_FUNC || typ2->v_type == VAR_FUNC
	|| typ1->v_type == VAR_PARTIAL || typ2->v_type == VAR_PARTIAL)
    {
	if (type != EXPR_EQUAL && type != EXPR_NEQUAL
		&& type != EXPR_IS && type != EXPR_ISNOT)
	{
	    emsg(_("E694: Invalid operation for Funcrefs"));
	    clear_tv(typ1);
	    return FAIL;
	}
	if ((typ1->v_type == VAR_PARTIAL
					&& typ1->vval.v_partial == NULL)
		|| (typ2->v_type == VAR_PARTIAL
					&& typ2->vval.v_partial == NULL))
	    // when a partial is NULL assume not equal
	    n1 = FALSE;
	else if (type_is)
	{
	    if (typ1->v_type == VAR_FUNC && typ2->v_type == VAR_FUNC)
		// strings are considered the same if their value is
		// the same
		n1 = tv_equal(typ1, typ2, ic, FALSE);
	    else if (typ1->v_type == VAR_PARTIAL
					&& typ2->v_type == VAR_PARTIAL)
		n1 = (typ1->vval.v_partial == typ2->vval.v_partial);
	    else
		n1 = FALSE;
	}
	else
	    n1 = tv_equal(typ1, typ2, ic, FALSE);
	if (type == EXPR_NEQUAL || type == EXPR_ISNOT)
	    n1 = !n1;
    }

#ifdef FEAT_FLOAT
    /*
	* If one of the two variables is a float, compare as a float.
	* When using "=~" or "!~", always compare as string.
	*/
    else if ((typ1->v_type == VAR_FLOAT || typ2->v_type == VAR_FLOAT)
	    && type != EXPR_MATCH && type != EXPR_NOMATCH)
    {
	float_T f1, f2;

	f1 = tv_get_float(typ1);
	f2 = tv_get_float(typ2);
	n1 = FALSE;
	switch (type)
	{
	    case EXPR_IS:
	    case EXPR_EQUAL:    n1 = (f1 == f2); break;
	    case EXPR_ISNOT:
	    case EXPR_NEQUAL:   n1 = (f1 != f2); break;
	    case EXPR_GREATER:  n1 = (f1 > f2); break;
	    case EXPR_GEQUAL:   n1 = (f1 >= f2); break;
	    case EXPR_SMALLER:  n1 = (f1 < f2); break;
	    case EXPR_SEQUAL:   n1 = (f1 <= f2); break;
	    case EXPR_UNKNOWN:
	    case EXPR_MATCH:
	    case EXPR_NOMATCH:  break;  // avoid gcc warning
	}
    }
#endif

    /*
     * If one of the two variables is a number, compare as a number.
     * When using "=~" or "!~", always compare as string.
     */
    else if ((typ1->v_type == VAR_NUMBER || typ2->v_type == VAR_NUMBER)
	    && type != EXPR_MATCH && type != EXPR_NOMATCH)
    {
	n1 = tv_get_number(typ1);
	n2 = tv_get_number(typ2);
	switch (type)
	{
	    case EXPR_IS:
	    case EXPR_EQUAL:    n1 = (n1 == n2); break;
	    case EXPR_ISNOT:
	    case EXPR_NEQUAL:   n1 = (n1 != n2); break;
	    case EXPR_GREATER:  n1 = (n1 > n2); break;
	    case EXPR_GEQUAL:   n1 = (n1 >= n2); break;
	    case EXPR_SMALLER:  n1 = (n1 < n2); break;
	    case EXPR_SEQUAL:   n1 = (n1 <= n2); break;
	    case EXPR_UNKNOWN:
	    case EXPR_MATCH:
	    case EXPR_NOMATCH:  break;  // avoid gcc warning
	}
    }
    else
    {
	s1 = tv_get_string_buf(typ1, buf1);
	s2 = tv_get_string_buf(typ2, buf2);
	if (type != EXPR_MATCH && type != EXPR_NOMATCH)
	    i = ic ? MB_STRICMP(s1, s2) : STRCMP(s1, s2);
	else
	    i = 0;
	n1 = FALSE;
	switch (type)
	{
	    case EXPR_IS:
	    case EXPR_EQUAL:    n1 = (i == 0); break;
	    case EXPR_ISNOT:
	    case EXPR_NEQUAL:   n1 = (i != 0); break;
	    case EXPR_GREATER:  n1 = (i > 0); break;
	    case EXPR_GEQUAL:   n1 = (i >= 0); break;
	    case EXPR_SMALLER:  n1 = (i < 0); break;
	    case EXPR_SEQUAL:   n1 = (i <= 0); break;

	    case EXPR_MATCH:
	    case EXPR_NOMATCH:
		    n1 = pattern_match(s2, s1, ic);
		    if (type == EXPR_NOMATCH)
			n1 = !n1;
		    break;

	    case EXPR_UNKNOWN:  break;  // avoid gcc warning
	}
    }
    clear_tv(typ1);
    typ1->v_type = VAR_NUMBER;
    typ1->vval.v_number = n1;

    return OK;
}

    char_u *
typval_tostring(typval_T *arg)
{
    char_u	*tofree;
    char_u	numbuf[NUMBUFLEN];
    char_u	*ret = NULL;

    if (arg == NULL)
	return vim_strsave((char_u *)"(does not exist)");
    ret = tv2string(arg, &tofree, numbuf, 0);
    // Make a copy if we have a value but it's not in allocated memory.
    if (ret != NULL && tofree == NULL)
	ret = vim_strsave(ret);
    return ret;
}

#endif // FEAT_EVAL

/*
 * Perform a substitution on "str" with pattern "pat" and substitute "sub".
 * When "sub" is NULL "expr" is used, must be a VAR_FUNC or VAR_PARTIAL.
 * "flags" can be "g" to do a global substitute.
 * Returns an allocated string, NULL for error.
 */
    char_u *
do_string_sub(
    char_u	*str,
    char_u	*pat,
    char_u	*sub,
    typval_T	*expr,
    char_u	*flags)
{
    int		sublen;
    regmatch_T	regmatch;
    int		i;
    int		do_all;
    char_u	*tail;
    char_u	*end;
    garray_T	ga;
    char_u	*ret;
    char_u	*save_cpo;
    char_u	*zero_width = NULL;

    // Make 'cpoptions' empty, so that the 'l' flag doesn't work here
    save_cpo = p_cpo;
    p_cpo = empty_option;

    ga_init2(&ga, 1, 200);

    do_all = (flags[0] == 'g');

    regmatch.rm_ic = p_ic;
    regmatch.regprog = vim_regcomp(pat, RE_MAGIC + RE_STRING);
    if (regmatch.regprog != NULL)
    {
	tail = str;
	end = str + STRLEN(str);
	while (vim_regexec_nl(&regmatch, str, (colnr_T)(tail - str)))
	{
	    // Skip empty match except for first match.
	    if (regmatch.startp[0] == regmatch.endp[0])
	    {
		if (zero_width == regmatch.startp[0])
		{
		    // avoid getting stuck on a match with an empty string
		    i = mb_ptr2len(tail);
		    mch_memmove((char_u *)ga.ga_data + ga.ga_len, tail,
								   (size_t)i);
		    ga.ga_len += i;
		    tail += i;
		    continue;
		}
		zero_width = regmatch.startp[0];
	    }

	    /*
	     * Get some space for a temporary buffer to do the substitution
	     * into.  It will contain:
	     * - The text up to where the match is.
	     * - The substituted text.
	     * - The text after the match.
	     */
	    sublen = vim_regsub(&regmatch, sub, expr, tail, FALSE, TRUE, FALSE);
	    if (ga_grow(&ga, (int)((end - tail) + sublen -
			    (regmatch.endp[0] - regmatch.startp[0]))) == FAIL)
	    {
		ga_clear(&ga);
		break;
	    }

	    // copy the text up to where the match is
	    i = (int)(regmatch.startp[0] - tail);
	    mch_memmove((char_u *)ga.ga_data + ga.ga_len, tail, (size_t)i);
	    // add the substituted text
	    (void)vim_regsub(&regmatch, sub, expr, (char_u *)ga.ga_data
					  + ga.ga_len + i, TRUE, TRUE, FALSE);
	    ga.ga_len += i + sublen - 1;
	    tail = regmatch.endp[0];
	    if (*tail == NUL)
		break;
	    if (!do_all)
		break;
	}

	if (ga.ga_data != NULL)
	    STRCPY((char *)ga.ga_data + ga.ga_len, tail);

	vim_regfree(regmatch.regprog);
    }

    ret = vim_strsave(ga.ga_data == NULL ? str : (char_u *)ga.ga_data);
    ga_clear(&ga);
    if (p_cpo == empty_option)
	p_cpo = save_cpo;
    else
	// Darn, evaluating {sub} expression or {expr} changed the value.
	free_string_option(save_cpo);

    return ret;
}<|MERGE_RESOLUTION|>--- conflicted
+++ resolved
@@ -5723,12 +5723,8 @@
 #endif
 	    break;
 	case VAR_UNKNOWN:
-<<<<<<< HEAD
 	case VAR_VOID:
-	    emsg(_("E908: using an invalid value as a String"));
-=======
 	    emsg(_(e_inval_string));
->>>>>>> 2963456f
 	    break;
     }
     return NULL;
