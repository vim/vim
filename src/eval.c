--- conflicted
+++ resolved
@@ -1292,7 +1292,6 @@
 		return OK;
 
 	    case VAR_NUMBER:
-	    case VAR_BOOL:
 	    case VAR_STRING:
 		if (tv2->v_type == VAR_LIST)
 		    break;
@@ -2960,7 +2959,6 @@
 
 	case VAR_STRING:
 	case VAR_NUMBER:
-	case VAR_BOOL:
 	case VAR_LIST:
 	case VAR_DICT:
 	case VAR_BLOB:
@@ -3071,7 +3069,6 @@
 		break; // not evaluating, skipping over subscript
 
 	    case VAR_NUMBER:
-	    case VAR_BOOL:
 	    case VAR_STRING:
 		s = tv_get_string(rettv);
 		len = (long)STRLEN(s);
@@ -3816,16 +3813,13 @@
 
 	case VAR_NUMBER:
 	case VAR_BOOL:
+	case VAR_SPECIAL:
 	    return tv1->vval.v_number == tv2->vval.v_number;
 
 	case VAR_STRING:
 	    s1 = tv_get_string_buf(tv1, buf1);
 	    s2 = tv_get_string_buf(tv2, buf2);
 	    return ((ic ? MB_STRICMP(s1, s2) : STRCMP(s1, s2)) == 0);
-
-	case VAR_BOOL:
-	case VAR_SPECIAL:
-	    return tv1->vval.v_number == tv2->vval.v_number;
 
 	case VAR_FLOAT:
 #ifdef FEAT_FLOAT
@@ -4556,7 +4550,6 @@
 	    break;
 
 	case VAR_NUMBER:
-	case VAR_BOOL:
 	case VAR_UNKNOWN:
 	case VAR_VOID:
 	    *tofree = NULL;
@@ -5409,14 +5402,10 @@
 		break;
 #endif
 	    case VAR_NUMBER:
-	    case VAR_BOOL:
 	    case VAR_FLOAT:
 	    case VAR_UNKNOWN:
-<<<<<<< HEAD
 	    case VAR_VOID:
-=======
 	    case VAR_BOOL:
->>>>>>> 9b4a15d5
 	    case VAR_SPECIAL:
 		break;
 	}
@@ -5519,7 +5508,6 @@
     switch (varp->v_type)
     {
 	case VAR_NUMBER:
-	case VAR_BOOL:
 	    return varp->vval.v_number;
 	case VAR_FLOAT:
 #ifdef FEAT_FLOAT
@@ -5576,7 +5564,6 @@
     switch (varp->v_type)
     {
 	case VAR_NUMBER:
-	case VAR_BOOL:
 	    return (float_T)(varp->vval.v_number);
 	case VAR_FLOAT:
 	    return varp->vval.v_float;
@@ -5664,7 +5651,6 @@
     switch (varp->v_type)
     {
 	case VAR_NUMBER:
-	case VAR_BOOL:
 	    vim_snprintf((char *)buf, NUMBUFLEN, "%lld",
 					    (long_long_T)varp->vval.v_number);
 	    return buf;
@@ -5919,7 +5905,6 @@
     switch (from->v_type)
     {
 	case VAR_NUMBER:
-	case VAR_BOOL:
 	case VAR_FLOAT:
 	case VAR_STRING:
 	case VAR_FUNC:
